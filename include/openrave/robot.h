--- conflicted
+++ resolved
@@ -140,12 +140,10 @@
         /// \brief similar to GetInfo, but creates a copy of an up-to-date info, safe for caller to manipulate
         virtual void ExtractInfo(RobotBase::ManipulatorInfo& info) const;
 
-<<<<<<< HEAD
         virtual uint8_t ApplyDiff(const rapidjson::Value& manipValue, RobotBase::ManipulatorInfo& newInfo);
-=======
+
         /// \brief update Manipulator according to new ManipulatorInfo, returns false if update cannot be performed and requires InitFromInfo
         virtual bool UpdateFromInfo(const RobotBase::ManipulatorInfo& info);
->>>>>>> c3aebd2f
 
         /// \brief Return the transformation of the manipulator frame
         ///
@@ -607,11 +605,9 @@
             return _info;
         }
 
-<<<<<<< HEAD
         virtual uint8_t ApplyDiff(const rapidjson::Value& attachedSensorValue, AttachedSensorInfo& newInfo);
-=======
+
         /// \brief similar to GetInfo, but creates a copy of an up-to-date info, safe for caller to manipulate
->>>>>>> c3aebd2f
         virtual void ExtractInfo(RobotBase::AttachedSensorInfo& info) const;
 
         /// \brief update AttachedSensor according to new AttachedSensorInfo, returns false if update cannot be performed and requires InitFromInfo
@@ -794,13 +790,11 @@
         virtual inline const ConnectedBodyInfo& GetInfo() const {
             return _info;
         }
-<<<<<<< HEAD
+
         virtual void UpdateInfo();
         virtual uint8_t ApplyDiff(const rapidjson::Value& connectedBodyValue, ConnectedBodyInfo& newInfo);
-=======
 
         /// \brief similar to GetInfo, but creates a copy of an up-to-date info, safe for caller to manipulate
->>>>>>> c3aebd2f
         virtual void ExtractInfo(RobotBase::ConnectedBodyInfo& info) const;
 
         /// \brief update ConnectedBody according to new ConnectedBodyInfo, returns false if update cannot be performed and requires InitFromInfo
@@ -1321,7 +1315,6 @@
         return boost::static_pointer_cast<RobotBase const>(shared_from_this());
     }
 
-<<<<<<< HEAD
     virtual uint8_t ApplyDiff(const rapidjson::Value& robotValue, RobotBaseInfo& newInfo);
 
     virtual const RobotBaseInfo& UpdateAndGetInfo() {
@@ -1332,10 +1325,9 @@
         return _info;
     }
     virtual void UpdateInfo();
-=======
+
     /// \brief similar to GetInfo, but creates a copy of an up-to-date info, safe for caller to manipulate
     virtual void ExtractInfo(RobotBaseInfo& info);
->>>>>>> c3aebd2f
 
     /// \brief update RobotBase according to new RobotBaseInfo, returns false if update cannot be performed and requires InitFromInfo
     virtual bool UpdateFromInfo(const RobotBaseInfo& info);
