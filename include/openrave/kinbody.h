// -*- coding: utf-8 -*-
// Copyright (C) 2006-2014 Rosen Diankov <rosen.diankov@gmail.com>
//
// This file is part of OpenRAVE.
// OpenRAVE is free software: you can redistribute it and/or modify
// it under the terms of the GNU Lesser General Public License as published by
// the Free Software Foundation, either version 3 of the License, or
// at your option) any later version.
//
// This program is distributed in the hope that it will be useful,
// but WITHOUT ANY WARRANTY; without even the implied warranty of
// MERCHANTABILITY or FITNESS FOR A PARTICULAR PURPOSE.  See the
// GNU Lesser General Public License for more details.
//
// You should have received a copy of the GNU Lesser General Public License
// along with this program.  If not, see <http://www.gnu.org/licenses/>.
/** \file   kinbody.h
    \brief  Kinematics body related definitions.

    Automatically included with \ref openrave.h
 */
#ifndef OPENRAVE_KINBODY_H
#define OPENRAVE_KINBODY_H

namespace OpenRAVE {

class OpenRAVEFunctionParserReal;
typedef boost::shared_ptr< OpenRAVEFunctionParserReal > OpenRAVEFunctionParserRealPtr;

/// \brief The type of geometry primitive.
enum GeometryType {
    GT_None = 0,
    GT_Box = 1,
    GT_Sphere = 2,
    GT_Cylinder = 3, ///< oriented towards z-axis
    GT_TriMesh = 4,
    GT_Container=5, ///< a container shaped geometry that has inner and outer extents. container opens on +Z. The origin is at the bottom of the base.
    GT_Cage=6, ///< a container shaped geometry with removable side walls. The side walls can be on any of the four sides. The origin is at the bottom of the base. The inner volume of the cage is measured from the base to the highest wall.
};

/// \brief holds parameters for an electric motor
///
/// all speed is in revolutions/second
class OPENRAVE_API ElectricMotorActuatorInfo
{
public:
    ElectricMotorActuatorInfo();

    virtual void SerializeJSON(rapidjson::Value& value, rapidjson::Document::AllocatorType& allocator, dReal fUnitScale=1.0, int options=0) const;
    virtual void DeserializeJSON(const rapidjson::Value& value, dReal fUnitScale=1.0);

    std::string model_type; ///< the type of actuator it is. Usually the motor model name is ok, but can include other info like gear box, etc
    //@{ from motor data sheet
    dReal assigned_power_rating; ///< the nominal power the electric motor can safely produce. Units are **Mass * Distance² * Time-³**
    dReal max_speed; ///< the maximum speed of the motor **Time-¹**
    dReal no_load_speed; ///< specifies the speed of the motor powered by the nominal voltage when the motor provides zero torque. Units are **Time-¹**.
    dReal stall_torque; ///< the maximum torque achievable by the motor at the nominal voltage. This torque is achieved at zero velocity (stall). Units are **Mass * Distance * Time-²**.
    dReal max_instantaneous_torque; ///< the maximum instantenous torque achievable by the motor when voltage <= nominal voltage. Motor going between nominal_torque and max_instantaneous_torque can overheat, so should not be driven at it for a long time. Units are **Mass * Distance * Time-²**.
    std::vector<std::pair<dReal, dReal> > nominal_speed_torque_points; ///< the speed and torque achievable when the motor is powered by the nominal voltage. Given the speed, the max torque can be computed. If not specified, the speed-torque curve will just be a line connecting the no load speed and the stall torque directly (ideal). Should be ordered from increasing speed.
    std::vector<std::pair<dReal, dReal> > max_speed_torque_points; ///< the speed and torque achievable when the motor is powered by the max voltage/current. Given the speed, the max torque can be computed. If not specified, the speed-torque curve will just be a line connecting the no load speed and the max_instantaneous_torque directly (ideal). Should be ordered from increasing speed.
    dReal nominal_torque; ///< the maximum torque the motor can provide continuously without overheating. Units are **Mass * Distance * Time-²**.
    dReal rotor_inertia; ///< the inertia of the rotating element about the axis of rotation. Units are **Mass * Distance²**.
    dReal torque_constant; ///< specifies the proportion relating current to torque. Units are **Mass * Distance * Time-¹ * Charge-¹**.
    dReal nominal_voltage; ///< the nominal voltage the electric motor can safely produce. Units are **Mass * Distance² * Time-² * Charge**.
    dReal speed_constant; ///< the constant of proportionality relating speed to voltage. Units are **Mass-¹ * Distance-² * Time * Charge-¹**.
    dReal starting_current; ///< specifies the current through the motor at zero velocity, equal to the nominal voltage divided by the terminal resistance. Also called the stall current.  Units are **Time-¹ * Charge**.
    dReal terminal_resistance; ///< the resistance of the motor windings. Units are **Mass * Distance² * Time-¹ * Charge-²**.
    //@}

    //@{ depending on gear box
    dReal gear_ratio; ///< specifies the ratio between the input speed of the transmission (the speed of the motor shaft) and the output speed of the transmission.
    dReal coloumb_friction; ///< static coloumb friction on each joint after the gear box. Units are **Mass * Distance * Time-²**.
    dReal viscous_friction; ///< viscous friction on each joint after the gear box. Units are **Mass * Distance * Time-²**.
    //@}
};

typedef boost::shared_ptr<ElectricMotorActuatorInfo> ElectricMotorActuatorInfoPtr;

/** \brief <b>[interface]</b> A kinematic body of links and joints. <b>If not specified, method is not multi-thread safe.</b> See \ref arch_kinbody.
    \ingroup interfaces
 */
class OPENRAVE_API KinBody : public InterfaceBase
{
public:
    /// \brief A set of properties for the kinbody. These properties are used to describe a set of variables used in KinBody.
    enum KinBodyProperty {
        Prop_JointMimic=0x1,     ///< joint mimic equations
        Prop_JointLimits=0x2,     ///< regular limits
        Prop_JointOffset=0x4,
        Prop_JointProperties=0x8,     ///< resolution, weights
        Prop_JointAccelerationVelocityTorqueLimits=0x10,     ///< velocity + acceleration + jerk + torque
        Prop_Joints=Prop_JointMimic|Prop_JointLimits|Prop_JointOffset|Prop_JointProperties|Prop_JointAccelerationVelocityTorqueLimits, ///< all properties of all joints

        Prop_Name=0x20,     ///< name changed
        Prop_LinkDraw=0x40,     ///< toggle link geometries rendering
        Prop_LinkGeometry=0x80,     ///< the current geometry of the link changed
        Prop_LinkTransforms=0x100, ///< if any of the link transforms changed, this implies the DOF values of the robot changed
        Prop_LinkGeometryGroup=0x200, ///< the geometry informations of some geometry group changed
        Prop_LinkStatic=0x400,     ///< static property of link changed
        Prop_LinkEnable=0x800,     ///< enable property of link changed
        Prop_LinkDynamics=0x1000,     ///< mass/inertia properties of link changed
        Prop_Links=Prop_LinkDraw|Prop_LinkGeometry|Prop_LinkStatic|Prop_LinkGeometryGroup|Prop_LinkEnable|Prop_LinkDynamics,     ///< all properties of all links
        Prop_JointCustomParameters = 0x2000, ///< when Joint::SetFloatParameters(), Joint::SetIntParameters(), and Joint::SetStringParameters() are called
        Prop_LinkCustomParameters = 0x4000, ///< when Link::SetFloatParameters(), Link::SetIntParameters(), Link::SetStringParameters() are called
        Prop_BodyAttached=0x8000, ///< if attached bodies changed

        // robot only
        // 0x00010000
        Prop_RobotSensors = 0x00020000,     ///< [robot only] all properties of all sensors
        Prop_Sensors = 0x00020000,
        Prop_RobotSensorPlacement = 0x00040000,     ///< [robot only] relative sensor placement of sensors
        Prop_SensorPlacement = 0x00040000,
        Prop_RobotActiveDOFs = 0x00080000,     ///< [robot only] active dofs changed
        Prop_RobotManipulatorTool = 0x00100000, ///< [robot only] the tool coordinate system changed
        Prop_RobotManipulatorName = 0x00200000, ///< [robot only] the manipulator name
        Prop_RobotManipulatorSolver = 0x00400000,
        Prop_RobotManipulators = Prop_RobotManipulatorTool | Prop_RobotManipulatorName | Prop_RobotManipulatorSolver,     ///< [robot only] all properties of all manipulators
        Prop_RobotGrabbed = 0x01000000, ///< [robot only] if grabbed bodies changed

        Prop_BodyRemoved = 0x10000000, ///< if a KinBody is removed from the environment
    };

    /// \brief used for specifying the type of limit checking and the messages associated with it
    enum CheckLimitsAction {
        CLA_Nothing = 0, ///< no checking
        CLA_CheckLimits = 1, /// < checks and warns if the limits are overboard (default)
        CLA_CheckLimitsSilent = 2, ///< checks the limits and silently clamps the joint values (used if the code expects bad values as part of normal operation)
        CLA_CheckLimitsThrow = 3, ///< check the limits and throws if something went wrong
    };

    /// \brief Describes the properties of a geometric primitive.
    ///
    /// Contains everything associated with a geometry's appearance and shape
    class OPENRAVE_API GeometryInfo
    {
public:
        GeometryInfo();
        GeometryInfo& operator=(const GeometryInfo& info) {
            _Update(info);
            return *this;
        }
        bool operator==(const GeometryInfo& info) const;
        bool operator!=(const GeometryInfo& info) const {
            return !operator==(info);
        }

        /// triangulates the geometry object and initializes collisionmesh. GeomTrimesh types must already be triangulated
        /// \param fTessellation to control how fine the triangles need to be. 1.0f is the default value
        bool InitCollisionMesh(float fTessellation=1);

        inline dReal GetSphereRadius() const {
            return _vGeomData.x;
        }
        inline dReal GetCylinderRadius() const {
            return _vGeomData.x;
        }
        inline dReal GetCylinderHeight() const {
            return _vGeomData.y;
        }
        inline const Vector& GetBoxExtents() const {
            return _vGeomData;
        }

        const GeometryInfo& operator=(const GeometryInfo& info){
            _Update(info);
            return *this;
        }

        bool operator==(const GeometryInfo& info) const;
        bool operator!=(const GeometryInfo& info) const {
            return !operator==(info);
        }

        /// \brief compute the inner empty volume in the geometry coordinate system
        ///
        /// \return bool true if the geometry has a concept of empty volume nad tInnerEmptyVolume/abInnerEmptyVolume are filled
        bool ComputeInnerEmptyVolume(Transform& tInnerEmptyVolume, Vector& abInnerEmptyExtents) const;

        /// \brief computes the bounding box in the world. tGeometryWorld is for the world transform.
        AABB ComputeAABB(const Transform& tGeometryWorld) const;

        ///< \param multiply all translational values by fUnitScale
        virtual void SerializeJSON(rapidjson::Value &value, rapidjson::Document::AllocatorType& allocator, dReal fUnitScale=1.0, int options=0) const;

        ///< \param multiply all translational values by fUnitScale
        virtual void DeserializeJSON(const rapidjson::Value &value, dReal fUnitScale=1.0);
        virtual void DeserializeGeomData(const rapidjson::Value& value, std::string typestr, dReal fUnitScale=1.0);

        Transform _t; ///< Local transformation of the geom primitive with respect to the link's coordinate system.

        /// for boxes, first 3 values are half extents. For containers, the first 3 values are the full outer extents.
        /// For GT_Cage, this is the base box extents with the origin being at the -Z center.
        Vector _vGeomData;

        ///< For GT_Container, the first 3 values are the full inner extents.
        ///< For GT_Cage, if any are non-zero, then force the full inner extents (bottom center) to be this much, starting at the base center top
        Vector _vGeomData2;
        Vector _vGeomData3; ///< For containers, the first 3 values is the bottom cross XY full extents and Z height from bottom face.

        ///< For containers, the first 3 values are the full extents of the bottom pad (a box attached to the container
        ///  beneath the container bottom). This geometry only valid if the first 3 values are all positive. The origin
        ///  of the container will still be at the outer bottom of the container.
        Vector _vGeomData4;

        // For GT_Cage
        enum SideWallType
        {
            SWT_NX=0,
            SWT_PX=1,
            SWT_NY=2,
            SWT_PY=3,
        };

        struct SideWall
        {
            Transform transf;
            Vector vExtents;
            SideWallType type;
        };
        std::vector<SideWall> _vSideWalls; ///< used by GT_Cage

        ///< for sphere it is radius
        ///< for cylinder, first 2 values are radius and height
        ///< for trimesh, none
        RaveVector<float> _vDiffuseColor, _vAmbientColor; ///< hints for how to color the meshes

        /// \brief trimesh representation of the collision data of this object in this local coordinate system
        ///
        /// Should be transformed by \ref _t before rendering.
        /// For spheres and cylinders, an appropriate discretization value is chosen.
        /// If empty, will be automatically computed from the geometry's type and render data
        TriMesh _meshcollision;

        GeometryType _type; ///< the type of geometry primitive
        std::string _id;   ///< unique id of the geometry
        std::string _name; ///< the name of the geometry

        /// \brief filename for render model (optional)
        ///
        /// Should be transformed by _t before rendering.
        /// If the value is "__norenderif__:x", then the viewer should not render the object if it supports *.x files where"x" is the file extension.
        std::string _filenamerender;

        /// \brief filename for collision data (optional)
        ///
        /// This is for record keeping only and geometry does not get automatically loaded to _meshcollision.
        /// The user should call _meshcollision = *env->ReadTrimeshURI(_filenamecollision) by themselves.
        std::string _filenamecollision;

        Vector _vRenderScale; ///< render scale of the object (x,y,z) from _filenamerender
        Vector _vCollisionScale; ///< render scale of the object (x,y,z) from _filenamecollision
        float _fTransparency; ///< value from 0-1 for the transparency of the rendered object, 0 is opaque
        bool _bVisible; ///< if true, geometry is visible as part of the 3d model (default is true)
        bool _bModifiable; ///< if true, object geometry can be dynamically modified (default is true)

<<<<<<< HEAD
protected:
        virtual void _Update(const KinBody::GeometryInfo& info);
=======
private:
        /// \brief shared update method for both copy constructor and assign operator
        virtual void _Update(const KinBody::GeometryInfo& other);
>>>>>>> 2846b62a

    };
    typedef boost::shared_ptr<GeometryInfo> GeometryInfoPtr;
    typedef boost::shared_ptr<GeometryInfo const> GeometryInfoConstPtr;

    /// \brief Describes the properties of a link used to initialize it
    class OPENRAVE_API LinkInfo
    {
public:
        LinkInfo();
        virtual ~LinkInfo() {
        }

        LinkInfo(const LinkInfo& other);
<<<<<<< HEAD
        const LinkInfo& operator=(const LinkInfo& other);
=======
        LinkInfo& operator=(const LinkInfo& other);
>>>>>>> 2846b62a
        bool operator==(const LinkInfo& other) const;
        bool operator!=(const LinkInfo& other) const {
            return !operator==(other);
        }

        virtual void SerializeJSON(rapidjson::Value &value, rapidjson::Document::AllocatorType& allocator, dReal fUnitScale=1.0, int options=0) const;
        virtual void DeserializeJSON(const rapidjson::Value &value, dReal fUnitScale=1.0);

        std::vector<GeometryInfoPtr> _vgeometryinfos;
        /// extra-purpose geometries like
        /// self -  self-collision specific geometry. By default, this type of geometry will be always set
        std::map< std::string, std::vector<GeometryInfoPtr> > _mapExtraGeometries;

        ///\brief unique id of the link
        std::string _id;
        /// \brief unique link name
        std::string _name;
        /// the current transformation of the link with respect to the body coordinate system
        Transform _t;
        /// the frame for inertia and center of mass of the link in the link's coordinate system
        Transform _tMassFrame;
        /// mass of link
        dReal _mass;
        /// inertia along the axes of _tMassFrame
        Vector _vinertiamoments;
        std::map<std::string, std::vector<dReal> > _mapFloatParameters; ///< custom key-value pairs that could not be fit in the current model
        std::map<std::string, std::vector<int> > _mapIntParameters; ///< custom key-value pairs that could not be fit in the current model
        std::map<std::string, std::string > _mapStringParameters; ///< custom key-value pairs that could not be fit in the current model
        /// force the following links to be treated as adjacent to this link
        std::vector<std::string> _vForcedAdjacentLinks;
        /// \brief Indicates a static body that does not move with respect to the root link.
        ///
        //// Static should be used when an object has infinite mass and
        /// shouldn't be affected by physics (including gravity). Collision still works.
        bool _bStatic;

        /// \true false if the link is disabled. disabled links do not participate in collision detection
        bool _bIsEnabled;
        bool __padding0, __padding1; // for 4-byte alignment

private:
<<<<<<< HEAD
=======
        /// \brief shared update method for both copy constructor and assign operator
>>>>>>> 2846b62a
        void _Update(const KinBody::LinkInfo& other);
    };
    typedef boost::shared_ptr<LinkInfo> LinkInfoPtr;
    typedef boost::shared_ptr<LinkInfo const> LinkInfoConstPtr;

    /// \brief A rigid body holding all its collision and rendering data.
    class OPENRAVE_API Link : public boost::enable_shared_from_this<Link>
    {
public:
        Link(KinBodyPtr parent);         ///< pass in a ODE world
        virtual ~Link();

        /// \deprecated (12/10/18)
        typedef KinBody::GeometryInfo GeometryInfo RAVE_DEPRECATED;
        typedef boost::shared_ptr<KinBody::GeometryInfo> GeometryInfoPtr RAVE_DEPRECATED;
        typedef TriMesh TRIMESH RAVE_DEPRECATED;
        typedef GeometryType GeomType RAVE_DEPRECATED;
        static const GeometryType GeomNone RAVE_DEPRECATED = OpenRAVE::GT_None;
        static const GeometryType GeomBox RAVE_DEPRECATED = OpenRAVE::GT_Box;
        static const GeometryType GeomSphere RAVE_DEPRECATED = OpenRAVE::GT_Sphere;
        static const GeometryType GeomCylinder RAVE_DEPRECATED = OpenRAVE::GT_Cylinder;
        static const GeometryType GeomTrimesh RAVE_DEPRECATED = OpenRAVE::GT_TriMesh;

        /// \brief geometry object holding a link parent and wrapping access to a protected geometry info
        class OPENRAVE_API Geometry
        {
public:
            /// \deprecated (12/07/16)
            static const GeometryType GeomNone RAVE_DEPRECATED = OpenRAVE::GT_None;
            static const GeometryType GeomBox RAVE_DEPRECATED = OpenRAVE::GT_Box;
            static const GeometryType GeomSphere RAVE_DEPRECATED = OpenRAVE::GT_Sphere;
            static const GeometryType GeomCylinder RAVE_DEPRECATED = OpenRAVE::GT_Cylinder;
            static const GeometryType GeomTrimesh RAVE_DEPRECATED = OpenRAVE::GT_TriMesh;

            Geometry(boost::shared_ptr<Link> parent, const KinBody::GeometryInfo& info);
            virtual ~Geometry() {
            }

            /// \brief get local geometry transform
            inline const Transform& GetTransform() const {
                return _info._t;
            }
            inline GeometryType GetType() const {
                return _info._type;
            }

            inline const Vector& GetRenderScale() const {
                return _info._vRenderScale;
            }

            inline const std::string& GetRenderFilename() const {
                return _info._filenamerender;
            }
            inline float GetTransparency() const {
                return _info._fTransparency;
            }
            /// \deprecated (12/1/12)
            inline bool IsDraw() const RAVE_DEPRECATED {
                return _info._bVisible;
            }
            inline bool IsVisible() const {
                return _info._bVisible;
            }
            inline bool IsModifiable() const {
                return _info._bModifiable;
            }

            inline dReal GetSphereRadius() const {
                return _info._vGeomData.x;
            }
            inline dReal GetCylinderRadius() const {
                return _info._vGeomData.x;
            }
            inline dReal GetCylinderHeight() const {
                return _info._vGeomData.y;
            }
            inline const Vector& GetBoxExtents() const {
                return _info._vGeomData;
            }
            inline const Vector& GetContainerOuterExtents() const {
                return _info._vGeomData;
            }
            inline const Vector& GetContainerInnerExtents() const {
                return _info._vGeomData2;
            }
            inline const Vector& GetContainerBottomCross() const {
                return _info._vGeomData3;
            }
            inline const Vector& GetContainerBottom() const {
                return _info._vGeomData4;
            }
            inline const RaveVector<float>& GetDiffuseColor() const {
                return _info._vDiffuseColor;
            }
            inline const RaveVector<float>& GetAmbientColor() const {
                return _info._vAmbientColor;
            }
            inline const std::string& GetName() const {
                return _info._name;
            }

            /// \brief returns the local collision mesh
            inline const TriMesh& GetCollisionMesh() const {
                return _info._meshcollision;
            }

            virtual inline const KinBody::GeometryInfo& GetInfo() const {
                return _info;
            }

            /// cage
            //@{
            inline const Vector& GetCageBaseExtents() const {
                return _info._vGeomData;
            }

            /// \brief compute the inner empty volume in the parent link coordinate system
            ///
            /// \return bool true if the geometry has a concept of empty volume nad tInnerEmptyVolume/abInnerEmptyVolume are filled
            virtual bool ComputeInnerEmptyVolume(Transform& tInnerEmptyVolume, Vector& abInnerEmptyExtents) const;
            //@}

            virtual bool InitCollisionMesh(float fTessellation=1);

            /// \brief returns an axis aligned bounding box given that the geometry is transformed by trans
            virtual AABB ComputeAABB(const Transform& trans) const;

            virtual uint8_t GetSideWallExists() const;

            virtual void serialize(std::ostream& o, int options) const;

            /// \brief sets a new collision mesh and notifies every registered callback about it
            virtual void SetCollisionMesh(const TriMesh& mesh);
            /// \brief sets visible flag. if changed, notifies every registered callback about it.
            ///
            /// \return true if changed
            virtual bool SetVisible(bool visible);

            /// \deprecated (12/1/12)
            inline void SetDraw(bool bDraw) RAVE_DEPRECATED {
                SetVisible(bDraw);
            }
            /// \brief set transparency level (0 is opaque)
            virtual void SetTransparency(float f);
            /// \brief override diffuse color of geometry material
            virtual void SetDiffuseColor(const RaveVector<float>& color);
            /// \brief override ambient color of geometry material
            virtual void SetAmbientColor(const RaveVector<float>& color);

            /// \brief validates the contact normal on the surface of the geometry and makes sure the normal faces "outside" of the shape.
            ///
            /// \param position the position of the contact point specified in the link's coordinate system
            /// \param normal the unit normal of the contact point specified in the link's coordinate system
            /// \return true if the normal is changed to face outside of the shape
            virtual bool ValidateContactNormal(const Vector& position, Vector& normal) const;

            /// \brief sets a new render filename for the geometry. This does not change the collision
            virtual void SetRenderFilename(const std::string& renderfilename);

            /// \brief sets the name of the geometry
            virtual void SetName(const std::string& name);

            virtual uint8_t ApplyDiff(const rapidjson::Value& geometryValue, KinBody::GeometryInfo& newInfo);
            uint8_t _ApplyGeomDiff(const rapidjson::Value& geometryValue, KinBody::GeometryInfo& newInfo, dReal fUnitScale=1.0);
            inline const KinBody::GeometryInfo& UpdateAndGetInfo() {
                UpdateInfo();
                return _info;
            }
            inline void UpdateInfo() {
                // TODO
                RAVELOG_WARN("Geometry UpdateInfo not implemented");
            }


protected:
            boost::weak_ptr<Link> _parent;
            KinBody::GeometryInfo _info; ///< geometry info
#ifdef RAVE_PRIVATE
#ifdef _MSC_VER
            friend class OpenRAVEXMLParser::LinkXMLReader;
            friend class OpenRAVEXMLParser::KinBodyXMLReader;
            friend class XFileReader;
#else
            friend class ::OpenRAVEXMLParser::LinkXMLReader;
            friend class ::OpenRAVEXMLParser::KinBodyXMLReader;
            friend class ::XFileReader;
#endif
#endif
            friend class ColladaReader;
            friend class RobotBase;
            friend class KinBody;
            friend class KinBody::Link;
        };

        typedef boost::shared_ptr<Geometry> GeometryPtr;
        typedef boost::shared_ptr<Geometry const> GeometryConstPtr;
        typedef Geometry GEOMPROPERTIES RAVE_DEPRECATED;

        inline const std::string& GetName() const {
            return _info._name;
        }

<<<<<<< HEAD
        virtual inline const std::string& GetId() const {
=======
        inline const std::string& GetId() const {
>>>>>>> 2846b62a
            return _info._id;
        }

        /// \brief Indicates a static body that does not move with respect to the root link.
        ///
        //// Static should be used when an object has infinite mass and
        ///< shouldn't be affected by physics (including gravity). Collision still works.
        inline bool IsStatic() const {
            return _info._bStatic;
        }

        /// \brief Enables a Link. An enabled link takes part in collision detection and physics simulations
        virtual void Enable(bool enable);

        /// \brief returns true if the link is enabled. \see Enable
        virtual bool IsEnabled() const;

        /// \brief Sets all the geometries of the link as visible or non visible.
        ///
        /// \return true if changed
        virtual bool SetVisible(bool visible);

        /// \return true if any geometry of the link is visible.
        virtual bool IsVisible() const;

        /// \brief parent body that link belongs to.
        ///
        /// \param trylock if true then will try to get the parent pointer and return empty pointer if parent was already destroyed. Otherwise throws an exception if parent is already destroyed. By default this should be
        inline KinBodyPtr GetParent(bool trylock=false) const {
            if( trylock ) {
                return _parent.lock();
            }
            else {
                return KinBodyPtr(_parent);
            }
        }

        /// \brief unique index into parent KinBody::GetLinks vector
        inline int GetIndex() const {
            return _index;
        }
        inline const TriMesh& GetCollisionData() const {
            return _collision;
        }

        /// \brief Compute the aabb of all the geometries of the link in the link coordinate system
        virtual AABB ComputeLocalAABB() const;

        /// \brief Compute the aabb of all the geometries of the link in the world coordinate system
        virtual AABB ComputeAABB() const;

        /// \brief returns an axis-aligned bounding box when link has transform tLink.
        ///
        /// AABB equivalent to setting link transform to tLink and calling ComptueAABB()
        /// \brief tLink the world transform to put this link in when computing the AABB
        virtual AABB ComputeAABBFromTransform(const Transform& tLink) const;

        /// \brief Return the current transformation of the link in the world coordinate system.
        inline Transform GetTransform() const {
            return _info._t;
        }

        /// \brief Return all the direct parent links in the kinematics hierarchy of this link.
        ///
        /// A parent link is is immediately connected to this link by a joint and has a path to the root joint so that it is possible
        /// to compute this link's transformation from its parent.
        /// \param[out] filled with the parent links
        virtual void GetParentLinks(std::vector< boost::shared_ptr<Link> >& vParentLinks) const;

        /// \brief Tests if a link is a direct parent.
        ///
        /// \see GetParentLinks
        /// \param link The link to test if it is one of the parents of this link.
        bool IsParentLink(boost::shared_ptr<Link const> plink) const RAVE_DEPRECATED {
            return IsParentLink(*plink);
        }
        virtual bool IsParentLink(const Link &link) const;

        /// \brief return center of mass offset in the link's local coordinate frame
        inline Vector GetLocalCOM() const {
            return _info._tMassFrame.trans;
        }

        /// \brief return center of mass of the link in the global coordinate system
        inline Vector GetGlobalCOM() const {
            return _info._t*_info._tMassFrame.trans;
        }

        inline Vector GetCOMOffset() const {
            return _info._tMassFrame.trans;
        }

        /// \brief return inertia in link's local coordinate frame. The translation component is the the COM in the link's frame.
        virtual TransformMatrix GetLocalInertia() const;

        // \brief return inertia around the link's COM in the global coordinate frame.
        virtual TransformMatrix GetGlobalInertia() const;

        /// \brief sets a new mass frame with respect to the link coordinate system
        virtual void SetLocalMassFrame(const Transform& massframe);

        /// \brief sets new principal moments of inertia (with respect to the mass frame)
        virtual void SetPrincipalMomentsOfInertia(const Vector& inertiamoments);

        /// \brief set a new mass
        virtual void SetMass(dReal mass);

        /// \brief return the mass frame in the link's local coordinate system that holds the center of mass and principal axes for inertia.
        inline const Transform& GetLocalMassFrame() const {
            return _info._tMassFrame;
        }

        /// \brief return the mass frame in the global coordinate system that holds the center of mass and principal axes for inertia.
        inline Transform GetGlobalMassFrame() const {
            return _info._t*_info._tMassFrame;
        }

        /// \brief return the principal moments of inertia inside the mass frame
        inline const Vector& GetPrincipalMomentsOfInertia() const {
            return _info._vinertiamoments;
        }
        inline dReal GetMass() const {
            return _info._mass;
        }

        /// \brief sets a link to be static.
        ///
        /// Because this can affect the kinematics, it requires the body's internal structures to be recomputed
        virtual void SetStatic(bool bStatic);

        /// \brief Sets the transform of the link regardless of kinematics
        ///
        /// \param[in] t the new transformation
        virtual void SetTransform(const Transform& transform);

        /// adds an external force at pos (absolute coords)
        /// \param[in] force the direction and magnitude of the force
        /// \param[in] pos in the world where the force is getting applied
        /// \param[in] add if true, force is added to previous forces, otherwise it is set
        virtual void SetForce(const Vector& force, const Vector& pos, bool add);

        /// adds torque to a body (absolute coords)
        /// \param add if true, torque is added to previous torques, otherwise it is set
        virtual void SetTorque(const Vector& torque, bool add);

        /// forces the velocity of the link
        /// \param[in] linearvel the translational velocity
        /// \param[in] angularvel is the rotation axis * angular speed
        virtual void SetVelocity(const Vector& linearvel, const Vector& angularvel);

        /// \brief get the velocity of the link
        /// \param[out] linearvel the translational velocity
        /// \param[out] angularvel is the rotation axis * angular speed
        virtual void GetVelocity(Vector& linearvel, Vector& angularvel) const;

        /// \brief return the linear/angular velocity of the link
        virtual std::pair<Vector,Vector> GetVelocity() const;

        /// \brief returns a list of all the geometry objects.
        inline const std::vector<GeometryPtr>& GetGeometries() const {
            return _vGeometries;
        }
        virtual GeometryPtr GetGeometry(int index);

        /// \brief inits the current geometries with the new geometry info.
        ///
        /// This gives a user control for dynamically changing the object geometry. Note that the kinbody/robot hash could change.
        /// \param geometries a list of geometry infos to be initialized into new geometry objects, note that the geometry info data is copied
        /// \param bForceRecomputeMeshCollision if true, then recompute mesh collision for all non-tri meshes
        virtual void InitGeometries(std::vector<KinBody::GeometryInfoConstPtr>& geometries, bool bForceRecomputeMeshCollision=true);
        virtual void InitGeometries(std::list<KinBody::GeometryInfo>& geometries, bool bForceRecomputeMeshCollision=true);

        /// \brief adds geometry info to all the current geometries and possibly stored extra group geometries
        ///
        /// Will store the geometry pointer to use for later, so do not modify after this.
        /// \param addToGroups if true, will add the same ginfo to all groups
        virtual void AddGeometry(KinBody::GeometryInfoPtr pginfo, bool addToGroups);

        /// \brief removes geometry that matches a name from the current geometries and possibly stored extra group geometries
        ///
        /// \param removeFromAllGroups if true, will check and remove the geometry from all stored groups
        virtual void RemoveGeometryByName(const std::string& geometryname, bool removeFromAllGroups);

        /// \brief initializes the link with geometries from the extra geomeries in LinkInfo
        ///
        /// \param name The name of the geometry group. If name is empty, will initialize the default geometries.
        /// \throw If name does not exist in GetInfo()._mapExtraGeometries, then throw an exception.
        virtual void SetGeometriesFromGroup(const std::string& name);

        /// \brief returns a const reference to the vector of geometries for a particular group
        ///
        /// \param name The name of the geometry group.
        /// \throw openrave_exception If the group does not exist, throws an exception.
        virtual const std::vector<KinBody::GeometryInfoPtr>& GetGeometriesFromGroup(const std::string& name) const;

        /// \brief stores geometries for later retrieval
        ///
        /// the list is stored inside _GetInfo()._mapExtraGeometries. Note that the pointers are copied and not the data, so
        /// any be careful not to modify the geometries afterwards
        virtual void SetGroupGeometries(const std::string& name, const std::vector<KinBody::GeometryInfoPtr>& geometries);

        /// \brief returns the number of geometries stored from a particular key
        ///
        /// \return if -1, then the geometries are not in _mapExtraGeometries, otherwise the number
        virtual int GetGroupNumGeometries(const std::string& name) const;

        /// \brief swaps the geometries with the link
        virtual void SwapGeometries(boost::shared_ptr<Link>& link);

        /// validates the contact normal on link and makes sure the normal faces "outside" of the geometry shape it lies on. An exception can be thrown if position is not on a geometry surface
        /// \param position the position of the contact point specified in the link's coordinate system, assumes it is on a particular geometry
        /// \param normal the unit normal of the contact point specified in the link's coordinate system
        /// \return true if the normal is changed to face outside of the shape
        virtual bool ValidateContactNormal(const Vector& position, Vector& normal) const;

        /// \brief returns true if plink is rigidily attahced to this link.
        bool IsRigidlyAttached(boost::shared_ptr<Link const> plink) const RAVE_DEPRECATED {
            return IsRigidlyAttached(*plink);
        }
        virtual bool IsRigidlyAttached(const Link &link) const;

        /// \brief Gets all the rigidly attached links to linkindex, also adds the link to the list.
        ///
        /// \param vattachedlinks the array to insert all links attached to linkindex with the link itself.
        virtual void GetRigidlyAttachedLinks(std::vector<boost::shared_ptr<Link> >& vattachedlinks) const;

        virtual void serialize(std::ostream& o, int options) const;

        /// \brief return a map of custom float parameters
        inline const std::map<std::string, std::vector<dReal> >& GetFloatParameters() const {
            return _info._mapFloatParameters;
        }

        /// \brief set custom float parameters
        ///
        /// \param parameters if empty, then removes the parameter
        virtual void SetFloatParameters(const std::string& key, const std::vector<dReal>& parameters);

        /// \brief return a map of custom integer parameters
        inline const std::map<std::string, std::vector<int> >& GetIntParameters() const {
            return _info._mapIntParameters;
        }

        /// \brief set custom int parameters
        ///
        /// \param parameters if empty, then removes the parameter
        virtual void SetIntParameters(const std::string& key, const std::vector<int>& parameters);

        /// \brief return a map of custom float parameters
        inline const std::map<std::string, std::string >& GetStringParameters() const {
            return _info._mapStringParameters;
        }

        /// \brief set custom string parameters
        ///
        /// \param value if empty, then removes the parameter
        virtual void SetStringParameters(const std::string& key, const std::string& value);

        /// \brief Updates several fields in \ref _info depending on the current state of the link
        virtual void UpdateInfo();

        /// \brief returns the current info structure of the link.
        ///
        /// The LinkInfo::_vgeometryinfos do not reflect geometry changes that happened since the robot was created. User
        /// will need to call Geometry::GetInfo on each individual geometry.
        inline const KinBody::LinkInfo& GetInfo() const {
            return _info;
        }

        /// \brief Calls \ref UpdateInfo and returns the link structure
        inline const KinBody::LinkInfo& UpdateAndGetInfo() {
            UpdateInfo();
            return _info;
        }

        virtual uint8_t ApplyDiff(const rapidjson::Value& linkValue, LinkInfo& newInfo);

protected:
        /// \brief Updates the cached information due to changes in the collision data.
        ///
        /// \param parameterschanged if true, will
        virtual void _Update(bool parameterschanged=true, uint32_t extraParametersChanged=0);

        std::vector<GeometryPtr> _vGeometries;         ///< \see GetGeometries

        LinkInfo _info; ///< parameter information of the link

private:
        /// Sensitive variables that are auto-generated and should not be modified by the user.
        /// @name Private Link Variables
        //@{
        int _index;                  ///< \see GetIndex
        KinBodyWeakPtr _parent;         ///< \see GetParent
        std::vector<int> _vParentLinks;         ///< \see GetParentLinks, IsParentLink
        std::vector<int> _vRigidlyAttachedLinks;         ///< \see IsRigidlyAttached, GetRigidlyAttachedLinks
        TriMesh _collision; ///< triangles for collision checking, triangles are always the triangulation
                            ///< of the body when it is at the identity transformation
        //@}
#ifdef RAVE_PRIVATE
#ifdef _MSC_VER
        friend class OpenRAVEXMLParser::LinkXMLReader;
        friend class OpenRAVEXMLParser::KinBodyXMLReader;
        friend class OpenRAVEXMLParser::RobotXMLReader;
        friend class XFileReader;
#else
        friend class ::OpenRAVEXMLParser::LinkXMLReader;
        friend class ::OpenRAVEXMLParser::KinBodyXMLReader;
        friend class ::OpenRAVEXMLParser::RobotXMLReader;
        friend class ::XFileReader;
#endif
#endif
        friend class ColladaReader;
        friend class KinBody;
        friend class RobotBase;
    };
    typedef boost::shared_ptr<KinBody::Link> LinkPtr;
    typedef boost::shared_ptr<KinBody::Link const> LinkConstPtr;
    typedef boost::weak_ptr<KinBody::Link> LinkWeakPtr;

    /** \brief The type of joint movement.

        Non-special joints that are combinations of revolution and prismatic joints.
        The first 4 bits specify the joint DOF, the next bits specify whether the joint is revolute (0) or prismatic (1).
        There can be also special joint types that are valid if the JointSpecialBit is set.

        For multi-dof joints, the order is transform(parentlink) * transform(axis0) * transform(axis1) ...
     */
    enum JointType {
        JointNone = 0,
        JointHinge = 0x01,
        JointRevolute = 0x01,
        JointSlider = 0x11,
        JointPrismatic = 0x11,
        JointRR = 0x02,
        JointRP = 0x12,
        JointPR = 0x22,
        JointPP = 0x32,
        JointSpecialBit = 0x80000000,
        JointUniversal = 0x80000001,
        JointHinge2 = 0x80000002,
        JointSpherical = 0x80000003,
        JointTrajectory = 0x80000004, ///< there is no axis defined, instead the relative transformation is directly output from the trajectory affine_transform structure
    };

    enum JointControlMode {
        JCM_None = 0, ///< unspecified
        JCM_RobotController = 1, ///< joint controlled by the robot controller
        JCM_IO = 2,              ///< joint controlled by I/O signals
        JCM_ExternalDevice = 3,  ///< joint controlled by an external device
    };

    class Joint;

    /// \brief Holds mimic information about position, velocity, and acceleration of one axis of the joint.
    ///
    /// In every array, [0] is position, [1] is velocity, [2] is acceleration.
    class OPENRAVE_API MimicInfo
    {
public:
        boost::array< std::string, 3>  _equations;         ///< the original equations
        virtual void SerializeJSON(rapidjson::Value& value, rapidjson::Document::AllocatorType& allocator, dReal fUnitScale=1.0, int options=0) const;
        virtual void DeserializeJSON(const rapidjson::Value& value, dReal fUnitScale=1.0);
    };
    typedef boost::shared_ptr<MimicInfo> MimicInfoPtr;
    typedef boost::shared_ptr<MimicInfo const> MimicInfoConstPtr;

    class OPENRAVE_API Mimic
    {
public:
        boost::array< std::string, 3>  _equations;         ///< the original equations

        struct DOFFormat
        {
            int16_t jointindex;         ///< the index into the joints, if >= GetJoints.size(), then points to the passive joints
            int16_t dofindex : 14;         ///< if >= 0, then points to a DOF of the robot that is NOT mimiced
            uint8_t axis : 2;         ///< the axis of the joint index
            bool operator <(const DOFFormat& r) const;
            bool operator ==(const DOFFormat& r) const;
            boost::shared_ptr<Joint> GetJoint(KinBody &parent) const;
            boost::shared_ptr<Joint const> GetJoint(const KinBody &parent) const;
        };
        struct DOFHierarchy
        {
            int16_t dofindex;         ///< >=0 dof index
            uint16_t dofformatindex;         ///< index into _vdofformat to follow the computation
            bool operator ==(const DOFHierarchy& r) const {
                return dofindex==r.dofindex && dofformatindex == r.dofformatindex;
            }
        };

        /// @name automatically set
        //@{
        std::vector< DOFFormat > _vdofformat;         ///< the format of the values the equation takes order is important.
        std::vector<DOFHierarchy> _vmimicdofs;         ///< all dof indices that the equations depends on. DOFHierarchy::dofindex can repeat
        OpenRAVEFunctionParserRealPtr _posfn;
        std::vector<OpenRAVEFunctionParserRealPtr > _velfns, _accelfns;         ///< the velocity and acceleration partial derivatives with respect to each of the values in _vdofformat
        //@}
    };
    typedef boost::shared_ptr<Mimic> MimicPtr;
    typedef boost::shared_ptr<Mimic const> MimicConstPtr;

    /// \brief Describes the properties of a joint used to initialize it
    class OPENRAVE_API JointInfo
    {
public:
        JointInfo();
        virtual ~JointInfo() {
        }

        JointInfo(const JointInfo& other);
        JointInfo& operator=(const JointInfo& other);

        virtual int GetDOF() const;

        virtual void SerializeJSON(rapidjson::Value& value, rapidjson::Document::AllocatorType& allocator, dReal fUnitScale=1.0, int options=0) const;
        virtual void DeserializeJSON(const rapidjson::Value& value, dReal fUnitScale=1.0);

        JointType _type; /// The joint type

        std::string _id;   // joint unique id
        std::string _name;         ///< the unique joint name
        std::string _linkname0, _linkname1; ///< attaching links, all axes and anchors are defined in the link pointed to by _linkname0 coordinate system. _linkname0 is usually the parent link.
        Vector _vanchor; ///< the anchor of the rotation axes defined in _linkname0's coordinate system. this is only used to construct the internal left/right matrices. passed into Joint::_ComputeInternalInformation
        boost::array<Vector,3> _vaxes;                ///< axes in _linkname0's or environment coordinate system used to define joint movement. passed into Joint::_ComputeInternalInformation
        std::vector<dReal> _vcurrentvalues; ///< joint values at initialization. passed into Joint::_ComputeInternalInformation

        boost::array<dReal,3> _vresolution;              ///< interpolation resolution
        boost::array<dReal,3> _vmaxvel;                  ///< the soft maximum velocity (rad/s) to move the joint when planning
        boost::array<dReal,3> _vhardmaxvel;              ///< the hard maximum velocity, robot cannot exceed this velocity. used for verification checking
        boost::array<dReal,3> _vmaxaccel;                ///< the soft maximum acceleration (rad/s^2) of the joint
        boost::array<dReal,3> _vhardmaxaccel;            ///< the hard maximum acceleration (rad/s^2), robot cannot exceed this acceleration. used for verification checking
        boost::array<dReal,3> _vmaxjerk;                 ///< the soft maximum jerk (rad/s^3) of the joint
        boost::array<dReal,3> _vhardmaxjerk;             ///< the hard maximum jerk (rad/s^3), robot cannot exceed this jerk. used for verification checking
        boost::array<dReal,3> _vmaxtorque;               ///< maximum torque (N.m, kg m^2/s^2) that should be applied to the joint. Usually this is computed from the motor nominal torque and gear ratio. Ignore if values are 0.
        boost::array<dReal,3> _vmaxinertia;             ///< maximum inertia (kg m^2) that the joint can exhibit. Usually this is set for safety reasons. Ignore if values are 0.
        boost::array<dReal,3> _vweights;                ///< the weights of the joint for computing distance metrics.

        /// \brief internal offset parameter that determines the branch the angle centers on
        ///
        /// Wrap offsets are needed for rotation joints since the range is limited to 2*pi.
        /// This allows the wrap offset to be set so the joint can function in [-pi+offset,pi+offset]..
        /// \param iaxis the axis to get the offset from
        boost::array<dReal,3> _voffsets;
        boost::array<dReal,3> _vlowerlimit, _vupperlimit;         ///< joint limits
        TrajectoryBasePtr _trajfollow; ///< used if joint type is JointTrajectory

        boost::array<MimicInfoPtr,3> _vmimic;          ///< the mimic properties of each of the joint axes. It is theoretically possible for a multi-dof joint to have one axes mimiced and the others free. When cloning, is it ok to copy this and assume it is constant?

        std::map<std::string, std::vector<dReal> > _mapFloatParameters; ///< custom key-value pairs that could not be fit in the current model
        std::map<std::string, std::vector<int> > _mapIntParameters; ///< custom key-value pairs that could not be fit in the current model
        std::map<std::string, std::string > _mapStringParameters; ///< custom key-value pairs that could not be fit in the current model

        ElectricMotorActuatorInfoPtr _infoElectricMotor;

        /// true if joint axis has an identification at some of its lower and upper limits.
        ///
        /// An identification of the lower and upper limits means that once the joint reaches its upper limits, it is also
        /// at its lower limit. The most common identification on revolute joints at -pi and pi. 'circularity' means the
        /// joint does not stop at limits.
        /// Although currently not developed, it could be possible to support identification for joints that are not revolute.
        boost::array<uint8_t, 3> _bIsCircular;

        bool _bIsActive;                 ///< if true, should belong to the DOF of the body, unless it is a mimic joint (_ComputeInternalInformation decides this)

        /// \brief _controlMode specifies how this joint is controlled. For possible control modes, see enum JointControlMode.
        JointControlMode _controlMode;

        struct JointControlInfo_RobotController
        {
            JointControlInfo_RobotController();
            int robotId;
            boost::array<int16_t, 3> robotControllerDOFIndex; ///< indicates which DOF in the robot controller controls which joint axis. -1 if not specified/not valid.
        };
        typedef boost::shared_ptr<JointControlInfo_RobotController> JointControlInfo_RobotControllerPtr;

        struct JointControlInfo_IO
        {
            JointControlInfo_IO();
            int deviceId;
            boost::array< std::vector<std::string>, 3 > vMoveIONames;       ///< io names for controlling positions of this joint.
            boost::array< std::vector<std::string>, 3 > vUpperLimitIONames; ///< io names for detecting if the joint is at its upper limit
            boost::array< std::vector<uint8_t>, 3 > vUpperLimitSensorIsOn;  ///< if true, the corresponding upper limit sensor reads 1 when the joint is at its upper limit. otherwise, the upper limit sensor reads 0 when the joint is at its upper limit. the default value is 1.
            boost::array< std::vector<std::string>, 3 > vLowerLimitIONames; ///< io names for detecting if the joint is at its lower limit
            boost::array< std::vector<uint8_t>, 3 > vLowerLimitSensorIsOn;  ///< if true, the corresponding lower limit sensor reads 1 when the joint is at its lower limit. otherwise, the lower limit sensor reads 0 when the joint is at its upper limit. the default value is 1.
        };
        typedef boost::shared_ptr<JointControlInfo_IO> JointControlInfo_IOPtr;

        struct JointControlInfo_ExternalDevice
        {
            JointControlInfo_ExternalDevice();
            std::string externalDeviceId; ///< id for the external device
        };
        typedef boost::shared_ptr<JointControlInfo_ExternalDevice> JointControlInfo_ExternalDevicePtr;

        JointControlInfo_RobotControllerPtr _jci_robotcontroller;
        JointControlInfo_IOPtr _jci_io;
        JointControlInfo_ExternalDevicePtr _jci_externaldevice;

    };
    typedef boost::shared_ptr<JointInfo> JointInfoPtr;
    typedef boost::shared_ptr<JointInfo const> JointInfoConstPtr;

    /// \brief Information about a joint that controls the relationship between two links.
    class OPENRAVE_API Joint : public boost::enable_shared_from_this<Joint>
    {
public:
        /// \deprecated 12/10/19
        typedef Mimic MIMIC RAVE_DEPRECATED;
        typedef KinBody::JointType JointType RAVE_DEPRECATED;
        static const KinBody::JointType JointNone RAVE_DEPRECATED = KinBody::JointNone;
        static const KinBody::JointType JointHinge RAVE_DEPRECATED = KinBody::JointHinge;
        static const KinBody::JointType JointRevolute RAVE_DEPRECATED = KinBody::JointRevolute;
        static const KinBody::JointType JointSlider RAVE_DEPRECATED = KinBody::JointSlider;
        static const KinBody::JointType JointPrismatic RAVE_DEPRECATED = KinBody::JointPrismatic;
        static const KinBody::JointType JointRR RAVE_DEPRECATED = KinBody::JointRR;
        static const KinBody::JointType JointRP RAVE_DEPRECATED = KinBody::JointRP;
        static const KinBody::JointType JointPR RAVE_DEPRECATED = KinBody::JointPR;
        static const KinBody::JointType JointPP RAVE_DEPRECATED = KinBody::JointPP;
        static const KinBody::JointType JointSpecialBit RAVE_DEPRECATED = KinBody::JointSpecialBit;
        static const KinBody::JointType JointUniversal RAVE_DEPRECATED = KinBody::JointUniversal;
        static const KinBody::JointType JointHinge2 RAVE_DEPRECATED = KinBody::JointHinge2;
        static const KinBody::JointType JointSpherical RAVE_DEPRECATED = KinBody::JointSpherical;
        static const KinBody::JointType JointTrajectory RAVE_DEPRECATED = KinBody::JointTrajectory;

        Joint(KinBodyPtr parent, KinBody::JointType type = KinBody::JointNone);
        virtual ~Joint();

        /// \brief The unique name of the joint
        inline const std::string& GetName() const {
            return _info._name;
        }

<<<<<<< HEAD
        virtual inline const std::string& GetId() const {
=======
        inline const std::string& GetId() const {
>>>>>>> 2846b62a
            return _info._id;
        }

        inline dReal GetMaxVel(int iaxis=0) const {
            return _info._vmaxvel[iaxis];
        }
        inline dReal GetMaxAccel(int iaxis=0) const {
            return _info._vmaxaccel[iaxis];
        }
        inline dReal GetMaxJerk(int iaxis=0) const {
            return _info._vmaxjerk[iaxis];
        }

        inline dReal GetHardMaxVel(int iaxis=0) const {
            return _info._vhardmaxvel[iaxis];
        }
        inline dReal GetHardMaxAccel(int iaxis=0) const {
            return _info._vhardmaxaccel[iaxis];
        }
        inline dReal GetHardMaxJerk(int iaxis=0) const {
            return _info._vhardmaxjerk[iaxis];
        }

        ///< \brief gets the max instantaneous torque of the joint
        ///
        /// If _infoElectricMotor is filled, the will compute the max instantaneous torque depending on the current speed of the joint.
        dReal GetMaxTorque(int iaxis=0) const;

        ///< \brief gets the max instantaneous torque limits of the joint
        ///
        /// If _infoElectricMotor is filled, the will compute the nominal torque limits depending on the current speed of the joint.
        /// \return min and max of torque limits
        std::pair<dReal, dReal> GetInstantaneousTorqueLimits(int iaxis=0) const;

        ///< \brief gets the nominal torque limits of the joint
        ///
        /// If _infoElectricMotor is filled, the will compute the nominal torque limits depending on the current speed of the joint.
        /// \return min and max of torque limits
        std::pair<dReal, dReal> GetNominalTorqueLimits(int iaxis=0) const;

        inline dReal GetMaxInertia(int iaxis=0) const {
            return _info._vmaxinertia[iaxis];
        }

        /// \brief Get the degree of freedom index in the body's DOF array.
        ///
        /// This does not index in KinBody::GetJoints() directly! In other words, KinBody::GetDOFValues()[GetDOFIndex()] == GetValues()[0]
        inline int GetDOFIndex() const {
            return dofindex;
        }

        /// \brief Get the joint index into KinBody::GetJoints.
        inline int GetJointIndex() const {
            return jointindex;
        }

        /// \brief parent body that joint belongs to.
        ///
        /// \param trylock if true then will try to get the parent pointer and return empty pointer if parent was already destroyed. Otherwise throws an exception if parent is already destroyed. By default this should be
        inline KinBodyPtr GetParent(bool trylock=false) const {
            if( trylock ) {
                return _parent.lock();
            }
            else {
                return KinBodyPtr(_parent);
            }
        }

        inline LinkPtr GetFirstAttached() const {
            return _attachedbodies[0];
        }
        inline LinkPtr GetSecondAttached() const {
            return _attachedbodies[1];
        }

        inline KinBody::JointType GetType() const {
            return _info._type;
        }

        /// \brief gets all resolutions for the joint axes
        ///
        /// \param[in] bAppend if true will append to the end of the vector instead of erasing it
        virtual void GetResolutions(std::vector<dReal>& resolutions, bool bAppend=false) const;

        /// \brief The discretization of the joint used when line-collision checking.
        ///
        /// The resolutions are set as large as possible such that the joint will not go through obstacles of determined size.
        virtual dReal GetResolution(int iaxis=0) const;

        virtual void SetResolution(dReal resolution, int iaxis=0);

        /// \brief The degrees of freedom of the joint. Each joint supports a max of 3 degrees of freedom.
        virtual int GetDOF() const;

        /// \brief Return true if any of the joint axes has an identification at some of its lower and upper limits.
        virtual bool IsCircular() const;

        /// \brief Return true if joint axis has an identification at some of its lower and upper limits.
        ///
        /// An identification of the lower and upper limits means that once the joint reaches its upper limits, it is also
        /// at its lower limit. The most common identification on revolute joints at -pi and pi. 'circularity' means the
        /// joint does not stop at limits.
        /// Although currently not developed, it could be possible to support identification for joints that are not revolute.
        virtual bool IsCircular(int iaxis) const;

        /// \brief returns true if the axis describes a rotation around an axis.
        ///
        /// \param iaxis the axis of the joint to return the results for
        virtual bool IsRevolute(int iaxis) const;

        /// \brief returns true if the axis describes a translation around an axis.
        ///
        /// \param iaxis the axis of the joint to return the results for
        virtual bool IsPrismatic(int iaxis) const;

        /// \brief Return true if joint can be treated as a static binding (ie all limits are 0)
        virtual bool IsStatic() const;

        /// \brief Return all the joint values with the correct offsets applied
        ///
        /// \param bAppend if true will append to the end of the vector instead of erasing it
        /// \return degrees of freedom of the joint (even if pValues is NULL)
        virtual void GetValues(std::vector<dReal>& values, bool bAppend=false) const;

        /// \brief Return the value of the specified joint axis only.
        virtual dReal GetValue(int axis) const;

        /// \brief Gets the joint velocities
        ///
        /// \param bAppend if true will append to the end of the vector instead of erasing it
        /// \return the degrees of freedom of the joint (even if pValues is NULL)
        virtual void GetVelocities(std::vector<dReal>& values, bool bAppend=false) const;

        /// \brief Return the velocity of the specified joint axis only.
        virtual dReal GetVelocity(int axis) const;

        /// \brief Add effort (force or torque) to the joint
        virtual void AddTorque(const std::vector<dReal>& torques);

        /// \brief The anchor of the joint in global coordinates.
        virtual Vector GetAnchor() const;

        /// \brief The axis of the joint in global coordinates
        ///
        /// \param[in] axis the axis to get
        virtual Vector GetAxis(int axis = 0) const;

        /** \brief Get the limits of the joint

            \param[out] vLowerLimit the lower limits
            \param[out] vUpperLimit the upper limits
            \param[in] bAppend if true will append to the end of the vector instead of erasing it
         */
        virtual void GetLimits(std::vector<dReal>& vLowerLimit, std::vector<dReal>& vUpperLimit, bool bAppend=false) const;

        /// \brief returns the lower and upper limit of one axis of the joint
        virtual std::pair<dReal, dReal> GetLimit(int iaxis=0) const;

        /// \brief \see GetLimits
        virtual void SetLimits(const std::vector<dReal>& lower, const std::vector<dReal>& upper);

        /** \brief Returns the max velocities of the joint

            \param[out] the max velocity
            \param[in] bAppend if true will append to the end of the vector instead of erasing it
         */
        virtual void GetVelocityLimits(std::vector<dReal>& vmax, bool bAppend=false) const;

        virtual void GetVelocityLimits(std::vector<dReal>& vlower, std::vector<dReal>& vupper, bool bAppend=false) const;

        /// \brief returns the lower and upper velocity limit of one axis of the joint
        virtual std::pair<dReal, dReal> GetVelocityLimit(int iaxis=0) const;

        /// \brief \see GetVelocityLimits
        virtual void SetVelocityLimits(const std::vector<dReal>& vmax);

        /** \brief Returns the max accelerations of the joint

            \param[out] the max acceleration
            \param[in] bAppend if true will append to the end of the vector instead of erasing it
         */
        virtual void GetAccelerationLimits(std::vector<dReal>& vmax, bool bAppend=false) const;

        virtual dReal GetAccelerationLimit(int iaxis=0) const;

        /// \brief \see GetAccelerationLimits
        virtual void SetAccelerationLimits(const std::vector<dReal>& vmax);

        /** \brief Returns the max jerks of the joint

            \param[out] the max jerk
            \param[in] bAppend if true will append to the end of the vector instead of erasing it
         */
        virtual void GetJerkLimits(std::vector<dReal>& vmax, bool bAppend=false) const;

        virtual dReal GetJerkLimit(int iaxis=0) const;

        /// \brief \see GetJerkLimits
        virtual void SetJerkLimits(const std::vector<dReal>& vmax);

        /** \brief Returns the hard max velocities of the joint

            \param[out] the max vel
            \param[in] bAppend if true will append to the end of the vector instead of erasing it
         */
        virtual void GetHardVelocityLimits(std::vector<dReal>& vmax, bool bAppend=false) const;

        virtual dReal GetHardVelocityLimit(int iaxis=0) const;

        /// \brief \see GetHardVelocityLimits
        virtual void SetHardVelocityLimits(const std::vector<dReal>& vmax);

        /** \brief Returns the hard max accelerations of the joint

            \param[out] the max accel
            \param[in] bAppend if true will append to the end of the vector instead of erasing it
         */
        virtual void GetHardAccelerationLimits(std::vector<dReal>& vmax, bool bAppend=false) const;

        virtual dReal GetHardAccelerationLimit(int iaxis=0) const;

        /// \brief \see GetHardAccelerationLimits
        virtual void SetHardAccelerationLimits(const std::vector<dReal>& vmax);

        /** \brief Returns the hard max jerks of the joint

            \param[out] the max jerk
            \param[in] bAppend if true will append to the end of the vector instead of erasing it
         */
        virtual void GetHardJerkLimits(std::vector<dReal>& vmax, bool bAppend=false) const;

        virtual dReal GetHardJerkLimit(int iaxis=0) const;

        /// \brief \see GetHardJerkLimits
        virtual void SetHardJerkLimits(const std::vector<dReal>& vmax);

        /** \brief Returns the max torques of the joint

            \param[out] the max torque
            \param[in] bAppend if true will append to the end of the vector instead of erasing it
         */
        virtual void GetTorqueLimits(std::vector<dReal>& vmax, bool bAppend=false) const;

        /// \brief \see GetTorqueLimits
        virtual void SetTorqueLimits(const std::vector<dReal>& vmax);

        /** \brief Returns the max inertias of the joint

            \param[out] the max inertia
            \param[in] bAppend if true will append to the end of the vector instead of erasing it
         */
        virtual void GetInertiaLimits(std::vector<dReal>& vmax, bool bAppend=false) const;

        /// \brief \see GetInertiaLimits
        virtual void SetInertiaLimits(const std::vector<dReal>& vmax);

        /// \brief gets all weights for the joint axes
        ///
        /// \param[in] bAppend if true will append to the end of the vector instead of erasing it
        virtual void GetWeights(std::vector<dReal>& weights, bool bAppend=false) const;

        /// \brief The weight associated with a joint's axis for computing a distance in the robot configuration space.
        virtual dReal GetWeight(int axis=0) const;

        /// \brief \see GetWeight
        virtual void SetWeights(const std::vector<dReal>& weights);

        /// \brief Computes the configuration difference values1-values2 and stores it in values1.
        ///
        /// Takes into account joint limits and wrapping of circular joints.
        virtual void SubtractValues(std::vector<dReal>& values1, const std::vector<dReal>& values2) const;

        /// \brief Returns the configuration difference value1-value2 for axis i.
        ///
        /// Takes into account joint limits and wrapping of circular joints.
        virtual dReal SubtractValue(dReal value1, dReal value2, int iaxis) const;

        /// \brief Return internal offset parameter that determines the branch the angle centers on
        ///
        /// Wrap offsets are needed for rotation joints since the range is limited to 2*pi.
        /// This allows the wrap offset to be set so the joint can function in [-pi+offset,pi+offset]..
        /// \param iaxis the axis to get the offset from
        inline dReal GetWrapOffset(int iaxis=0) const {
            return _info._voffsets.at(iaxis);
        }

        inline dReal GetOffset(int iaxis=0) const RAVE_DEPRECATED {
            return GetWrapOffset(iaxis);
        }

        /// \brief \see GetWrapOffset
        virtual void SetWrapOffset(dReal offset, int iaxis=0);

        virtual void serialize(std::ostream& o, int options) const;

        virtual uint8_t ApplyDiff(const rapidjson::Value& jointValue, KinBody::JointInfo& newInfo);

        /// @name Internal Hierarchy Methods
        //@{
        /// \brief Return the parent link which the joint measures its angle off from (either GetFirstAttached() or GetSecondAttached())
        virtual LinkPtr GetHierarchyParentLink() const;
        /// \brief Return the child link whose transformation is computed by this joint's values (either GetFirstAttached() or GetSecondAttached())
        virtual LinkPtr GetHierarchyChildLink() const;
        /// \brief The axis of the joint in local coordinates.
        virtual const Vector& GetInternalHierarchyAxis(int axis = 0) const;
        /// \brief Left multiply transform given the base body.
        virtual const Transform& GetInternalHierarchyLeftTransform() const;
        /// \brief Right multiply transform given the base body.
        virtual const Transform& GetInternalHierarchyRightTransform() const;
        //@}

        /// A mimic joint's angles are automatically determined from other joints based on a general purpose formula.
        /// A user does not have control of the the mimic joint values, even if they appear in the DOF list.
        /// @name Mimic Joint Properties
        //@{

        /// \deprecated (11/1/1)
        virtual int GetMimicJointIndex() const RAVE_DEPRECATED;
        /// \deprecated (11/1/1)
        virtual const std::vector<dReal> GetMimicCoeffs() const RAVE_DEPRECATED;

        /// \brief Returns true if a particular axis of the joint is mimiced.
        ///
        /// \param axis the axis to query. When -1 returns true if any of the axes have mimic joints
        virtual bool IsMimic(int axis=-1) const;

        /** \brief If the joint is mimic, returns the equation to compute its value

            \param[in] axis the axis index
            \param[in] type 0 for position, 1 for velocity, 2 for acceleration.
            \param[in] format the format the equations are returned in. If empty or "fparser", equation in fparser format. Also supports: "mathml".

            MathML:

            Set 'format' to "mathml". The joint variables are specified with <csymbol>. If a targetted joint has more than one degree of freedom, then axis is suffixed with _\%d. If 'type' is 1 or 2, the partial derivatives are outputted as consecutive <math></math> tags in the same order as \ref Mimic::_vdofformat
         */
        virtual std::string GetMimicEquation(int axis=0, int type=0, const std::string& format="") const;

        /** \brief Returns the set of DOF indices that the computation of a joint axis depends on. Order is arbitrary.

            If the mimic joint uses the values of other mimic joints, then the dependent DOFs of that joint are also
            copied over. Therefore, the dof indices returned can be more than the actual variables used in the equation.
            \throw openrave_exception Throws an exception if the axis is not mimic.
         */
        virtual void GetMimicDOFIndices(std::vector<int>& vmimicdofs, int axis=0) const;

        /** \brief Sets the mimic properties of the joint.

            The equations can use the joint names directly in the equation, which represent the position of the joint. Any non-mimic joint part of KinBody::GetJoints() can be used in the computation of the values.
            If a joint has more than one degree of freedom, then suffix it '_' and the axis index. For example universaljoint_0 * 10 + sin(universaljoint_1).

            See http://warp.povusers.org/FunctionParser/fparser.html for a full description of the equation formats.

            The velocity and acceleration equations are specified in terms of partial derivatives, which means one expression needs to be specified per degree of freedom of used. In order to separate the expressions use "|name ...". The name should immediately follow  '|'.  For example:

         |universaljoint_0 10 |universaljoint_1 10*cos(universaljoint_1)

            If there is only one variable used in the position equation, then the equation can be specified directly without using "{}".

            \param[in] axis the axis to set the properties for.
            \param[in] poseq Equation for joint's position. If it is empty, the mimic properties are turned off for this joint.
            \param[in] veleq First-order partial derivatives of poseq with respect to all used DOFs. Only the variables used in poseq are allowed to be used. If poseq is not empty, this is required.
            \param[in] acceleq Second-order partial derivatives of poseq with respect to all used DOFs. Only the variables used in poseq are allowed to be used. Optional.
            \throw openrave_exception Throws an exception if the mimic equation is invalid in any way.
         */
        virtual void SetMimicEquations(int axis, const std::string& poseq, const std::string& veleq, const std::string& acceleq="");
        //@}

        /// \brief return a map of custom float parameters
        inline const std::map<std::string, std::vector<dReal> >& GetFloatParameters() const {
            return _info._mapFloatParameters;
        }

        /// \brief set custom float parameters
        ///
        /// \param parameters if empty, then removes the parameter
        virtual void SetFloatParameters(const std::string& key, const std::vector<dReal>& parameters);

        /// \brief return a map of custom integer parameters
        inline const std::map<std::string, std::vector<int> >& GetIntParameters() const {
            return _info._mapIntParameters;
        }

        /// \brief set custom int parameters
        ///
        /// \param parameters if empty, then removes the parameter
        virtual void SetIntParameters(const std::string& key, const std::vector<int>& parameters);

        /// \brief return a map of custom string parameters
        inline const std::map<std::string, std::string >& GetStringParameters() const {
            return _info._mapStringParameters;
        }

        /// \brief set custom string parameters
        ///
        /// \param parameters if empty, then removes the parameter
        virtual void SetStringParameters(const std::string& key, const std::string& value);

        /// \brief return controlMode for this joint
        inline JointControlMode GetControlMode() const {
            return _info._controlMode;
        }

        /// \brief Updates several fields in \ref _info depending on the current state of the joint.
        virtual void UpdateInfo();
        /// \brief returns the JointInfo structure containing all information.
        ///
        /// Some values in this structure like _vcurrentvalues need to be updated, so make sure to call \ref UpdateInfo() right before this function is called.
        inline const KinBody::JointInfo& GetInfo() const {
            return _info;
        }

        /// \brief Calls \ref UpdateInfo and returns the joint structure
        inline const KinBody::JointInfo& UpdateAndGetInfo() {
            UpdateInfo();
            return _info;
        }

protected:
        JointInfo _info;

        boost::array< MimicPtr,3> _vmimic;          ///< the mimic properties of each of the joint axes. It is theoretically possible for a multi-dof joint to have one axes mimiced and the others free. When cloning, is it ok to copy this and assume it is constant?

        /** \brief computes the partial velocities with respect to all dependent DOFs specified by Mimic::_vmimicdofs.

            If the joint is not mimic, then just returns its own index
            \param[out] vpartials A list of dofindex/velocity_partial pairs. The final velocity is computed by taking the dot product. The dofindices do not repeat.
            \param[in] iaxis the axis
            \param[in,out] vcachedpartials set of cached partials for each degree of freedom
         */
        virtual void _ComputePartialVelocities(std::vector<std::pair<int,dReal> >& vpartials, int iaxis, std::map< std::pair<Mimic::DOFFormat, int>, dReal >& mapcachedpartials) const;

        /** \brief Compute internal transformations and specify the attached links of the joint.

            Called after the joint protected parameters {vAxes, vanchor, and _voffsets}  have been initialized. vAxes and vanchor should be in the frame of plink0.
            Compute the left and right multiplications of the joint transformation and cleans up the attached bodies.
            After function completes, the following parameters are initialized: _tRight, _tLeft, _tinvRight, _tinvLeft, _attachedbodies. _attachedbodies does not necessarily contain the links in the same order as they were input.
            \param plink0 the first attaching link, all axes and anchors are defined in its coordinate system
            \param plink1 the second attaching link
            \param vanchor the anchor of the rotation axes
            \param vaxes the axes in plink0's coordinate system of the joints
            \param vinitialvalues the current values of the robot used to set the 0 offset of the robot
         */
        virtual void _ComputeInternalInformation(LinkPtr plink0, LinkPtr plink1, const Vector& vanchor, const std::vector<Vector>& vaxes, const std::vector<dReal>& vcurrentvalues);

        /// \brief evaluates the mimic joint equation using vdependentvalues
        ///
        /// \param[in] axis the joint axis
        /// \param[in] timederiv the time derivative to evaluate. 0 is position, 1 is velocity, 2 is acceleration, etc
        /// \param[in] vdependentvalues input values ordered with respect to _vdofformat[iaxis]
        /// \param[out] voutput the output values
        /// \return an internal error code, 0 if no error
        virtual int _Eval(int axis, uint32_t timederiv, const std::vector<dReal>& vdependentvalues, std::vector<dReal>& voutput);

        /// \brief compute joint velocities given the parent and child link transformations/velocities
        virtual void _GetVelocities(std::vector<dReal>& values, bool bAppend, const std::pair<Vector,Vector>& linkparentvelocity, const std::pair<Vector,Vector>& linkchildvelocity) const;

        /// \brief Return the velocity of the specified joint axis only.
        virtual dReal _GetVelocity(int axis, const std::pair<Vector,Vector>&linkparentvelocity, const std::pair<Vector,Vector>&linkchildvelocity) const;

        boost::array<dReal,3> _doflastsetvalues; ///< the last set value by the kinbody (_voffsets not applied). For revolute joints that have a range greater than 2*pi, it is only possible to recover the joint value from the link positions mod 2*pi. In order to recover the branch, multiplies of 2*pi are added/subtracted to this value that is closest to _doflastsetvalues. For circular joints, the last set value can be ignored since they always return a value from [-pi,pi)

private:
        /// Sensitive variables that should not be modified.
        /// @name Private Joint Variables
        //@{
        int dofindex;                   ///< the degree of freedom index in the body's DOF array, does not index in KinBody::_vecjoints!
        int jointindex;                 ///< the joint index into KinBody::_vecjoints
        boost::array<dReal,3> _vcircularlowerlimit, _vcircularupperlimit;         ///< for circular joints, describes where the identification happens. this is set internally in _ComputeInternalInformation

        KinBodyWeakPtr _parent;               ///< body that joint belong to
        boost::array<LinkPtr,2> _attachedbodies;         ///< attached bodies. The link in [0] is computed first in the hierarchy before the other body.
        boost::array<Vector,3> _vaxes;                ///< normalized axes, this can be different from _info._vaxes and reflects how _tRight and _tLeft are computed
        Transform _tRight, _tLeft;         ///< transforms used to get body[1]'s transformation with respect to body[0]'s: Tbody1 = Tbody0 * tLeft * JointOffsetLeft * JointRotation * JointOffsetRight * tRight
        Transform _tRightNoOffset, _tLeftNoOffset;         ///< same as _tLeft and _tRight except it doesn't not include the offset
        Transform _tinvRight, _tinvLeft;         ///< the inverse transformations of tRight and tLeft
        bool _bInitialized;
        //@}
#ifdef RAVE_PRIVATE
#ifdef _MSC_VER
        friend class OpenRAVEXMLParser::JointXMLReader;
        friend class OpenRAVEXMLParser::KinBodyXMLReader;
        friend class OpenRAVEXMLParser::RobotXMLReader;
        friend class XFileReader;
#else
        friend class ::OpenRAVEXMLParser::JointXMLReader;
        friend class ::OpenRAVEXMLParser::KinBodyXMLReader;
        friend class ::OpenRAVEXMLParser::RobotXMLReader;
        friend class ::XFileReader;
#endif
#endif
        friend class ColladaReader;
        friend class ColladaWriter;
        friend class KinBody;
        friend class RobotBase;
    };
    typedef boost::shared_ptr<KinBody::Joint> JointPtr;
    typedef boost::shared_ptr<KinBody::Joint const> JointConstPtr;
    typedef boost::weak_ptr<KinBody::Joint> JointWeakPtr;

    /// \brief holds all user-set attached sensor information used to initialize the AttachedSensor class.
    ///
    /// This is serializable and independent of environment.
    class OPENRAVE_API GrabbedInfo
    {
public:
        /// \brief resets the info
        inline void Reset() {
            _grabbedname.clear();
            _robotlinkname.clear();
            _trelative = Transform();
            _setRobotLinksToIgnore.clear();
        }

        std::string _grabbedname; ///< the name of the body to grab
        std::string _robotlinkname;  ///< the name of the body link that is grabbing the body
        Transform _trelative; ///< transform of first link of body relative to _robotlinkname's transform. In other words, grabbed->GetTransform() == bodylink->GetTransform()*trelative
        std::set<int> _setRobotLinksToIgnore; ///< links of the body to force ignoring because of pre-existing collions at the time of grabbing. Note that this changes depending on the configuration of the body and the relative position of the grabbed body.
        virtual void SerializeJSON(rapidjson::Value& value, rapidjson::Document::AllocatorType& allocator, dReal fUnitScale=1.0, int options=0) const;
        virtual void DeserializeJSON(const rapidjson::Value& value, dReal fUnitScale=1.0);
    };
    typedef boost::shared_ptr<GrabbedInfo> GrabbedInfoPtr;
    typedef boost::shared_ptr<GrabbedInfo const> GrabbedInfoConstPtr;

    /// \brief Stores the state of the current body that is published in a thread safe way from the environment without requiring locking the environment.
    class BodyState
    {
public:
        BodyState() : updatestamp(0), environmentid(0) {
        }
        virtual ~BodyState() {
        }

        /// \brief clears any previous set state
        inline void Reset() {
            strname.clear();
            pbody.reset();
            vectrans.clear();
            vLinkEnableStates.clear();
            vConnectedBodyActiveStates.clear();
            jointvalues.clear();
            uri.clear();
            updatestamp = 0;
            environmentid = 0;
            activeManipulatorName.clear();
            activeManipulatorTransform = Transform();
            vGrabbedInfos.clear();
        }

        KinBodyPtr pbody; ///< pointer to the body. if using this, make sure the environment is locked.
        std::string strname;         ///< \see KinBody::GetName
        std::vector<Transform> vectrans; ///< \see KinBody::GetLinkTransformations
        std::vector<uint8_t> vLinkEnableStates; ///< \see KinBody::GetLinkEnableStates
        std::vector<uint8_t> vConnectedBodyActiveStates; ///< IsActive state of ConnectedBody \see RobotBase::GetConnectedBodyActiveStates
        std::vector<dReal> jointvalues; ///< \see KinBody::GetDOFValues
        std::string uri; ///< \see KinBody::GetURI
        int updatestamp; ///< \see KinBody::GetUpdateStamp
        int environmentid; ///< \see KinBody::GetEnvironmentId
        std::string activeManipulatorName; ///< the currently active manpiulator set for the body
        Transform activeManipulatorTransform; ///< the active manipulator's transform
        std::vector<GrabbedInfo> vGrabbedInfos; ///< list of grabbed bodies
    };
    typedef boost::shared_ptr<KinBody::BodyState> BodyStatePtr;
    typedef boost::shared_ptr<KinBody::BodyState const> BodyStateConstPtr;

    /// \brief Access point of the sensor system that manages the body.
    class OPENRAVE_API ManageData : public boost::enable_shared_from_this<ManageData>
    {
public:
        ManageData(SensorSystemBasePtr psensorsystem) : _psensorsystem(psensorsystem) {
        }
        virtual ~ManageData() {
        }

        virtual SensorSystemBasePtr GetSystem() {
            return SensorSystemBasePtr(_psensorsystem);
        }

        /// returns a pointer to the data used to initialize the BODY with AddKinBody.
        /// if psize is not NULL, will be filled with the size of the data in bytes
        /// This function will be used to restore bodies that were removed
        virtual XMLReadableConstPtr GetData() const = 0;

        /// particular link that sensor system is tracking.
        /// All transformations describe this link.
        virtual KinBody::LinkPtr GetOffsetLink() const = 0;

        /// true if the object is being updated by the system due to its presence in the real environment
        virtual bool IsPresent() const = 0;

        /// true if should update openrave body
        virtual bool IsEnabled() const = 0;

        /// if true, the vision system should not destroy this object once it stops being present
        virtual bool IsLocked() const = 0;

        /// set a lock on a particular body
        virtual bool Lock(bool bDoLock) = 0;

private:
        /// the system that owns this class, note that it is a weak pointer in order because
        /// this object is managed by the sensor system and should be deleted when it goes out of scope.
        SensorSystemBaseWeakPtr _psensorsystem;
    };

    typedef boost::shared_ptr<KinBody::ManageData> ManageDataPtr;
    typedef boost::shared_ptr<KinBody::ManageData const> ManageDataConstPtr;

    /// \brief Parameters passed into the state savers to control what information gets saved.
    enum SaveParameters
    {
        Save_LinkTransformation              = 0x00000001, ///< [default] save link transformations and joint branches
        Save_LinkEnable                      = 0x00000002, ///< [default] save link enable states
        Save_LinkVelocities                  = 0x00000004, ///< save the link velocities
        Save_JointMaxVelocityAndAcceleration = 0x00000008, ///< save the max joint velocities and accelerations for the controller DOF
        Save_JointWeights                    = 0x00000010, ///< saves the dof weights
        Save_JointLimits                     = 0x00000020, ///< saves the dof limits
        Save_ActiveDOF                       = 0x00010000, ///< [robot only], saves and restores the current active degrees of freedom
        Save_ActiveManipulator               = 0x00020000, ///< [robot only], saves the active manipulator
        Save_GrabbedBodies                   = 0x00040000, ///< saves the grabbed state of the bodies. This does not affect the configuraiton of those bodies.
        Save_ActiveManipulatorToolTransform  = 0x00080000, ///< [robot only], saves the active manipulator's LocalToolTransform, LocalToolDirection, and IkSolver
        Save_ManipulatorsToolTransform       = 0x00100000, ///< [robot only], saves every manipulator's LocalToolTransform, LocalToolDirection, and IkSolver
    };

    /// \brief info structure used to initialize a kinbody
    class OPENRAVE_API KinBodyInfo
    {
public:
        KinBodyInfo() {}

        virtual void SerializeJSON(rapidjson::Value& value, rapidjson::Document::AllocatorType& allocator, dReal fUnitScale=1.0, int options=0) const;
        virtual void DeserializeJSON(const rapidjson::Value& value, dReal fUnitScale=1.0);
        // virtual void DeserializeDiffJSON(const rapidjson::Value& value, KinBody::KinBodyInfo& newInfo, dReal fUntiScale=1.0);

        virtual ~KinBodyInfo() {}

<<<<<<< HEAD
        const KinBodyInfo& operator=(const KinBodyInfo& other) {
=======
        KinBodyInfo& operator=(const KinBodyInfo& other) {
>>>>>>> 2846b62a
            _Update(other);
            return *this;
        }

        bool operator==(const KinBodyInfo& other) const;
        bool operator!=(const KinBodyInfo& other) const{
            return !operator==(other);
        }

        std::string _id;
        std::string _uri;
        std::string _name;
        std::string _referenceUri;  // referenced body info uri

        std::vector<LinkInfoPtr> _vLinkInfos; ///< list of pointers to LinkInfo
        std::vector<JointInfoPtr> _vJointInfos; ///< list of pointers to JointInfo

<<<<<<< HEAD
protected:
=======
private:
        /// \brief shared update method for both copy constructor and assign operator
>>>>>>> 2846b62a
        void _Update(const KinBodyInfo& other);
    };
    typedef boost::shared_ptr<KinBodyInfo> KinBodyInfoPtr;
    typedef boost::shared_ptr<KinBodyInfo const> KinBodyInfoConstPtr;

    /// \brief Helper class to save and restore the entire kinbody state.
    ///
    /// Options can be passed to the constructor in order to choose which parameters to save (see \ref SaveParameters)
    class OPENRAVE_API KinBodyStateSaver
    {
public:
        KinBodyStateSaver(KinBodyPtr pbody, int options = Save_LinkTransformation|Save_LinkEnable);
        virtual ~KinBodyStateSaver();
        inline KinBodyPtr GetBody() const {
            return _pbody;
        }

        /// \brief restore the state
        ///
        /// \param body if set, will attempt to restore the stored state to the passed in body, otherwise will restore it for the original body.
        /// \throw openrave_exception if the passed in body is not compatible with the saved state, will throw
        virtual void Restore(boost::shared_ptr<KinBody> body=boost::shared_ptr<KinBody>());

        /// \brief release the body state. _pbody will not get restored on destruction
        ///
        /// After this call, it will still be possible to use \ref Restore.
        virtual void Release();

        /// \brief sets whether the state saver will restore the state on destruction. by default this is true.
        virtual void SetRestoreOnDestructor(bool restore);

protected:
        KinBodyPtr _pbody;
        int _options;         ///< saved options
        std::vector<Transform> _vLinkTransforms;
        std::vector<uint8_t> _vEnabledLinks;
        std::vector<std::pair<Vector,Vector> > _vLinkVelocities;
        std::vector<dReal> _vdoflastsetvalues;
        std::vector<dReal> _vMaxVelocities, _vMaxAccelerations, _vMaxJerks, _vDOFWeights, _vDOFLimits[2];
        std::vector<UserDataPtr> _vGrabbedBodies;
        bool _bRestoreOnDestructor;
private:
        virtual void _RestoreKinBody(boost::shared_ptr<KinBody> body);
    };

    typedef boost::shared_ptr<KinBodyStateSaver> KinBodyStateSaverPtr;

    /// \brief Helper class to save and restore the entire kinbody state, using only kinbody references.
    ///
    /// Since using only reference, have to be careful of the scope of the kinbody
    /// Options can be passed to the constructor in order to choose which parameters to save (see \ref SaveParameters)
    class OPENRAVE_API KinBodyStateSaverRef
    {
public:
        KinBodyStateSaverRef(KinBody& body, int options = Save_LinkTransformation|Save_LinkEnable);
        virtual ~KinBodyStateSaverRef();
        inline KinBody& GetBody() const {
            return _body;
        }

        /// \brief restore the state
        ///
        /// \throw openrave_exception if the passed in body is not compatible with the saved state, will throw
        virtual void Restore();

        /// \param body if set, will attempt to restore the stored state to the passed in body, otherwise will restore it for the original body.
        /// \throw openrave_exception if the passed in body is not compatible with the saved state, will throw
        virtual void Restore(KinBody& newbody);

        /// \brief release the body state. _pbody will not get restored on destruction
        ///
        /// After this call, it will still be possible to use \ref Restore.
        virtual void Release();

        /// \brief sets whether the state saver will restore the state on destruction. by default this is true.
        virtual void SetRestoreOnDestructor(bool restore);
protected:
        KinBody& _body;

        int _options;         ///< saved options
        std::vector<Transform> _vLinkTransforms;
        std::vector<uint8_t> _vEnabledLinks;
        std::vector<std::pair<Vector,Vector> > _vLinkVelocities;
        std::vector<dReal> _vdoflastsetvalues;
        std::vector<dReal> _vMaxVelocities, _vMaxAccelerations, _vMaxJerks, _vDOFWeights, _vDOFLimits[2];
        std::vector<UserDataPtr> _vGrabbedBodies;
        bool _bRestoreOnDestructor;
        bool _bReleased; ///< if true, then body should not be restored
private:
        virtual void _RestoreKinBody(KinBody& body);
    };

    typedef boost::shared_ptr<KinBodyStateSaverRef> KinBodyStateSaverRefPtr;

    virtual ~KinBody();

    /// return the static interface type this class points to (used for safe casting)
    static inline InterfaceType GetInterfaceTypeStatic() {
        return PT_KinBody;
    }

    virtual void Destroy();

    /// \brief Create a kinbody with one link composed of an array of aligned bounding boxes.
    ///
    /// \param boxes the array of aligned bounding boxes that will comprise of the body
    /// \param visible if true, the boxes will be rendered in the scene
    /// \param uri the new URI to set for the interface
    virtual bool InitFromBoxes(const std::vector<AABB>& boxes, bool visible=true, const std::string& uri=std::string());

    /// \brief Create a kinbody with one link composed of an array of oriented bounding boxes.
    ///
    /// \param boxes the array of oriented bounding boxes that will comprise of the body
    /// \param visible if true, the boxes will be rendered in the scene
    /// \param uri the new URI to set for the interface
    virtual bool InitFromBoxes(const std::vector<OBB>& boxes, bool visible=true, const std::string& uri=std::string());

    /// \brief Create a kinbody with one link composed of an array of spheres
    ///
    /// \param spheres the XYZ position of the spheres with the W coordinate representing the individual radius
    /// \param visible if true, the boxes will be rendered in the scene
    /// \param uri the new URI to set for the interface
    virtual bool InitFromSpheres(const std::vector<Vector>& spheres, bool visible=true, const std::string& uri=std::string());

    /// \brief Create a kinbody with one link composed of a triangle mesh surface
    ///
    /// \param trimesh the triangle mesh
    /// \param visible if true, will be rendered in the scene
    /// \param uri the new URI to set for the interface
    virtual bool InitFromTrimesh(const TriMesh& trimesh, bool visible=true, const std::string& uri=std::string());

    /// \brief Create a kinbody with one link composed of a list of geometries
    ///
    /// \param geometries a list of geometry infos to be initialized into new geometry objects, note that the geometry info data is copied
    /// \param visible if true, will be rendered in the scene
    /// \param uri the new URI to set for the interface
    virtual bool InitFromGeometries(const std::vector<KinBody::GeometryInfoConstPtr>& geometries, const std::string& uri=std::string());
    virtual bool InitFromGeometries(const std::list<KinBody::GeometryInfo>& geometries, const std::string& uri=std::string());

    /// \brief initializes an complex kinematics body with links and joints
    ///
    /// \param linkinfos information for all the links. Links will be created in this order
    /// \param jointinfos information for all the joints. Joints might be rearranged depending on their mimic properties
    /// \param uri the new URI to set for the interface
    virtual bool Init(const std::vector<LinkInfoConstPtr>& linkinfos, const std::vector<JointInfoConstPtr>& jointinfos, const std::string& uri=std::string());

    /// \brief initializes an complex kinematics body from info structure
    virtual bool InitFromInfo(const KinBodyInfoConstPtr& info);

    /// \brief Sets new geometries for all the links depending on the stored extra geometries each link has.
    ///
    /// \param name The name of the extra geometries group stored in each link.
    /// The geometries can be set while the body is added to the environment. No other information will be touched.
    /// This method is faster than Link::SetGeometriesFromGroup since it makes only one change callback.
    /// \throw If any links do not have the particular geometry, an exception will be raised.
    virtual void SetLinkGeometriesFromGroup(const std::string& name);

    /// \brief Stores geometries for later retrieval for all the links at the same time.
    ///
    /// \param name The name of the extra geometries group to be stored in each link.
    /// \param linkgeometries a vector containing a collection of geometry infos ptr for each links
    /// Note that the pointers are copied and not the data, so be careful not to modify the geometries afterwards
    /// This method is faster than Link::SetGeometriesFromGroup since it makes only one change callback.
    virtual void SetLinkGroupGeometries(const std::string& name, const std::vector< std::vector<KinBody::GeometryInfoPtr> >& linkgeometries);

    /// \brief Unique name of the body.
    virtual const std::string& GetName() const {
        return _name;
    }

    /// \brief Set the name of the body, notifies the environment and checks for uniqueness.
    virtual void SetName(const std::string& name);

    /// Methods for accessing basic information about joints
    /// @name Basic Information
    //@{

    /// \brief Number controllable degrees of freedom of the body.
    ///
    /// Only uses _vecjoints and last joint for computation, so can work before _ComputeInternalInformation is called.
    virtual int GetDOF() const;

    /// \brief Returns all the joint values as organized by the DOF indices.
    ///
    /// \param dofindices the dof indices to return the values for. If empty, will compute for all the dofs
    virtual void GetDOFValues(std::vector<dReal>& v, const std::vector<int>& dofindices = std::vector<int>()) const;

    /// \brief Returns all the joint velocities as organized by the DOF indices.
    ///
    /// \param dofindices the dof indices to return the values for. If empty, will compute for all the dofs
    virtual void GetDOFVelocities(std::vector<dReal>& v, const std::vector<int>& dofindices = std::vector<int>()) const;

    /// \brief Returns all the joint limits as organized by the DOF indices.
    ///
    /// \param dofindices the dof indices to return the values for. If empty, will compute for all the dofs
    virtual void GetDOFLimits(std::vector<dReal>& lowerlimit, std::vector<dReal>& upperlimit, const std::vector<int>& dofindices = std::vector<int>()) const;

    /// \brief Returns all the joint velocity limits as organized by the DOF indices.
    ///
    /// \param dofindices the dof indices to return the values for. If empty, will compute for all the dofs
    virtual void GetDOFVelocityLimits(std::vector<dReal>& lowerlimit, std::vector<dReal>& upperlimit, const std::vector<int>& dofindices = std::vector<int>()) const;

    /// \brief Returns the max velocity for each DOF
    ///
    /// \param dofindices the dof indices to return the values for. If empty, will compute for all the dofs
    virtual void GetDOFVelocityLimits(std::vector<dReal>& maxvelocities, const std::vector<int>& dofindices = std::vector<int>()) const;

    /// \brief Returns the max acceleration for each DOF
    ///
    /// \param dofindices the dof indices to return the values for. If empty, will compute for all the dofs
    virtual void GetDOFAccelerationLimits(std::vector<dReal>& maxaccelerations, const std::vector<int>& dofindices = std::vector<int>()) const;

    /// \brief Returns the max jerk for each DOF
    ///
    /// \param dofindices the dof indices to return the values for. If empty, will compute for all the dofs
    virtual void GetDOFJerkLimits(std::vector<dReal>& maxjerks, const std::vector<int>& dofindices = std::vector<int>()) const;

    /// \brief Returns the hard max velocity for each DOF
    ///
    /// \param dofindices the dof indices to return the values for. If empty, will compute for all the dofs
    virtual void GetDOFHardVelocityLimits(std::vector<dReal>& maxvels, const std::vector<int>& dofindices = std::vector<int>()) const;

    /// \brief Returns the hard max acceleration for each DOF
    ///
    /// \param dofindices the dof indices to return the values for. If empty, will compute for all the dofs
    virtual void GetDOFHardAccelerationLimits(std::vector<dReal>& maxaccels, const std::vector<int>& dofindices = std::vector<int>()) const;

    /// \brief Returns the hard max jerk for each DOF
    ///
    /// \param dofindices the dof indices to return the values for. If empty, will compute for all the dofs
    virtual void GetDOFHardJerkLimits(std::vector<dReal>& maxjerks, const std::vector<int>& dofindices = std::vector<int>()) const;

    /// \brief Returns the max torque for each DOF
    virtual void GetDOFTorqueLimits(std::vector<dReal>& maxaccelerations) const;

    /// \deprecated (11/05/26)
    virtual void GetDOFMaxVel(std::vector<dReal>& v) const RAVE_DEPRECATED {
        GetDOFVelocityLimits(v);
    }
    virtual void GetDOFMaxAccel(std::vector<dReal>& v) const RAVE_DEPRECATED {
        GetDOFAccelerationLimits(v);
    }
    virtual void GetDOFMaxTorque(std::vector<dReal>& v) const;

    /// \brief get the dof resolutions
    ///
    /// \param dofindices the dof indices to return the values for. If empty, will compute for all the dofs
    virtual void GetDOFResolutions(std::vector<dReal>& v, const std::vector<int>& dofindices = std::vector<int>()) const;

    /// \brief get dof weights
    ///
    /// \param dofindices the dof indices to return the values for. If empty, will compute for all the dofs
    virtual void GetDOFWeights(std::vector<dReal>& v, const std::vector<int>& dofindices = std::vector<int>()) const;

    /// \brief \see GetDOFVelocityLimits
    virtual void SetDOFVelocityLimits(const std::vector<dReal>& maxlimits);

    /// \brief \see GetDOFAccelerationLimits
    virtual void SetDOFAccelerationLimits(const std::vector<dReal>& maxlimits);

    /// \brief \see GetDOFJerkLimits
    virtual void SetDOFJerkLimits(const std::vector<dReal>& maxlimits);

    /// \brief \see GetDOFHardVelocityLimits
    virtual void SetDOFHardVelocityLimits(const std::vector<dReal>& maxlimits);

    /// \brief \see GetDOFHardAccelerationLimits
    virtual void SetDOFHardAccelerationLimits(const std::vector<dReal>& maxlimits);

    /// \brief \see GetDOFHardJerkLimits
    virtual void SetDOFHardJerkLimits(const std::vector<dReal>& maxlimits);

    /// \brief \see GetDOFTorqueLimits
    virtual void SetDOFTorqueLimits(const std::vector<dReal>& maxlimits);

    /// \brief sets dof weights
    ///
    /// \param dofindices the dof indices to set the values for. If empty, will use all the dofs
    virtual void SetDOFWeights(const std::vector<dReal>& weights, const std::vector<int>& dofindices = std::vector<int>());

    /// \brief sets dof resolutoins
    ///
    /// \param dofindices the dof indices to set the values for. If empty, will use all the dofs
    virtual void SetDOFResolutions(const std::vector<dReal>& resolutions, const std::vector<int>& dofindices = std::vector<int>());

    /// \brief \see GetDOFLimits
    virtual void SetDOFLimits(const std::vector<dReal>& lower, const std::vector<dReal>& upper, const std::vector<int>& dofindices = std::vector<int>());

    /// \brief Returns the joints making up the controllable degrees of freedom of the body.
    const std::vector<JointPtr>& GetJoints() const {
        return _vecjoints;
    }

    /** \brief Returns the passive joints, order does not matter.

        A passive joint is not directly controlled by the body's degrees of freedom so it has no
        joint index and no dof index. Passive joints allows mimic joints to be hidden from the users.
        However, there are cases when passive joints are not mimic; for example, suspension mechanism on vehicles.
     */
    const std::vector<JointPtr>& GetPassiveJoints() const {
        return _vPassiveJoints;
    }

    /// \brief Returns the joints in hierarchical order starting at the base link.
    ///
    /// In the case of closed loops, the joints are returned in the order closest to the root.
    /// All the joints affecting a particular joint's transformation will always come before the joint in the list.
    virtual const std::vector<JointPtr>& GetDependencyOrderedJoints() const;

    /** \brief Return the set of unique closed loops of the kinematics hierarchy.

        Each loop is a set of link indices and joint indices. For example, a loop of link indices:
        [l_0,l_1,l_2] will consist of three joints connecting l_0 to l_1, l_1 to l_2, and l_2 to l_0.
        The first element in the pair is the link l_X, the second element in the joint connecting l_X to l_(X+1).
     */
    virtual const std::vector< std::vector< std::pair<LinkPtr, JointPtr> > >& GetClosedLoops() const;

    /** \en \brief Computes the minimal chain of joints that are between two links in the order of linkindex1 to linkindex2

        Passive joints are also used in the computation of the chain and can be returned.
        Note that a passive joint has a joint index and dof index of -1.
        \param[in] linkindex1 the link index to start the search
        \param[in] linkindex2 the link index where the search ends
        \param[out] vjoints the joints to fill that describe the chain
        \return true if the two links are connected (vjoints will be filled), false if the links are separate

        \ja \brief 2つのリンクを繋ぐ関節の最短経路を計算する．

        受動的な関節は，位置関係が固定されているリンクを見つけるために調べられている
        受動的な関節も返される可能があるから，注意する必要があります．
        \param[in] linkindex1 始点リンクインデックス
        \param[in] linkindex2 終点リンクインデックス
        \param[out] vjoints　関節の経路
        \return 経路が存在している場合，trueを返す．
     */
    virtual bool GetChain(int linkindex1, int linkindex2, std::vector<JointPtr>& vjoints) const;

    /// \brief similar to \ref GetChain(int,int,std::vector<JointPtr>&) except returns the links along the path.
    virtual bool GetChain(int linkindex1, int linkindex2, std::vector<LinkPtr>& vlinks) const;

    /// \brief Returns true if the dof index affects the relative transformation between the two links.
    ///
    /// The internal implementation uses \ref KinBody::DoesAffect, therefore mimic indices are correctly handled.
    /// \param[in] linkindex1 the link index to start the search
    /// \param[in] linkindex2 the link index where the search ends
    virtual bool IsDOFInChain(int linkindex1, int linkindex2, int dofindex) const;

    /// \brief Return the index of the joint with the given name, else -1.
    virtual int GetJointIndex(const std::string& name) const;

    /// \brief Return a pointer to the joint with the given name. Search in the regular and passive joints.
    virtual JointPtr GetJoint(const std::string& name) const;

    /// \brief Returns the joint that covers the degree of freedom index.
    ///
    /// Note that the mapping of joint structures is not the same as the values in GetJointValues since each joint can have more than one degree of freedom.
    virtual JointPtr GetJointFromDOFIndex(int dofindex) const;
    //@}

    /// \brief Computes the configuration difference values1-values2 and stores it in values1.
    ///
    /// Takes into account joint limits and wrapping of circular joints.
    /// \param[inout] values1 the result is stored back in this
    /// \param[in] values2
    /// \param dofindices the dof indices to compute the subtraction for. If empty, will compute for all the dofs
    virtual void SubtractDOFValues(std::vector<dReal>& values1, const std::vector<dReal>& values2, const std::vector<int>& dofindices=std::vector<int>()) const;

    /// \brief Adds a torque to every joint.
    ///
    /// \param bAdd if true, adds to previous torques, otherwise resets the torques on all bodies and starts from 0
    virtual void SetDOFTorques(const std::vector<dReal>& torques, bool add);

    /// \brief Returns all the rigid links of the body.
    virtual const std::vector<LinkPtr>& GetLinks() const {
        return _veclinks;
    }

    /// \brief returns true if the DOF describes a rotation around an axis.
    ///
    /// \param dofindex the degree of freedom index
    virtual bool IsDOFRevolute(int dofindex) const;

    /// \brief returns true if the DOF describes a translation around an axis.
    ///
    /// \param dofindex the degree of freedom index
    virtual bool IsDOFPrismatic(int dofindex) const;

    /// return a pointer to the link with the given name
    virtual LinkPtr GetLink(const std::string& name) const;

    /// Updates the bounding box and any other parameters that could have changed by a simulation step
    virtual void SimulationStep(dReal fElapsedTime);

    /// \brief get the transformations of all the links at once
    virtual void GetLinkTransformations(std::vector<Transform>& transforms) const;

    /// \brief get the transformations of all the links and the dof branches at once.
    ///
    /// Knowing the dof branches allows the robot to recover the full state of the joints with SetLinkTransformations
    virtual void GetLinkTransformations(std::vector<Transform>& transforms, std::vector<dReal>& doflastsetvalues) const;

    /// \brief gets the enable states of all links
    virtual void GetLinkEnableStates(std::vector<uint8_t>& enablestates) const;

    /// \brief gets a mask of the link enable states.
    ///
    /// If there are more than 64 links in the kinbody, then will give a warning. User should throw exception themselves.
    virtual uint64_t GetLinkEnableStatesMask() const;

    /// queries the transfromation of the first link of the body
    virtual Transform GetTransform() const;

    /// \brief Set the velocity of the base link, rest of links are set to a consistent velocity so entire robot moves correctly.
    /// \param linearvel linear velocity
    /// \param angularvel is the rotation axis * angular speed
    virtual bool SetVelocity(const Vector& linearvel, const Vector& angularvel);

    /** \brief Sets the velocity of the base link and each of the joints.

        Computes internally what the correponding velocities of each of the links should be in order to
        achieve consistent results with the joint velocities. Sends the velocities to the physics engine.
        Velocities correspond to the link's coordinate system origin.
        \param[in] linearvel linear velocity of base link
        \param[in] angularvel angular velocity rotation_axis*theta_dot
        \param[in] dofvelocities - velocities of each of the degrees of freeom
        \param[in] checklimits one of \ref CheckLimitsAction and will excplicitly check the joint velocity limits before setting the values and clamp them.
     */
    virtual void SetDOFVelocities(const std::vector<dReal>& dofvelocities, const Vector& linearvel, const Vector& angularvel,uint32_t checklimits = CLA_CheckLimits);

    /// \brief Sets the velocity of the joints.
    ///
    /// Copies the current velocity of the base link and calls SetDOFVelocities(linearvel,angularvel,vDOFVelocities)
    /// \param[in] dofvelocities - velocities of each of the degrees of freeom
    /// \param[in] checklimits if >0, will excplicitly check the joint velocity limits before setting the values and clamp them. If == 1, then will warn if the limits are overboard, if == 2, then will not warn (used for code that knows it's giving bad values)
    /// \param dofindices the dof indices to return the values for. If empty, will compute for all the dofs
    virtual void SetDOFVelocities(const std::vector<dReal>& dofvelocities, uint32_t checklimits = CLA_CheckLimits, const std::vector<int>& dofindices = std::vector<int>());

    /// \brief Returns the linear and angular velocities for each link
    ///
    /// \param[out] velocities The velocities of the link frames with respect to the world coordinate system are returned.
    virtual void GetLinkVelocities(std::vector<std::pair<Vector,Vector> >& velocities) const;

    /// \brief link index and the linear and angular accelerations of the link. First is linear acceleration of the link's coordinate system, and second is the angular acceleration of this coordinate system.
    typedef std::map<int, std::pair<Vector,Vector> > AccelerationMap;
    typedef boost::shared_ptr<AccelerationMap> AccelerationMapPtr;
    typedef boost::shared_ptr<AccelerationMap const> AccelerationMapConstPtr;

    /** \brief Returns the linear and angular accelerations for each link given the dof accelerations

        Computes accelerations of the link frames with respect to the world coordinate system are returned.
        The base angular velocity is used when computing accelerations.
        If externalaccelerations is null, the gravity vector from the physics engine is used as the negative acceleration of the base link.
        The derivate is taken with respect to the world origin fixed in space (also known as spatial acceleration).
        The current angles and velocities set on the robot are used.
        Note that this function calls the internal _ComputeLinkAccelerations function, so for users that are interested in overriding it, override _ComputeLinkAccelerations
        \param[in] dofaccelerations the accelerations of each of the DOF
        \param[out] linkaccelerations the linear and angular accelerations of link (in that order)
        \param[in] externalaccelerations [optional] The external accelerations to add to each link.
     */
    virtual void GetLinkAccelerations(const std::vector<dReal>& dofaccelerations, std::vector<std::pair<Vector,Vector> >& linkaccelerations, AccelerationMapConstPtr externalaccelerations=AccelerationMapConstPtr()) const;

    /** \en \brief set the transform of the first link (the rest of the links are computed based on the joint values).

        \param transform affine transformation

        \ja \brief 胴体の絶対姿勢を設定、残りのリンクは運動学の構造に従って変換される．

        \param transform 変換行列
     */
    virtual void SetTransform(const Transform& transform);

    /// \brief Return an axis-aligned bounding box of the entire object in the world coordinate system.
    ///
    /// \brief bEnabledOnlyLinks if true, will only count links that are enabled. By default this is false
    virtual AABB ComputeAABB(bool bEnabledOnlyLinks=false) const;

    /// \brief returns an axis-aligned bounding box when body has transform tBody.
    ///
    /// AABB equivalent to SetTransform(tBody); aabb = ComptueAABB(bEnabledOnlyLinks).
    /// \brief tBody the transform to put this kinbody in when computing the AABB
    /// \brief bEnabledOnlyLinks if true, will only count links that are enabled. By default this is false
    virtual AABB ComputeAABBFromTransform(const Transform& tBody, bool bEnabledOnlyLinks=false) const;

    /// \brief returns an axis-aligned bounding box when body has identity transform
    ///
    /// Internally equivalent to ComputeAABBFromTransform(Transform(), ...)
    virtual AABB ComputeLocalAABB(bool bEnabledOnlyLinks=false) const;

    /// \brief Return the center of mass of entire robot in the world coordinate system.
    virtual Vector GetCenterOfMass() const;

    /// \brief Enables or disables all the links.
    virtual void Enable(bool enable);

    /// \return true if any link of the KinBody is enabled
    virtual bool IsEnabled() const;

    /// \brief Sets all the links as visible or not visible.
    ///
    /// \return true if changed
    virtual bool SetVisible(bool visible);

    /// \return true if any link of the KinBody is visible.
    virtual bool IsVisible() const;

    /// \brief Sets the joint values of the robot.
    ///
    /// \param values the values to set the joint angles (ordered by the dof indices)
    /// \param[in] checklimits one of \ref CheckLimitsAction and will excplicitly check the joint limits before setting the values and clamp them.
    /// \param dofindices the dof indices to return the values for. If empty, will compute for all the dofs
    virtual void SetDOFValues(const std::vector<dReal>& values, uint32_t checklimits = CLA_CheckLimits, const std::vector<int>& dofindices = std::vector<int>());

    virtual void SetJointValues(const std::vector<dReal>& values, bool checklimits = true) {
        SetDOFValues(values,static_cast<uint32_t>(checklimits));
    }

    /// \brief Sets the joint values and transformation of the body.
    ///
    /// \param values the values to set the joint angles (ordered by the dof indices)
    /// \param transform represents the transformation of the first body.
    /// \param[in] checklimits one of \ref CheckLimitsAction and will excplicitly check the joint limits before setting the values and clamp them.
    virtual void SetDOFValues(const std::vector<dReal>& values, const Transform& transform, uint32_t checklimits = CLA_CheckLimits);

    virtual void SetJointValues(const std::vector<dReal>& values, const Transform& transform, bool checklimits = true)
    {
        SetDOFValues(values,transform,static_cast<uint32_t>(checklimits));
    }

    /// \brief sets the transformations of all the links at once
    virtual void SetLinkTransformations(const std::vector<Transform>& transforms);

    /// \brief sets the transformations of all the links and dof branches at once.
    ///
    /// Using dof branches allows the full joint state to be recovered
    virtual void SetLinkTransformations(const std::vector<Transform>& transforms, const std::vector<dReal>& doflastsetvalues);

    /// \brief sets the link velocities
    virtual void SetLinkVelocities(const std::vector<std::pair<Vector,Vector> >& velocities);

    /// \brief sets the link enable states
    virtual void SetLinkEnableStates(const std::vector<uint8_t>& enablestates);

    /// \brief Computes the translation jacobian with respect to a world position.
    ///
    /// Gets the jacobian with respect to a link by computing the partial differentials for all joints that in the path from the root node to GetLinks()[index]
    /// (doesn't touch the rest of the values)
    /// \param linkindex of the link that defines the frame the position is attached to
    /// \param position position in world space where to compute derivatives from.
    /// \param jacobian 3xDOF matrix
    /// \param dofindices the dof indices to compute the jacobian for. If empty, will compute for all the dofs
    virtual void ComputeJacobianTranslation(int linkindex, const Vector& position, std::vector<dReal>& jacobian, const std::vector<int>& dofindices=std::vector<int>()) const;

    /// \brief calls std::vector version of ComputeJacobian internally
    virtual void CalculateJacobian(int linkindex, const Vector& position, std::vector<dReal>& jacobian) const {
        ComputeJacobianTranslation(linkindex,position,jacobian);
    }

    /// \brief calls std::vector version of ComputeJacobian internally, a little inefficient since it copies memory
    virtual void CalculateJacobian(int linkindex, const Vector& position, boost::multi_array<dReal,2>& jacobian) const;

    /// \brief Computes the rotational jacobian as a quaternion with respect to an initial rotation.
    ///
    /// \param linkindex of the link that the rotation is attached to
    /// \param qInitialRot the rotation in world space whose derivative to take from.
    /// \param jacobian 4xDOF matrix
    virtual void CalculateRotationJacobian(int linkindex, const Vector& quat, std::vector<dReal>& jacobian) const;

    /// \brief calls std::vector version of CalculateRotationJacobian internally, a little inefficient since it copies memory
    virtual void CalculateRotationJacobian(int linkindex, const Vector& quat, boost::multi_array<dReal,2>& jacobian) const;

    /// \brief Computes the angular velocity jacobian of a specified link about the axes of world coordinates.
    ///
    /// \param linkindex of the link that the rotation is attached to
    /// \param vjacobian 3xDOF matrix
    virtual void ComputeJacobianAxisAngle(int linkindex, std::vector<dReal>& jacobian, const std::vector<int>& dofindices=std::vector<int>()) const;

    /// \brief Computes the angular velocity jacobian of a specified link about the axes of world coordinates.
    virtual void CalculateAngularVelocityJacobian(int linkindex, std::vector<dReal>& jacobian) const {
        ComputeJacobianAxisAngle(linkindex,jacobian);
    }

    /// \brief calls std::vector version of CalculateAngularVelocityJacobian internally, a little inefficient since it copies memory
    virtual void CalculateAngularVelocityJacobian(int linkindex, boost::multi_array<dReal,2>& jacobian) const;

    /** \brief Computes the DOFx3xDOF hessian of the linear translation

        Arjang Hourtash. "The Kinematic Hessian and Higher Derivatives", IEEE Symposium on Computational Intelligence in Robotics and Automation (CIRA), 2005.

        Can be used to find the world position acceleration
        \code
        accel = Jacobian * dofaccelerations + dofvelocities^T * Hessian * dofvelocities
        \endcode

        It can also be used for a second-order approximation of the position given delta dof values
        \code
        newposition = position + Jacobian * delta + 0.5 * delta^T * Hessian * delta
        \endcode

        H[i,j.k] = hessian[k+DOF*(j+3*i)]
        delta[j] = sum_i sum_k values[i] * H[i,j,k] * values[k]

        \param linkindex of the link that defines the frame the position is attached to
        \param position position in world space where to compute derivatives from.
        \param hessian DOFx3xDOF matrix such that numpy.dot(dq,numpy.dot(hessian,dq)) is the expected second-order delta translation
        \param dofindices the dof indices to compute the hessian for. If empty, will compute for all the dofs
     */
    virtual void ComputeHessianTranslation(int linkindex, const Vector& position, std::vector<dReal>& hessian, const std::vector<int>& dofindices=std::vector<int>()) const;

    /** \brief Computes the DOFx3xDOF hessian of the rotation represented as angle-axis

        Arjang Hourtash. "The Kinematic Hessian and Higher Derivatives", IEEE Symposium on Computational Intelligence in Robotics and Automation (CIRA), 2005.

        Can be used to find the world axis-angle acceleration
        \code
        accel = Jacobian * dofaccelerations + dofvelocities^T * Hessian * dofvelocities
        \endcode

        It can also be used for a second-order approximation of the axis-angle given delta dof values
        \code
        newaxisangle = axisangle + Jacobian * delta + 0.5 * delta^T * Hessian * delta
        \endcode

        H[i,j.k] = hessian[k+DOF*(j+3*i)]
        delta[j] = sum_i sum_k values[i] * H[i,j,k] * values[k]

        \param linkindex of the link that defines the frame the position is attached to
        \param hessian DOFx3xDOF matrix such that numpy.dot(dq,numpy.dot(hessian,dq)) is the expected second-order delta angle-axis
        \param dofindices the dof indices to compute the hessian for. If empty, will compute for all the dofs
     */
    virtual void ComputeHessianAxisAngle(int linkindex, std::vector<dReal>& hessian, const std::vector<int>& dofindices=std::vector<int>()) const;

    /// \brief link index and the linear forces and torques. Value.first is linear force acting on the link's COM and Value.second is torque
    typedef std::map<int, std::pair<Vector,Vector> > ForceTorqueMap;

    /** \brief Computes the inverse dynamics (torques) from the current robot position, velocity, and acceleration.

        The dof values are ready from GetDOFValues() and GetDOFVelocities(). Because openrave does not have a state for robot acceleration,
        it has to be inserted as a parameter to this function. Acceleration due to gravitation is extracted from GetEnv()->GetPhysicsEngine()->GetGravity().
        The method uses Recursive Newton Euler algorithm from  Walker Orin and Corke.
        \param[out] doftorques The output torques.
        \param[in] dofaccelerations The dof accelerations of the current robot state. If the size is 0, assumes all accelerations are 0 (this should be faster)
        \param[in] externalforcetorque [optional] Specifies all the external forces/torques acting on the links at their center of mass.
     */
    virtual void ComputeInverseDynamics(std::vector<dReal>& doftorques, const std::vector<dReal>& dofaccelerations, const ForceTorqueMap& externalforcetorque=ForceTorqueMap()) const;

    /** \brief Computes the separated inverse dynamics torque terms from the current robot position, velocity, and acceleration.

        torques = M(dofvalues) * dofaccel + C(dofvalues,dofvel) * dofvel + G(dofvalues)

        Where
        torques - generalized forces associated with dofvalues
        M - manipulator inertia tensor (symmetric joint-space inertia)
        C - coriolis and centripetal effects
        G - gravity loading + external forces due to externalforcetorque + base link angular acceleration contribution

        The dof values are ready from GetDOFValues() and GetDOFVelocities(). Because openrave does not have a state for robot acceleration,
        it has to be inserted as a parameter to this function. Acceleration due to gravitation is extracted from GetEnv()->GetPhysicsEngine()->GetGravity().
        The method uses Recursive Newton Euler algorithm from  Walker Orin and Corke.
        \param[out] doftorquecomponents A set of 3 torques [M(dofvalues) * dofaccel, C(dofvalues,dofvel) * dofvel, G(dofvalues)]
        \param[in] dofaccelerations The dof accelerations of the current robot state. If the size is 0, assumes all accelerations are 0 (this should be faster)
        \param[in] externalforcetorque [optional] Specifies all the external forces/torques acting on the links at their center of mass.
     */
    virtual void ComputeInverseDynamics(boost::array< std::vector<dReal>, 3>& doftorquecomponents, const std::vector<dReal>& dofaccelerations, const ForceTorqueMap& externalforcetorque=ForceTorqueMap()) const;

    /// \brief sets a self-collision checker to be used whenever \ref CheckSelfCollision is called
    ///
    /// This function allows self-collisions to use a different, un-padded geometry for self-collisions
    /// \param collisionchecker The new collision checker to use. If empty, will use the environment set collision checker.
    virtual void SetSelfCollisionChecker(CollisionCheckerBasePtr collisionchecker);

    /// \brief Returns the self-collision checker set specifically for this robot. If none has been set, return empty.
    virtual CollisionCheckerBasePtr GetSelfCollisionChecker() const;

    /// Collision checking utilities that use internal structures of the kinbody like grabbed info or the self-collision checker.
    /// @name Collision Checking Utilities
    //@{

    /** \brief Check if body is self colliding with its links or its grabbed bodies.

        Links that are joined together are ignored.
        Collisions between grabbed bodies are also considered as self-collisions for this body.
        \param report [optional] collision report
        \param collisionchecker An option collision checker to use for checking self-collisions. If not specified, then will use the environment collision checker.
     */
    virtual bool CheckSelfCollision(CollisionReportPtr report = CollisionReportPtr(), CollisionCheckerBasePtr collisionchecker=CollisionCheckerBasePtr()) const;

    /** \brief checks collision of a robot link with the surrounding environment using a new transform. Attached/Grabbed bodies to this link are also checked for collision.

       \param[in] ilinkindex the index of the link to check
       \param[in] tlinktrans The transform of the link to check
       \param[out] report [optional] collision report
     */
    virtual bool CheckLinkCollision(int ilinkindex, const Transform& tlinktrans, CollisionReportPtr report = CollisionReportPtr());

    /** \brief checks collision of a robot link with the surrounding environment using the current link's transform. Attached/Grabbed bodies to this link are also checked for collision.

        \param[in] ilinkindex the index of the link to check
        \param[out] report [optional] collision report
     */
    virtual bool CheckLinkCollision(int ilinkindex, CollisionReportPtr report = CollisionReportPtr());

    /** \brief checks self-collision of a robot link with the other robot links. Attached/Grabbed bodies to this link are also checked for self-collision.

        \param[in] ilinkindex the index of the link to check
        \param[out] report [optional] collision report
     */
    virtual bool CheckLinkSelfCollision(int ilinkindex, CollisionReportPtr report = CollisionReportPtr());

    /** \brief checks self-collision of a robot link with the other robot links. Attached/Grabbed bodies to this link are also checked for self-collision.

        \param[in] ilinkindex the index of the link to check
        \param[in] tlinktrans The transform of the link to check
        \param[out] report [optional] collision report
     */
    virtual bool CheckLinkSelfCollision(int ilinkindex, const Transform& tlinktrans, CollisionReportPtr report = CollisionReportPtr());

    //@}

    /// \return true if two bodies should be considered as one during collision (ie one is grabbing the other)
    virtual bool IsAttached(KinBodyConstPtr body) const RAVE_DEPRECATED {
        return IsAttached(*body);
    }
    virtual bool IsAttached(const KinBody &body) const;

    /// \brief Recursively get all attached bodies of this body, including this body.
    ///
    /// \param setAttached fills with the attached bodies. If any bodies are already in setAttached, then ignores recursing on their attached bodies.
    virtual void GetAttached(std::set<KinBodyPtr>& setAttached) const;
    virtual void GetAttached(std::set<KinBodyConstPtr>& setAttached) const;

    /// \brief return true if there are attached bodies. Used in place of GetAttached for quicker computation.
    virtual bool HasAttached() const;

    /// \brief Return true if this body is derived from RobotBase.
    virtual bool IsRobot() const {
        return false;
    }

    /// \brief return a unique id of the body used in the environment.
    ///
    /// If object is not added to the environment, this will return 0. So checking if GetEnvironmentId() is 0 is a good way to check if object is present in the environment.
    /// This id will not be copied when cloning in order to respect another environment's ids.
    virtual int GetEnvironmentId() const;

    /** \brief Returns a nonzero value if the joint index effects the link transformation.

        In closed loops, all joints on all paths to the root link are counted as affecting the link.
        If a mimic joint affects the link, then all the joints used in the mimic joint's computation affect the link.
        If negative, the partial derivative of the Jacobian should be negated.
        \param jointindex index of the joint
        \param linkindex index of the link
     */
    virtual int8_t DoesAffect(int jointindex, int linkindex) const;

    /** \brief Returns a nonzero value if the dof index effects the link transformation.

        In closed loops, all joints on all paths to the root link are counted as affecting the link.
        If a mimic joint affects the link, then all the joints used in the mimic joint's computation affect the link.
        If negative, the partial derivative of the Jacobian should be negated.
        \param dofindex index of DOF as returned from \ref GetDOFValues
        \param linkindex index of the link
     */
    virtual int8_t DoesDOFAffectLink(int dofindex, int linkindex) const;

    /// \brief specifies the type of adjacent link information to receive
    enum AdjacentOptions
    {
        AO_Enabled = 1,     ///< return only enabled link pairs
        AO_ActiveDOFs = 2,     ///< return only link pairs that have an active in its path
    };

    /// \brief return all possible link pairs that could get in collision.
    /// \param adjacentoptions a bitmask of \ref AdjacentOptions values
    virtual const std::vector<int>& GetNonAdjacentLinks(int adjacentoptions=0) const;

    /// \brief return all possible link pairs whose collisions are ignored.
    virtual const std::set<int>& GetAdjacentLinks() const;

    /// \brief adds the pair of links to the adjacency list. This is
    virtual void SetAdjacentLinks(int linkindex0, int linkindex1);

    virtual ManageDataPtr GetManageData() const {
        return _pManageData;
    }

    /// \brief Return a unique id for every transformation state change of any link. Used to check if robot state has changed.
    ///
    /// The stamp is used by the collision checkers, physics engines, or any other item
    /// that needs to keep track of any changes of the KinBody as it moves.
    /// Currently stamps monotonically increment for every transformation/joint angle change.
    virtual int GetUpdateStamp() const {
        return _nUpdateStampId;
    }

    virtual void Clone(InterfaceBaseConstPtr preference, int cloningoptions);

    /// \brief Register a callback with the interface.
    ///
    /// Everytime a static property of the interface changes, all
    /// registered callbacks are called to update the users of the changes. Note that the callbacks will
    /// block the thread that made the parameter change.
    /// \param callback
    /// \param properties a mask of the \ref KinBodyProperty values that the callback should be called for when they change
    virtual UserDataPtr RegisterChangeCallback(uint32_t properties, const boost::function<void()>& callback) const;

    void Serialize(BaseXMLWriterPtr writer, int options=0) const;

    /// \brief A md5 hash unique to the particular kinematic and geometric structure of a KinBody.
    ///
    /// This 32 byte string can be used to check if two bodies have the same kinematic structure and can be used
    /// to index into tables when looking for body-specific models. OpenRAVE stores all
    /// such models in the OPENRAVE_HOME directory (usually ~/.openrave), indexed by the particular robot/body hashes.
    /// \return md5 hash string of kinematics/geometry
    virtual const std::string& GetKinematicsGeometryHash() const;

    /// \brief Sets the joint offsets so that the current configuration becomes the new zero state of the robot.
    ///
    /// When this function returns, the returned DOF values should be all zero for controllable joints.
    /// Mimic equations will use the new offsetted values when computing their joints.
    /// This is primarily used for calibrating a robot's zero position
    virtual void SetZeroConfiguration();

    /// \brief Treats the current pose as a pose not in collision, which sets the adjacent pairs of links
    virtual void SetNonCollidingConfiguration();

    /// Functions dealing with configuration specifications
    /// @name Configuration Specification API
    //@{

    /// \brief return the configuration specification of the joint values and transform
    ///
    /// Note that the return type is by-value, so should not be used in iteration
    virtual ConfigurationSpecification GetConfigurationSpecification(const std::string& interpolation="") const;

    /// \brief return the configuration specification of the specified joint indices.
    ///
    /// Note that the return type is by-value, so should not be used in iteration
    virtual ConfigurationSpecification GetConfigurationSpecificationIndices(const std::vector<int>& indices, const std::string& interpolation="") const;

    /// \brief sets joint values and transform of the body using configuration values as specified by \ref GetConfigurationSpecification()
    ///
    /// \param itvalues the iterator to the vector containing the dof values. Must have GetConfigurationSpecification().GetDOF() values!
    /// \param[in] checklimits one of \ref CheckLimitsAction and will excplicitly check the joint limits before setting the values and clamp them.
    virtual void SetConfigurationValues(std::vector<dReal>::const_iterator itvalues, uint32_t checklimits = CLA_CheckLimits);

    /// \brief returns the configuration values as specified by \ref GetConfigurationSpecification()
    virtual void GetConfigurationValues(std::vector<dReal>& v) const;

    //@}

    /** A grabbed body becomes part of the body and its relative pose with respect to a body's
        link will be fixed. KinBody::_AttachBody is called for every grabbed body in order to make
        the grabbed body a part of the body. Once grabbed, the inter-collisions between the grabbing body
        and the grabbed body are regarded as self-collisions; any outside collisions of the grabbed body and the
        environment are regarded as environment collisions with the grabbing body.
        @name Grabbing Bodies
        @{
     */

    /** \brief Grab the body with the specified link.

        \param[in] body the body to be grabbed
        \param[in] pBodyLinkToGrabWith the link of this body that will perform the grab
        \param[in] setBodyLinksToIgnore Additional body link indices that collision checker ignore
        when checking collisions between the grabbed body and the body.
        \return true if successful and body is grabbed.
     */
    virtual bool Grab(KinBodyPtr body, LinkPtr pBodyLinkToGrabWith, const std::set<int>& setBodyLinksToIgnore);

    /** \brief Grab a body with the specified link.

        \param[in] body the body to be grabbed
        \param[in] pBodyLinkToGrabWith the link of this body that will perform the grab
        \return true if successful and body is grabbed/
     */
    virtual bool Grab(KinBodyPtr body, LinkPtr pBodyLinkToGrabWith);

    /** \brief Release the body if grabbed.

        \param body body to release
     */
    void Release(KinBodyPtr body) RAVE_DEPRECATED {
        Release(*body);
    }
    virtual void Release(KinBody &body);

    /// Release all grabbed bodies.
    virtual void ReleaseAllGrabbed();     ///< release all bodies

    void ReleaseAllGrabbedWithLink(LinkPtr pBodyLinkToGrabWith) {
        ReleaseAllGrabbedWithLink(*pBodyLinkToGrabWith);
    }
    virtual void ReleaseAllGrabbedWithLink(const KinBody::Link& bodyLinkToGrabWith);

    /** \brief Releases and grabs all bodies, has the effect of recalculating all the initial collision with the bodies.

        This has the effect of resetting the current collisions any grabbed body makes with the body into an ignore list.
     */
    virtual void RegrabAll();

    /** \brief return the body link that is currently grabbing the body. If the body is not grabbed, will return an  empty pointer.

        \param[in] body the body to check
     */
    LinkPtr IsGrabbing(KinBodyConstPtr body) const RAVE_DEPRECATED {
        return IsGrabbing(*body);
    }
    virtual LinkPtr IsGrabbing(const KinBody &body) const;

    /** \brief gets all grabbed bodies of the body

        \param[out] vbodies filled with the grabbed bodies
     */
    virtual void GetGrabbed(std::vector<KinBodyPtr>& vbodies) const;

    /** \brief gets all grabbed bodies of the body

        \param[out] vgrabbedinfo filled with the grabbed info for every body. The pointers are newly created.
     */
    virtual void GetGrabbedInfo(std::vector<GrabbedInfoPtr>& vgrabbedinfo) const;

    /** \brief gets all grabbed bodies of the body

        \param[out] vgrabbedinfo all the grabbed infos
     */
    virtual void GetGrabbedInfo(std::vector<GrabbedInfo>& vgrabbedinfo) const;

    /** \brief resets the grabbed bodies of the body

        Any currently grabbed bodies will be first released.
        \param[out] vgrabbedinfo filled with the grabbed info for every body
     */
    virtual void ResetGrabbed(const std::vector<GrabbedInfoConstPtr>& vgrabbedinfo);

    /** \brief returns all the links of the body whose links are being ignored by the grabbed body.

        \param[in] body the grabbed body
        \param[out] list of the ignored links
     */
    virtual void GetIgnoredLinksOfGrabbed(KinBodyConstPtr body, std::list<KinBody::LinkConstPtr>& ignorelinks) const;

    //@}

    /// only used for hashes...
    virtual void serialize(std::ostream& o, int options) const;

    inline KinBodyPtr shared_kinbody() {
        return boost::static_pointer_cast<KinBody>(shared_from_this());
    }
    inline KinBodyConstPtr shared_kinbody_const() const {
        return boost::static_pointer_cast<KinBody const>(shared_from_this());
    }

<<<<<<< HEAD
    virtual inline const KinBodyInfo& GetInfo() const {
=======
    virtual const KinBodyInfo& GetInfo() const {
>>>>>>> 2846b62a
        return _info;
    }

    virtual void UpdateInfo();

<<<<<<< HEAD
    virtual uint8_t ApplyDiff(const rapidjson::Value& bodyValue, KinBodyInfo& newInfo);

    virtual inline const KinBodyInfo& UpdateAndGetInfo() {
        UpdateInfo();
        return GetInfo();
    }
    virtual inline const std::string GetId() const {
=======
    virtual const KinBodyInfo& UpdateAndGetInfo() {
        UpdateInfo();
        return GetInfo();
    }
    virtual const std::string& GetId() const {
>>>>>>> 2846b62a
        return _info._id;
    }

protected:
    /// \brief constructors declared protected so that user always goes through environment to create bodies
    KinBody(InterfaceType type, EnvironmentBasePtr penv);

    /// \brief **internal use only** Releases and grabs the body inside the grabbed structure from _vGrabbedBodies.
    virtual void _Regrab(UserDataPtr pgrabbed);

    virtual void SetManageData(ManageDataPtr pdata) {
        _pManageData = pdata;
    }

    /** \brief Final post-processing stage before a kinematics body can be used.

        This method is called after the body is finished being initialized with data and before being added to the environment. Also builds the hashes. Builds the internal hierarchy and kinematic body hash.

        Avoids making specific calls on the collision checker (like CheckCollision) or physics engine (like simulating velocities/torques) since this information can change depending on the attached plugin.
     */
    virtual void _ComputeInternalInformation();

    /// \brief de-initializes any internal information computed
    virtual void _DeinitializeInternalInformation();

    /// \brief returns the dof velocities and link velocities
    ///
    /// \param[in] usebaselinkvelocity if true, will compute all velocities using the base link velocity. otherwise will assume it is 0
    virtual void _ComputeDOFLinkVelocities(std::vector<dReal>& dofvelocities, std::vector<std::pair<Vector,Vector> >& linkvelocities, bool usebaselinkvelocity=true) const;

    /// \brief Computes accelerations of the links given all the necessary data of the robot. \see GetLinkAccelerations
    ///
    /// for passive joints that are not mimic and are not static, will call Joint::GetVelocities to get their initial velocities (this is state dependent!)
    /// \param dofvelocities if size is 0, will assume all velocities are 0
    /// \param dofaccelerations if size is 0, will assume all accelerations are 0
    /// \param[in] externalaccelerations [optional] The external accelerations to add to each link. When doing inverse dynamics, should set the base link's acceleration to -gravity.
    virtual void _ComputeLinkAccelerations(const std::vector<dReal>& dofvelocities, const std::vector<dReal>& dofaccelerations, const std::vector< std::pair<Vector, Vector> >& linkvelocities, std::vector<std::pair<Vector,Vector> >& linkaccelerations, AccelerationMapConstPtr externalaccelerations=AccelerationMapConstPtr()) const;

    /// \brief Called to notify the body that certain groups of parameters have been changed.
    ///
    /// This function in calls every registers calledback that is tracking the changes. It also
    /// recomputes the hashes if geometry changed.
    virtual void _PostprocessChangedParameters(uint32_t parameters);

    /// \brief Return true if two bodies should be considered as one during collision (ie one is grabbing the other)
    virtual bool _IsAttached(const KinBody &body, std::set<KinBodyConstPtr>& setChecked) const;

    /// \brief adds an attached body
    virtual void _AttachBody(KinBodyPtr body);

    /// \brief removes an attached body
    ///
    /// \return true if body was successfully found and removed
    virtual bool _RemoveAttachedBody(KinBody &body);

    virtual void _UpdateGrabbedBodies();

    /// \brief resets cached information dependent on the collision checker (usually called when the collision checker is switched or some big mode is set.
    virtual void _ResetInternalCollisionCache();

    /// \brief initializes and adds a link to internal hierarchy.
    ///
    /// Assumes plink has _info initialized correctly, so will be initializing the other data depending on it.
    /// Can only be called before internal robot hierarchy is initialized.
    virtual void _InitAndAddLink(LinkPtr plink);

    /// \brief initializes and adds a link to internal hierarchy.
    ///
    /// Assumes plink has _info initialized correctly, so will be initializing the other data depending on it.
    /// Can only be called before internal robot hierarchy is initialized
    virtual void _InitAndAddJoint(JointPtr pjoint);




    std::string _name; ///< name of body
    std::vector<JointPtr> _vecjoints; ///< \see GetJoints
    std::vector<JointPtr> _vTopologicallySortedJoints; ///< \see GetDependencyOrderedJoints
    std::vector<JointPtr> _vTopologicallySortedJointsAll; ///< Similar to _vDependencyOrderedJoints except includes _vecjoints and _vPassiveJoints
    std::vector<int> _vTopologicallySortedJointIndicesAll; ///< the joint indices of the joints in _vTopologicallySortedJointsAll. Passive joint indices have _vecjoints.size() added to them.
    std::vector<JointPtr> _vDOFOrderedJoints; ///< all joints of the body ordered on how they are arranged within the degrees of freedom
    std::vector<LinkPtr> _veclinks; ///< \see GetLinks
    std::vector<int> _vDOFIndices; ///< cached start joint indices, indexed by dof indices
    std::vector<std::pair<int16_t,int16_t> > _vAllPairsShortestPaths; ///< all-pairs shortest paths through the link hierarchy. The first value describes the parent link index, and the second value is an index into _vecjoints or _vPassiveJoints. If the second value is greater or equal to  _vecjoints.size() then it indexes into _vPassiveJoints.
    std::vector<int8_t> _vJointsAffectingLinks; ///< joint x link: (jointindex*_veclinks.size()+linkindex). entry is non-zero if the joint affects the link in the forward kinematics. If negative, the partial derivative of ds/dtheta should be negated.
    std::vector< std::vector< std::pair<LinkPtr,JointPtr> > > _vClosedLoops; ///< \see GetClosedLoops
    std::vector< std::vector< std::pair<int16_t,int16_t> > > _vClosedLoopIndices; ///< \see GetClosedLoops
    std::vector<JointPtr> _vPassiveJoints; ///< \see GetPassiveJoints()
    std::set<int> _setAdjacentLinks; ///< a set of which links are connected to which if link i and j are connected then
                                     ///< i|(j<<16) will be in the set where i<j.
    std::vector< std::pair<std::string, std::string> > _vForcedAdjacentLinks; ///< internally stores forced adjacent links
    std::list<KinBodyWeakPtr> _listAttachedBodies; ///< list of bodies that are directly attached to this body (can have duplicates)

    std::vector<UserDataPtr> _vGrabbedBodies; ///< vector of grabbed bodies

    mutable std::vector<std::list<UserDataWeakPtr> > _vlistRegisteredCallbacks; ///< callbacks to call when particular properties of the body change. _vlistRegisteredCallbacks[index] is the list of change callbacks where 1<<index is part of KinBodyProperty, this makes it easy to find out if any particular bits have callbacks. The registration/de-registration of the lists can happen at any point and does not modify the kinbody state exposed to the user, hence it is mutable.

    mutable boost::array<std::vector<int>, 4> _vNonAdjacentLinks; ///< contains cached versions of the non-adjacent links depending on values in AdjacentOptions. Declared as mutable since data is cached.
    mutable boost::array<std::set<int>, 4> _cacheSetNonAdjacentLinks; ///< used for caching return value of GetNonAdjacentLinks.
    mutable int _nNonAdjacentLinkCache; ///< specifies what information is currently valid in the AdjacentOptions.  Declared as mutable since data is cached. If 0x80000000 (ie < 0), then everything needs to be recomputed including _setNonAdjacentLinks[0].
    std::vector<Transform> _vInitialLinkTransformations; ///< the initial transformations of each link specifying at least one pose where the robot is collision free

    ConfigurationSpecification _spec;
    CollisionCheckerBasePtr _selfcollisionchecker; ///< optional checker to use for self-collisions

    int _environmentid; ///< \see GetEnvironmentId
    mutable int _nUpdateStampId; ///< \see GetUpdateStamp
    uint32_t _nParametersChanged; ///< set of parameters that changed and need callbacks
    ManageDataPtr _pManageData;
    uint32_t _nHierarchyComputed; ///< 2 if the joint heirarchy and other cached information is computed. 1 if the hierarchy information is computing
    bool _bMakeJoinedLinksAdjacent; ///< if true, then automatically add adjacent links to the adjacency list so that their self-collisions are ignored.
    bool _bAreAllJoints1DOFAndNonCircular; ///< if true, then all controllable joints  of the robot are guaranteed to be either revolute or prismatic and non-circular. This allows certain functions that do operations on the joint values (like SubtractActiveDOFValues) to be optimized without calling Joint functions.

    KinBodyInfo _info; // kinbody info

private:
    mutable std::string __hashkinematics;
    mutable std::vector<dReal> _vTempJoints;
    virtual const char* GetHash() const {
        return OPENRAVE_KINBODY_HASH;
    }

#ifdef RAVE_PRIVATE
#ifdef _MSC_VER
    friend class Environment;
    friend class OpenRAVEXMLParser::KinBodyXMLReader;
    friend class OpenRAVEXMLParser::JointXMLReader;
    friend class XFileReader;
#else
    friend class ::Environment;
    friend class ::OpenRAVEXMLParser::KinBodyXMLReader;
    friend class ::OpenRAVEXMLParser::JointXMLReader;
    friend class ::XFileReader;
#endif
#endif

    friend class ColladaReader;
    friend class ColladaWriter;
    friend class PhysicsEngineBase;
    friend class CollisionCheckerBase;
    friend class ViewerBase;
    friend class SensorSystemBase;
    friend class RaveDatabase;
    friend class ChangeCallbackData;
    friend class Grabbed;
};

} // end namespace OpenRAVE

#endif<|MERGE_RESOLUTION|>--- conflicted
+++ resolved
@@ -161,16 +161,6 @@
             return _vGeomData;
         }
 
-        const GeometryInfo& operator=(const GeometryInfo& info){
-            _Update(info);
-            return *this;
-        }
-
-        bool operator==(const GeometryInfo& info) const;
-        bool operator!=(const GeometryInfo& info) const {
-            return !operator==(info);
-        }
-
         /// \brief compute the inner empty volume in the geometry coordinate system
         ///
         /// \return bool true if the geometry has a concept of empty volume nad tInnerEmptyVolume/abInnerEmptyVolume are filled
@@ -253,14 +243,9 @@
         bool _bVisible; ///< if true, geometry is visible as part of the 3d model (default is true)
         bool _bModifiable; ///< if true, object geometry can be dynamically modified (default is true)
 
-<<<<<<< HEAD
-protected:
-        virtual void _Update(const KinBody::GeometryInfo& info);
-=======
 private:
         /// \brief shared update method for both copy constructor and assign operator
         virtual void _Update(const KinBody::GeometryInfo& other);
->>>>>>> 2846b62a
 
     };
     typedef boost::shared_ptr<GeometryInfo> GeometryInfoPtr;
@@ -275,11 +260,7 @@
         }
 
         LinkInfo(const LinkInfo& other);
-<<<<<<< HEAD
-        const LinkInfo& operator=(const LinkInfo& other);
-=======
         LinkInfo& operator=(const LinkInfo& other);
->>>>>>> 2846b62a
         bool operator==(const LinkInfo& other) const;
         bool operator!=(const LinkInfo& other) const {
             return !operator==(other);
@@ -321,10 +302,7 @@
         bool __padding0, __padding1; // for 4-byte alignment
 
 private:
-<<<<<<< HEAD
-=======
         /// \brief shared update method for both copy constructor and assign operator
->>>>>>> 2846b62a
         void _Update(const KinBody::LinkInfo& other);
     };
     typedef boost::shared_ptr<LinkInfo> LinkInfoPtr;
@@ -527,11 +505,7 @@
             return _info._name;
         }
 
-<<<<<<< HEAD
-        virtual inline const std::string& GetId() const {
-=======
         inline const std::string& GetId() const {
->>>>>>> 2846b62a
             return _info._id;
         }
 
@@ -1064,11 +1038,7 @@
             return _info._name;
         }
 
-<<<<<<< HEAD
-        virtual inline const std::string& GetId() const {
-=======
         inline const std::string& GetId() const {
->>>>>>> 2846b62a
             return _info._id;
         }
 
@@ -1705,11 +1675,7 @@
 
         virtual ~KinBodyInfo() {}
 
-<<<<<<< HEAD
-        const KinBodyInfo& operator=(const KinBodyInfo& other) {
-=======
         KinBodyInfo& operator=(const KinBodyInfo& other) {
->>>>>>> 2846b62a
             _Update(other);
             return *this;
         }
@@ -1727,12 +1693,8 @@
         std::vector<LinkInfoPtr> _vLinkInfos; ///< list of pointers to LinkInfo
         std::vector<JointInfoPtr> _vJointInfos; ///< list of pointers to JointInfo
 
-<<<<<<< HEAD
-protected:
-=======
 private:
         /// \brief shared update method for both copy constructor and assign operator
->>>>>>> 2846b62a
         void _Update(const KinBodyInfo& other);
     };
     typedef boost::shared_ptr<KinBodyInfo> KinBodyInfoPtr;
@@ -2686,31 +2648,19 @@
         return boost::static_pointer_cast<KinBody const>(shared_from_this());
     }
 
-<<<<<<< HEAD
-    virtual inline const KinBodyInfo& GetInfo() const {
-=======
     virtual const KinBodyInfo& GetInfo() const {
->>>>>>> 2846b62a
         return _info;
     }
 
     virtual void UpdateInfo();
 
-<<<<<<< HEAD
     virtual uint8_t ApplyDiff(const rapidjson::Value& bodyValue, KinBodyInfo& newInfo);
 
-    virtual inline const KinBodyInfo& UpdateAndGetInfo() {
-        UpdateInfo();
-        return GetInfo();
-    }
-    virtual inline const std::string GetId() const {
-=======
     virtual const KinBodyInfo& UpdateAndGetInfo() {
         UpdateInfo();
         return GetInfo();
     }
     virtual const std::string& GetId() const {
->>>>>>> 2846b62a
         return _info._id;
     }
 
