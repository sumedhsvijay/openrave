--- conflicted
+++ resolved
@@ -184,153 +184,6 @@
     RAVE_DESERIALIZEJSON_REQUIRED(value, "viscousFriction", viscousFriction);
 }
 
-<<<<<<< HEAD
-KinBody::KinBodyStateSaver::KinBodyStateSaver(KinBodyPtr pbody, int options) : _options(options), _pbody(pbody), _bRestoreOnDestructor(true)
-{
-    if( _options & Save_LinkTransformation ) {
-        _pbody->GetLinkTransformations(_vLinkTransforms, _vdoflastsetvalues);
-    }
-    if( _options & Save_LinkEnable ) {
-        _vEnabledLinks.resize(_pbody->GetLinks().size());
-        for(size_t i = 0; i < _vEnabledLinks.size(); ++i) {
-            _vEnabledLinks[i] = _pbody->GetLinks().at(i)->IsEnabled();
-        }
-    }
-    if( _options & Save_LinkVelocities ) {
-        _pbody->GetLinkVelocities(_vLinkVelocities);
-    }
-    if( _options & Save_JointMaxVelocityAndAcceleration ) {
-        _pbody->GetDOFVelocityLimits(_vMaxVelocities);
-        _pbody->GetDOFAccelerationLimits(_vMaxAccelerations);
-        _pbody->GetDOFJerkLimits(_vMaxJerks);
-    }
-    if( _options & Save_JointWeights ) {
-        _pbody->GetDOFWeights(_vDOFWeights);
-    }
-    if( _options & Save_JointLimits ) {
-        _pbody->GetDOFLimits(_vDOFLimits[0], _vDOFLimits[1]);
-    }
-    if( _options & Save_GrabbedBodies ) {
-        _vGrabbedBodies = _pbody->_vGrabbedBodies;
-    }
-
-}
-
-KinBody::KinBodyStateSaver::~KinBodyStateSaver()
-{
-    if( _bRestoreOnDestructor && !!_pbody && _pbody->GetEnvironmentId() != 0 ) {
-        _RestoreKinBody(_pbody);
-    }
-}
-
-void KinBody::KinBodyStateSaver::Restore(boost::shared_ptr<KinBody> body)
-{
-    _RestoreKinBody(!body ? _pbody : body);
-}
-
-void KinBody::KinBodyStateSaver::Release()
-{
-    _pbody.reset();
-}
-
-void KinBody::KinBodyStateSaver::SetRestoreOnDestructor(bool restore)
-{
-    _bRestoreOnDestructor = restore;
-}
-
-void KinBody::KinBodyStateSaver::_RestoreKinBody(boost::shared_ptr<KinBody> pbody)
-{
-    if( !pbody ) {
-        return;
-    }
-    if( pbody->GetEnvironmentId() == 0 ) {
-        RAVELOG_WARN(str(boost::format("body %s not added to environment, skipping restore")%pbody->GetName()));
-        return;
-    }
-    if( _options & Save_JointLimits ) {
-        pbody->SetDOFLimits(_vDOFLimits[0], _vDOFLimits[1]);
-    }
-    // restoring grabbed bodies has to happen first before link transforms can be restored since _UpdateGrabbedBodies can be called with the old grabbed bodies.
-    if( _options & Save_GrabbedBodies ) {
-        // have to release all grabbed first
-        pbody->ReleaseAllGrabbed();
-        OPENRAVE_ASSERT_OP(pbody->_vGrabbedBodies.size(),==,0);
-        FOREACH(itgrabbed, _vGrabbedBodies) {
-            GrabbedPtr pgrabbed = boost::dynamic_pointer_cast<Grabbed>(*itgrabbed);
-            KinBodyPtr pbodygrab = pgrabbed->_pgrabbedbody.lock();
-            if( !!pbodygrab ) {
-                if( pbody->GetEnv() == _pbody->GetEnv() ) {
-                    pbody->_AttachBody(pbodygrab);
-                    pbody->_vGrabbedBodies.push_back(*itgrabbed);
-                }
-                else {
-                    // pgrabbed points to a different environment, so have to re-initialize
-                    KinBodyPtr pnewbody = pbody->GetEnv()->GetBodyFromEnvironmentId(pbodygrab->GetEnvironmentId());
-                    if( pbodygrab->GetKinematicsGeometryHash() != pnewbody->GetKinematicsGeometryHash() ) {
-                        RAVELOG_WARN(str(boost::format("body %s is not similar across environments")%pbodygrab->GetName()));
-                    }
-                    else {
-                        GrabbedPtr pnewgrabbed(new Grabbed(pnewbody,pbody->GetLinks().at(KinBody::LinkPtr(pgrabbed->_plinkrobot)->GetIndex())));
-                        pnewgrabbed->_troot = pgrabbed->_troot;
-                        pnewgrabbed->_listNonCollidingLinks.clear();
-                        FOREACHC(itlinkref, pgrabbed->_listNonCollidingLinks) {
-                            pnewgrabbed->_listNonCollidingLinks.push_back(pbody->GetLinks().at((*itlinkref)->GetIndex()));
-                        }
-                        pbody->_AttachBody(pnewbody);
-                        pbody->_vGrabbedBodies.push_back(pnewgrabbed);
-                    }
-                }
-            }
-        }
-
-        // if not calling SetLinkTransformations, then manually call _UpdateGrabbedBodies
-        if( !(_options & Save_LinkTransformation ) ) {
-            pbody->_UpdateGrabbedBodies();
-        }
-    }
-    if( _options & Save_LinkTransformation ) {
-        pbody->SetLinkTransformations(_vLinkTransforms, _vdoflastsetvalues);
-//        if( IS_DEBUGLEVEL(Level_Warn) ) {
-//            stringstream ss; ss << std::setprecision(std::numeric_limits<dReal>::digits10+1);
-//            ss << "restoring kinbody " << pbody->GetName() << " to values=[";
-//            std::vector<dReal> values;
-//            pbody->GetDOFValues(values);
-//            FOREACH(it,values) {
-//                ss << *it << ", ";
-//            }
-//            ss << "]";
-//            RAVELOG_WARN(ss.str());
-//        }
-    }
-    if( _options & Save_LinkEnable ) {
-        // should first enable before calling the parameter callbacks
-        bool bchanged = false;
-        for(size_t i = 0; i < _vEnabledLinks.size(); ++i) {
-            if( pbody->GetLinks().at(i)->IsEnabled() != !!_vEnabledLinks[i] ) {
-                pbody->GetLinks().at(i)->_info.isEnabled = !!_vEnabledLinks[i];
-                bchanged = true;
-            }
-        }
-        if( bchanged ) {
-            pbody->_nNonAdjacentLinkCache &= ~AO_Enabled;
-            pbody->_PostprocessChangedParameters(Prop_LinkEnable);
-        }
-    }
-    if( _options & Save_JointMaxVelocityAndAcceleration ) {
-        pbody->SetDOFVelocityLimits(_vMaxVelocities);
-        pbody->SetDOFAccelerationLimits(_vMaxAccelerations);
-        pbody->SetDOFJerkLimits(_vMaxJerks);
-    }
-    if( _options & Save_LinkVelocities ) {
-        pbody->SetLinkVelocities(_vLinkVelocities);
-    }
-    if( _options & Save_JointWeights ) {
-        pbody->SetDOFWeights(_vDOFWeights);
-    }
-}
-
-=======
->>>>>>> 32f123df
 KinBody::KinBody(InterfaceType type, EnvironmentBasePtr penv) : InterfaceBase(type, penv)
 {
     _nHierarchyComputed = 0;
@@ -594,136 +447,27 @@
     OPENRAVE_ASSERT_OP(linkinfos.size(),>,0);
     Destroy();
     _veclinks.reserve(linkinfos.size());
-<<<<<<< HEAD
     set<std::string> setusednames;
     set<std::string> setusedsids;
     set<std::string> setusedchildnames;
     set<std::string> setusedchildsids;
     int nextlinkindex = 0;
-    FOREACHC(itlinkinfo, linkinfos) {
-        LinkInfoConstPtr rawinfo = *itlinkinfo;
-        if( setusednames.find(rawinfo->name) != setusednames.end() ) {
-            throw OPENRAVE_EXCEPTION_FORMAT(_("link %s is declared more than once"), rawinfo->name, ORE_InvalidArguments);
-        }
-        setusednames.insert(rawinfo->name);
-        LinkPtr plink(new Link(shared_kinbody()));
-        plink->_info = *rawinfo;
-        LinkInfo& info = plink->_info;
-
-        // check sid duplicates
-        utils::InitializeUniquePrefixedString(info.sid, "link", nextlinkindex, setusedsids);
-        if( setusedsids.find(info.sid) != setusedsids.end() ) {
-            throw OPENRAVE_EXCEPTION_FORMAT(_("link %s sid %s is not unique"), info.name%info.sid, ORE_InvalidArguments);
-        }
-        setusedsids.insert(info.sid);
-
-        plink->_index = static_cast<int>(_veclinks.size());
-
-        setusedchildnames.clear();
-        setusedchildsids.clear();
-        int nextgeomindex = 0;
-        FOREACH(itgeominfo,info.geometries) {
-
-            // check sid duplicates
-            utils::InitializeUniquePrefixedString((*itgeominfo)->sid, "geom", nextgeomindex, setusedchildsids);
-            if( setusedchildsids.find((*itgeominfo)->sid) != setusedchildsids.end() ) {
-                throw OPENRAVE_EXCEPTION_FORMAT(_("geometry %s sid %s is not unique"), (*itgeominfo)->name%(*itgeominfo)->sid, ORE_InvalidArguments);
-            }
-
-            if( (*itgeominfo)->name == ""){
-                //  set name to sid if name is empty 
-                (*itgeominfo)->name = (*itgeominfo)->sid;
-            }
-            // check name duplicates
-            if( setusedchildnames.find((*itgeominfo)->name) != setusedchildnames.end() ) {
-                throw OPENRAVE_EXCEPTION_FORMAT(_("geometry %s is declared more than once"), (*itgeominfo)->name, ORE_InvalidArguments);
-            }
-            setusedchildnames.insert((*itgeominfo)->name);
-
-            
-            setusedchildsids.insert((*itgeominfo)->sid);
-
-            Link::GeometryPtr geom(new Link::Geometry(plink,**itgeominfo));
-            if( geom->_info.mesh.vertices.size() == 0 ) { // try to avoid recomputing
-                geom->_info.InitCollisionMesh();
-            }
-            plink->_vGeometries.push_back(geom);
-            plink->_collision.Append(geom->GetCollisionMesh(),geom->GetTransform());
-        }
-        FOREACHC(itadjacentname, info.forcedAdjacentLinks) {
-            // make sure the same pair isn't added more than once
-            std::pair<std::string, std::string> adjpair = std::make_pair(info.name, *itadjacentname);
-            if( find(_vForcedAdjacentLinks.begin(), _vForcedAdjacentLinks.end(), adjpair) == _vForcedAdjacentLinks.end() ) {
-                _vForcedAdjacentLinks.push_back(adjpair);
-            }
-        }
-        _veclinks.push_back(plink);
-    }
+
     setusednames.clear();
     setusedsids.clear();
-=======
     FOREACHC(itlinkinfo, linkinfos) {
         LinkPtr plink(new Link(shared_kinbody()));
         plink->_info = **itlinkinfo;
         _InitAndAddLink(plink);
     }
->>>>>>> 32f123df
+
     _vecjoints.reserve(jointinfos.size());
     int nextjointindex = 0;
     FOREACHC(itjointinfo, jointinfos) {
         JointInfoConstPtr rawinfo = *itjointinfo;
-<<<<<<< HEAD
-        if( setusednames.find(rawinfo->name) != setusednames.end() ) {
-            throw OPENRAVE_EXCEPTION_FORMAT(_("joint %s is declared more than once"), rawinfo->name, ORE_InvalidArguments);
-        }
-        setusednames.insert(rawinfo->name);
-        JointPtr pjoint(new Joint(shared_kinbody(), rawinfo->type));
-        pjoint->_info = *rawinfo;
-        JointInfo& info = pjoint->_info;
-
-        // check sid duplicates
-        utils::InitializeUniquePrefixedString(info.sid, "joint", nextjointindex, setusedsids);
-        if( setusedsids.find(info.sid) != setusedsids.end() ) {
-            throw OPENRAVE_EXCEPTION_FORMAT(_("joint %s sid %s is not unique"), info.name%info.sid, ORE_InvalidArguments);
-        }
-        setusedsids.insert(info.sid);
-
-        for(size_t i = 0; i < info.mimic.size(); ++i) {
-            if( !!info.mimic[i] ) {
-                pjoint->_vmimic[i].reset(new Mimic());
-                pjoint->_vmimic[i]->_equations = info.mimic[i]->_equations;
-            }
-        }
-        LinkPtr plink0, plink1;
-        FOREACHC(itlink, _veclinks) {
-            if( (*itlink)->_info.name == info.parentLinkName ) {
-                plink0 = *itlink;
-                if( !!plink1 ) {
-                    break;
-                }
-            }
-            if( (*itlink)->_info.name == info.childLinkName ) {
-                plink1 = *itlink;
-                if( !!plink0 ) {
-                    break;
-                }
-            }
-        }
-        OPENRAVE_ASSERT_FORMAT(!!plink0&&!!plink1, "cannot find links '%s' and '%s' of body '%s' joint %s ", info.parentLinkName%info.childLinkName%GetName()%info.name, ORE_Failed);
-        std::vector<Vector> vaxes(pjoint->GetDOF());
-        std::copy(info.axes.begin(),info.axes.begin()+vaxes.size(), vaxes.begin());
-        pjoint->_ComputeInternalInformation(plink0, plink1, info.anchor, vaxes, info.currentValues);
-        if( info.isActive ) {
-            _vecjoints.push_back(pjoint);
-        }
-        else {
-            _vPassiveJoints.push_back(pjoint);
-        }
-=======
         JointPtr pjoint(new Joint(shared_kinbody()));
         pjoint->_info = *rawinfo;
         _InitAndAddJoint(pjoint);
->>>>>>> 32f123df
     }
     __struri = uri;
     return true;
@@ -3151,17 +2895,7 @@
             dReal fFriction = 0; // torque due to friction
             dReal fRotorAccelerationTorque = 0; // torque due to accelerating motor rotor (and gear)
             // see if any friction needs to be added. Only add if the velocity is non-zero since with zero velocity do not know the exact torque on the joint...
-<<<<<<< HEAD
-            if( !!pjoint->_info.electricMotorActuator ) {
-                if( pjoint->GetDOFIndex() < (int)vDOFVelocities.size() ) {
-                    if( vDOFVelocities.at(pjoint->GetDOFIndex()) > g_fEpsilonLinear ) {
-                        fFriction += pjoint->_info.electricMotorActuator->coloumbFriction;
-                    }
-                    else if( vDOFVelocities.at(pjoint->GetDOFIndex()) < -g_fEpsilonLinear ) {
-                        fFriction -= pjoint->_info.electricMotorActuator->coloumbFriction;
-                    }
-                    fFriction += vDOFVelocities.at(pjoint->GetDOFIndex())*pjoint->_info.electricMotorActuator->viscousFriction;
-=======
+
             if( !!pjoint->_info._infoElectricMotor ) {
                 const ElectricMotorActuatorInfoPtr pActuatorInfo = pjoint->_info._infoElectricMotor;
                 if( pjoint->GetDOFIndex() < (int)vDOFVelocities.size() ) {
@@ -3178,7 +2912,6 @@
                         const dReal fInertiaOnLoadSide = pActuatorInfo->rotor_inertia * pActuatorInfo->gear_ratio * pActuatorInfo->gear_ratio;
                         fRotorAccelerationTorque += vDOFAccelerations.at(pjoint->GetDOFIndex()) * fInertiaOnLoadSide;
                     }
->>>>>>> 32f123df
                 }
 
                 doftorques.at(pjoint->GetDOFIndex()) += fFriction + fRotorAccelerationTorque;
