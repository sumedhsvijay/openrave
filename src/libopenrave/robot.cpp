// -*- coding: utf-8 -*-
// Copyright (C) 2006-2014 Rosen Diankov (rosen.diankov@gmail.com)
//
// This file is part of OpenRAVE.
// OpenRAVE is free software: you can redistribute it and/or modify
// it under the terms of the GNU Lesser General Public License as published by
// the Free Software Foundation, either version 3 of the License, or
// at your option) any later version.
//
// This program is distributed in the hope that it will be useful,
// but WITHOUT ANY WARRANTY; without even the implied warranty of
// MERCHANTABILITY or FITNESS FOR A PARTICULAR PURPOSE.  See the
// GNU Lesser General Public License for more details.
//
// You should have received a copy of the GNU Lesser General Public License
// along with this program.  If not, see <http://www.gnu.org/licenses/>.
#include "libopenrave.h"
#define CHECK_INTERNAL_COMPUTATION OPENRAVE_ASSERT_FORMAT(_nHierarchyComputed == 2, "robot %s internal structures need to be computed, current value is %d. Are you sure Environment::AddRobot/AddKinBody was called?", GetName()%_nHierarchyComputed, ORE_NotInitialized);

namespace OpenRAVE {

// the following constructor handles mapping from deprecated reference to the actual
// member, so need to disable deprecation warnings
#pragma GCC diagnostic push
#pragma GCC diagnostic ignored "-Wdeprecated-declarations"
RobotBase::AttachedSensorInfo::AttachedSensorInfo() :
    XMLReadable("attachedsensor"),
    _name(name),
    _linkname(linkName),
    _trelative(transform),
    _sensorname(type),
    _sensorgeometry(sensorGeometry)
{
}
#pragma GCC diagnostic pop

RobotBase::AttachedSensorInfo::AttachedSensorInfo(const AttachedSensorInfo& other) : AttachedSensorInfo()
{
    *this = other;
}

RobotBase::AttachedSensorInfo::~AttachedSensorInfo()
{
}

RobotBase::AttachedSensorInfo& RobotBase::AttachedSensorInfo::operator=(const RobotBase::AttachedSensorInfo& other)
{
    sid = other.sid;
    name = other.name;
    type = other.type;
    linkName = other.linkName;
    transform = other.transform;
    sensorGeometry = other.sensorGeometry;
    return *this;
}

void RobotBase::AttachedSensorInfo::SerializeJSON(rapidjson::Value &value, rapidjson::Document::AllocatorType& allocator, int options) const
{
    RAVE_SERIALIZEJSON_ENSURE_OBJECT(value);

    RAVE_SERIALIZEJSON_ADDMEMBER(value, allocator, "sid", sid);
    RAVE_SERIALIZEJSON_ADDMEMBER(value, allocator, "name", name);
    RAVE_SERIALIZEJSON_ADDMEMBER(value, allocator, "type", type);
    RAVE_SERIALIZEJSON_ADDMEMBER(value, allocator, "linkName", linkName);
    RAVE_SERIALIZEJSON_ADDMEMBER(value, allocator, "transform", transform);

    rapidjson::Value sensorGeometryValue;
    if (!!sensorGeometry) {
        sensorGeometry->SerializeJSON(sensorGeometryValue, allocator, options);
    }
    value.AddMember("sensorGeometry", sensorGeometryValue, allocator);
}

void RobotBase::AttachedSensorInfo::DeserializeJSON(const rapidjson::Value &value, EnvironmentBasePtr penv)
{
    RAVE_DESERIALIZEJSON_ENSURE_OBJECT(value);

    RAVE_DESERIALIZEJSON_REQUIRED(value, "sid", sid);
    RAVE_DESERIALIZEJSON_REQUIRED(value, "name", name);
    RAVE_DESERIALIZEJSON_REQUIRED(value, "type", type);
    RAVE_DESERIALIZEJSON_REQUIRED(value, "linkName", linkName);
    RAVE_DESERIALIZEJSON_REQUIRED(value, "transform", transform);

    // TODO create a non-null psensor to pass in
    if (value.HasMember("sensorGeometry")) {

      // BaseJSONReaderPtr preader = RaveCallJSONReader(PT_Sensor, type, InterfaceBasePtr(), AttributesList());
      SensorBasePtr psensor = RaveCreateSensor(penv, value["type"].GetString());
      BaseJSONReaderPtr preader = RaveCallJSONReader(PT_Sensor, type, psensor, AttributesList());
      if( !!preader ) {
        preader->DeserializeJSON(value["sensorGeometry"]);
        if( !!preader->GetReadable() ) {
          sensorGeometry = boost::dynamic_pointer_cast<SensorBase::SensorGeometry>(preader->GetReadable());
        }
      }
    }
}



RobotBase::AttachedSensor::AttachedSensor(RobotBasePtr probot) : _probot(probot)
{
}

RobotBase::AttachedSensor::AttachedSensor(RobotBasePtr probot, const AttachedSensor& sensor,int cloningoptions)
{
    *this = sensor;
    _probot = probot;
    _psensor.reset();
    pdata.reset();
    pattachedlink.reset();
    if( (cloningoptions&Clone_Sensors) && !!sensor._psensor ) {
        _psensor = RaveCreateSensor(probot->GetEnv(), sensor._psensor->GetXMLId());
        if( !!_psensor ) {
            _psensor->SetName(str(boost::format("%s:%s")%probot->GetName()%_info._name)); // need a unique targettable name
            _psensor->Clone(sensor._psensor,cloningoptions);
            if( !!_psensor ) {
                pdata = _psensor->CreateSensorData();
            }
        }
    }
    int index = LinkPtr(sensor.pattachedlink)->GetIndex();
    if((index >= 0)&&(index < (int)probot->GetLinks().size())) {
        pattachedlink = probot->GetLinks().at(index);
    }
}

RobotBase::AttachedSensor::AttachedSensor(RobotBasePtr probot, const RobotBase::AttachedSensorInfo& info)
{
    _info = info;
    _probot = probot;
    pattachedlink = probot->GetLink(_info._linkname);
    if( !!probot ) {
        _psensor = RaveCreateSensor(probot->GetEnv(), _info._sensorname);
        if( !!_psensor ) {
            _psensor->SetName(str(boost::format("%s:%s")%probot->GetName()%_info._name)); // need a unique targettable name
            if(!!_info._sensorgeometry) {
                _psensor->SetSensorGeometry(_info._sensorgeometry);
            }
            pdata = _psensor->CreateSensorData();

        }
    }
}

RobotBase::AttachedSensor::~AttachedSensor()
{
}





//void RobotBase::AttachedSensor::_ComputeInternalInformation()
//{
//    RobotBasePtr probot = _probot.lock();
//    _psensor.reset();
//    pdata.reset();
//    if( !!probot ) {
//        _psensor = RaveCreateSensor(probot->GetEnv(), _info._sensorname);
//        if( !!_psensor ) {
//            _psensor->SetName(str(boost::format("%s:%s")%probot->GetName()%_info._name)); // need a unique targettable name
//            if(!!_info._sensorgeometry) {
//                _psensor->SetSensorGeometry(_info._sensorgeometry);
//            }
//            pdata = _psensor->CreateSensorData();
//        }
//    }
//}

SensorBase::SensorDataPtr RobotBase::AttachedSensor::GetData() const
{
    if( !!_psensor && _psensor->GetSensorData(pdata) ) {
        return pdata;
    }
    return SensorBase::SensorDataPtr();
}

void RobotBase::AttachedSensor::SetRelativeTransform(const Transform& t)
{
    _info._trelative = t;
    GetRobot()->_PostprocessChangedParameters(Prop_SensorPlacement);
}

void RobotBase::AttachedSensor::UpdateInfo(SensorBase::SensorType type)
{
    if( !!_psensor ) {
        _info._sensorname = _psensor->GetXMLId();
        // TODO try to get the sensor geometry...?
        _info._sensorgeometry = boost::const_pointer_cast<SensorBase::SensorGeometry>(_psensor->GetSensorGeometry(type));
        //_info._sensorgeometry
    }
    LinkPtr prealattachedlink = pattachedlink.lock();
    if( !!prealattachedlink ) {
        _info._linkname = prealattachedlink->GetName();
    }
}

void RobotBase::AttachedSensor::serialize(std::ostream& o, int options) const
{
    o << (pattachedlink.expired() ? -1 : LinkPtr(pattachedlink)->GetIndex()) << " ";
    SerializeRound(o,_info._trelative);
    o << (!pdata ? -1 : pdata->GetType()) << " ";
    // it is also important to serialize some of the geom parameters for the sensor (in case models are cached to it)
    if( !!_psensor ) {
        SensorBase::SensorGeometryConstPtr prawgeom = _psensor->GetSensorGeometry();
        if( !!prawgeom ) {
            switch(prawgeom->GetType()) {
            case SensorBase::ST_Laser: {
                SensorBase::LaserGeomDataConstPtr pgeom = boost::static_pointer_cast<SensorBase::LaserGeomData const>(prawgeom);
                o << pgeom->min_angle[0] << " " << pgeom->max_angle[0] << " " << pgeom->resolution[0] << " " << pgeom->max_range << " ";
                break;
            }
            case SensorBase::ST_Camera: {
                SensorBase::CameraGeomDataConstPtr pgeom = boost::static_pointer_cast<SensorBase::CameraGeomData const>(prawgeom);
                o << pgeom->KK.fx << " " << pgeom->KK.fy << " " << pgeom->KK.cx << " " << pgeom->KK.cy << " " << pgeom->width << " " << pgeom->height << " ";
                break;
            }
            default:
                // don't support yet
                break;
            }
        }
    }
}

//void RobotBase::AttachedSensor::SerializeJSON(rapidjson::Value &value, rapidjson::Document::AllocatorType& allocator, int options)
//{
//    UpdateInfo();
//    _info.SerializeJSON(value, allocator, options);
//}
//
//void RobotBase::AttachedSensor::DeserializeJSON(const rapidjson::Value &value, EnvironmentBasePtr penv)
//{
//    _info.DeserializeJSON(value);
//}

const std::string& RobotBase::AttachedSensor::GetStructureHash() const
{
    if( __hashstructure.size() == 0 ) {
        ostringstream ss;
        ss << std::fixed << std::setprecision(SERIALIZATION_PRECISION);
        serialize(ss,SO_RobotSensors);
        __hashstructure = utils::GetMD5HashString(ss.str());
    }
    return __hashstructure;
}

RobotBase::RobotStateSaver::RobotStateSaver(RobotBasePtr probot, int options) : KinBodyStateSaver(probot, options), _probot(probot)
{
    if( _options & Save_ActiveDOF ) {
        vactivedofs = _probot->GetActiveDOFIndices();
        affinedofs = _probot->GetAffineDOF();
        rotationaxis = _probot->GetAffineRotationAxis();
    }
    if( _options & Save_ActiveManipulator ) {
        _pManipActive = _probot->GetActiveManipulator();
    }
    if( _options & Save_ActiveManipulatorToolTransform ) {
        _pManipActive = _probot->GetActiveManipulator();
        if( !!_pManipActive ) {
            _tActiveManipLocalTool = _pManipActive->GetLocalToolTransform();
            _vActiveManipLocalDirection = _pManipActive->GetLocalToolDirection();
            _pActiveManipIkSolver = _pManipActive->GetIkSolver();
        }
    }
    if( _options & Save_ManipulatorsToolTransform ) {
        std::vector<RobotBase::ManipulatorPtr> vmanips = probot->GetManipulators();
        _vtManipsLocalTool.resize(vmanips.size());
        _vvManipsLocalDirection.resize(vmanips.size());
        _vpManipsIkSolver.resize(vmanips.size());
        for(int imanip = 0; imanip < (int)vmanips.size(); ++imanip) {
            RobotBase::ManipulatorPtr pmanip = vmanips[imanip];
            if( !!pmanip ) {
                _vtManipsLocalTool[imanip] = pmanip->GetLocalToolTransform();
                _vvManipsLocalDirection[imanip] = pmanip->GetLocalToolDirection();
                _vpManipsIkSolver[imanip] = pmanip->GetIkSolver();
            }
        }
    }

    _probot->GetConnectedBodyActiveStates(_vConnectedBodyActiveStates);
}

RobotBase::RobotStateSaver::~RobotStateSaver()
{
    if( _bRestoreOnDestructor && !!_probot && _probot->GetEnvironmentId() != 0 ) {
        _RestoreRobot(_probot);
    }
}

void RobotBase::RobotStateSaver::Restore(boost::shared_ptr<RobotBase> robot)
{
    _RestoreRobot(!robot ? _probot : robot);
    KinBodyStateSaver::Restore(!robot ? KinBodyPtr(_probot) : KinBodyPtr(robot));
}

void RobotBase::RobotStateSaver::Release()
{
    _probot.reset();
    KinBodyStateSaver::Release();
}

///\brief removes the robot from the environment temporarily while in scope
class EnvironmentRobotRemover
{
public:

    EnvironmentRobotRemover(RobotBasePtr pRobot) : _bRemoved(false), _pRobot(pRobot), _pEnv(pRobot->GetEnv()) {
        _pEnv->Remove(_pRobot);
        _bRemoved = true;
    }

    ~EnvironmentRobotRemover() {
        if (_bRemoved) {
            _pEnv->Add(_pRobot, false);
            _bRemoved = false;
        }
    }

private:

    bool _bRemoved;
    RobotBasePtr _pRobot;
    EnvironmentBasePtr _pEnv;
};

void RobotBase::RobotStateSaver::_RestoreRobot(boost::shared_ptr<RobotBase> probot)
{
    if( !probot ) {
        return;
    }
    if( probot->GetEnvironmentId() == 0 ) {
        RAVELOG_WARN(str(boost::format("robot %s not added to environment, skipping restore")%probot->GetName()));
        return;
    }

    if( _vConnectedBodyActiveStates.size() == probot->_vecConnectedBodies.size() ) {
        bool bchanged = false;
        for(size_t iconnectedbody = 0; iconnectedbody < probot->_vecConnectedBodies.size(); ++iconnectedbody) {
            if( probot->_vecConnectedBodies[iconnectedbody]->IsActive() != (!!_vConnectedBodyActiveStates[iconnectedbody]) ) {
                bchanged = true;
                break;
            }
        }

        if( bchanged ) {
            EnvironmentRobotRemover robotremover(probot);
            // need to restore active connected bodies
            // but first check whether anything changed
            probot->SetConnectedBodyActiveStates(_vConnectedBodyActiveStates);
        }
    }

    if( _options & Save_ActiveDOF ) {
        probot->SetActiveDOFs(vactivedofs, affinedofs, rotationaxis);
    }
    if( _options & Save_ActiveManipulator ) {
        if( probot == _probot ) {
            probot->SetActiveManipulator(_pManipActive);
        }
        else {
            if( !_pManipActive ) {
                probot->SetActiveManipulator(ManipulatorPtr());
            }
            else {
                probot->SetActiveManipulator(_pManipActive->GetName());
            }
        }
    }
    if( _options & Save_ActiveManipulatorToolTransform ) {
        if( !!_pManipActive ) {
            if( probot == _probot ) {
                RobotBase::ManipulatorPtr pmanip = probot->GetManipulator(_pManipActive->GetName()); // manipulator pointers might have changed, it is always safer to re-request the current manip
                if( !!pmanip ) {
                    pmanip->SetLocalToolTransform(_tActiveManipLocalTool);
                    pmanip->SetLocalToolDirection(_vActiveManipLocalDirection);
                    pmanip->SetIkSolver(_pActiveManipIkSolver);
                }
                else {
                    RAVELOG_VERBOSE_FORMAT("failed to restore active manipulator %s coordinate system", _pManipActive->GetName());
                }
            }
            else {
                RobotBase::ManipulatorPtr pmanip = probot->GetManipulator(_pManipActive->GetName());
                if( !!pmanip ) {
                    pmanip->SetLocalToolTransform(_tActiveManipLocalTool);
                    pmanip->SetLocalToolDirection(_vActiveManipLocalDirection);
                    if( !!_pActiveManipIkSolver ) {
                        IkSolverBasePtr pnewsolver = RaveCreateIkSolver(probot->GetEnv(), _pActiveManipIkSolver->GetXMLId());
                        pnewsolver->Clone(_pActiveManipIkSolver, 0);
                        pmanip->SetIkSolver(pnewsolver);
                    }
                    else {
                        pmanip->SetIkSolver(IkSolverBasePtr());
                    }
                }
            }
        }
    }
    if( _options & Save_ManipulatorsToolTransform ) {
        if( probot == _probot ) {
            std::vector<RobotBase::ManipulatorPtr> vmanips = probot->GetManipulators();
            if(vmanips.size() == _vtManipsLocalTool.size()) {
                for(int imanip = 0; imanip < (int)vmanips.size(); ++imanip) {
                    RobotBase::ManipulatorPtr pmanip = vmanips[imanip];
                    if( !!pmanip ) {
                        pmanip->SetLocalToolTransform(_vtManipsLocalTool.at(imanip));
                        pmanip->SetLocalToolDirection(_vvManipsLocalDirection.at(imanip));
                        pmanip->SetIkSolver(_vpManipsIkSolver.at(imanip));
                    }
                }
            }
            else {
                RAVELOG_WARN(str(boost::format("failed to restore manipulators tool transform because the number of saved manipulators %i is different from the number of current manipulators %i\n")%_vtManipsLocalTool.size()%vmanips.size()));
            }
        }
    }
}

RobotBase::RobotBase(EnvironmentBasePtr penv) : KinBody(PT_Robot, penv)
{
    _nAffineDOFs = 0;
    _nActiveDOF = -1;
    vActvAffineRotationAxis = Vector(0,0,1);

    //set limits for the affine DOFs
    _vTranslationLowerLimits = Vector(-100,-100,-100);
    _vTranslationUpperLimits = Vector(100,100,100);
    _vTranslationMaxVels = Vector(1.0f,1.0f,1.0f);
    _vTranslationResolutions = Vector(0.001f,0.001f,0.001f);
    _vTranslationWeights = Vector(2.0f,2.0f,2.0f);

    // rotation axis has infinite movement, so make sure the limits are big
    _vRotationAxisLowerLimits = Vector(-10000,-10000,-10000,10000);
    _vRotationAxisUpperLimits = Vector(10000,10000,10000,10000);

    _vRotationAxisMaxVels = Vector(0.4f,0.4f,0.4f,0.4f);
    _vRotationAxisResolutions = Vector(0.01f,0.01f,0.01f,0.01f);
    _vRotationAxisWeights = Vector(2.0f,2.0f,2.0f,2.0f);

    _vRotation3DLowerLimits = Vector(-10000,-10000,-10000);
    _vRotation3DUpperLimits = Vector(10000,10000,10000);
    _vRotation3DMaxVels = Vector(0.07f,0.07f,0.07f);
    _vRotation3DResolutions = Vector(0.01f,0.01f,0.01f);
    _vRotation3DWeights = Vector(1.0f,1.0f,1.0f);

    _vRotationQuatLimitStart = Vector(1,0,0,0);
    _fQuatLimitMaxAngle = PI;
    _fQuatMaxAngleVelocity = 1.0;
    _fQuatAngleResolution = 0.01f;
    _fQuatAngleWeight = 0.4f;
}

RobotBase::~RobotBase()
{
    Destroy();
}

void RobotBase::Destroy()
{
    _pManipActive.reset();
    _vecManipulators.clear();
    _vecAttachedSensors.clear();
    _vecConnectedBodies.clear();
    _nActiveDOF = 0;
    _vActiveDOFIndices.resize(0);
    _vAllDOFIndices.resize(0);
    SetController(ControllerBasePtr(),std::vector<int>(),0);

    KinBody::Destroy();
}

bool RobotBase::Init(const std::vector<KinBody::LinkInfoConstPtr>& linkinfos, const std::vector<KinBody::JointInfoConstPtr>& jointinfos, const std::vector<RobotBase::ManipulatorInfoConstPtr>& manipinfos, const std::vector<RobotBase::AttachedSensorInfoConstPtr>& attachedsensorinfos, const std::string& uri)
{
    if( !KinBody::Init(linkinfos, jointinfos, uri) ) {
        return false;
    }

    set<std::string> setusedsids;
    set<std::string> setusednames;

    _vecManipulators.resize(0);
    int nextmanipindex = 0;
    FOREACHC(itmanipinfo, manipinfos) {
        ManipulatorPtr newmanip;

        // check name duplicates
        if( setusednames.find((*itmanipinfo)->name) != setusednames.end() ) {
            throw OPENRAVE_EXCEPTION_FORMAT(_("manipulator %s is declared more than once"), (*itmanipinfo)->name, ORE_InvalidArguments);
        }
        setusednames.insert((*itmanipinfo)->name);

        // check sid duplicates
        if ((*itmanipinfo)->sid == "") {
            ManipulatorInfo info = **itmanipinfo;
            utils::InitializeUniquePrefixedString(info.sid, "manip", nextmanipindex, setusedsids);
            newmanip.reset(new Manipulator(shared_robot(),info));
        } else {
            newmanip.reset(new Manipulator(shared_robot(),**itmanipinfo));
        }

        if( setusedsids.find(newmanip->GetInfo().sid) != setusedsids.end() ) {
            throw OPENRAVE_EXCEPTION_FORMAT(_("manipulator %s sid %s is not unique"), newmanip->GetName()%newmanip->GetInfo().sid, ORE_InvalidArguments);
        }
        setusedsids.insert(newmanip->GetInfo().sid);

        _vecManipulators.push_back(newmanip);
        __hashrobotstructure.resize(0);
    }
<<<<<<< HEAD

    setusednames.clear();
    setusedsids.clear();
    
    _vecSensors.resize(0);
    int nextattachedsensorindex = 0;
    FOREACHC(itattachedsensorinfo, attachedsensorinfos) {
        AttachedSensorPtr newattachedsensor;

        // check name duplicates
        if( setusednames.find((*itattachedsensorinfo)->name) != setusednames.end() ) {
            throw OPENRAVE_EXCEPTION_FORMAT(_("attached sensor %s is declared more than once"), (*itattachedsensorinfo)->name, ORE_InvalidArguments);
        }
        setusednames.insert((*itattachedsensorinfo)->name);

        // check sid duplicates
        if ((*itattachedsensorinfo)->sid == "") {
            AttachedSensorInfo info = **itattachedsensorinfo;
            utils::InitializeUniquePrefixedString(info.sid, "attachedsensor", nextattachedsensorindex, setusedsids);
            newattachedsensor.reset(new AttachedSensor(shared_robot(),info));
        } else {
            newattachedsensor.reset(new AttachedSensor(shared_robot(),**itattachedsensorinfo));
        }

        if( setusedsids.find(newattachedsensor->GetInfo().sid) != setusedsids.end() ) {
            throw OPENRAVE_EXCEPTION_FORMAT(_("attached sensor %s sid %s is not unique"), newattachedsensor->GetName()%newattachedsensor->GetInfo().sid, ORE_InvalidArguments);
        }
        setusedsids.insert(newattachedsensor->GetInfo().sid);

        _vecSensors.push_back(newattachedsensor);
=======
    _vecAttachedSensors.clear();
    FOREACHC(itattachedsensorinfo, attachedsensorinfos) {
        AttachedSensorPtr newattachedsensor(new AttachedSensor(shared_robot(),**itattachedsensorinfo));
        _vecAttachedSensors.push_back(newattachedsensor);
>>>>>>> 32f123df
        newattachedsensor->UpdateInfo(); // just in case
        __hashrobotstructure.resize(0);
    }
    return true;
}

bool RobotBase::SetController(ControllerBasePtr controller, const std::vector<int>& jointindices, int nControlTransformation)
{
    RAVELOG_DEBUG("default robot doesn't not support setting controllers (try GenericRobot)\n");
    return false;
}

void RobotBase::SetName(const std::string& newname)
{
    if( _name != newname ) {
        // have to replace the 2nd word of all the groups with the robot name
        FOREACH(itgroup, _activespec._vgroups) {
            stringstream ss(itgroup->name);
            string grouptype, oldname;
            ss >> grouptype >> oldname;
            stringbuf buf;
            ss.get(buf,0);
            itgroup->name = str(boost::format("%s %s %s")%grouptype%newname%buf.str());
        }

        // have to rename any attached sensors with robotname:attachedname!!
        FOREACH(itattached, _vecAttachedSensors) {
            AttachedSensorPtr pattached = *itattached;
            if( !!pattached->_psensor ) {
                pattached->_psensor->SetName(str(boost::format("%s:%s")%newname%pattached->_info._name)); // need a unique targettable name
            }
            else {

            }
        }

        KinBody::SetName(newname);
    }
}

void RobotBase::SetDOFValues(const std::vector<dReal>& vJointValues, uint32_t bCheckLimits, const std::vector<int>& dofindices)
{
    KinBody::SetDOFValues(vJointValues, bCheckLimits,dofindices);
    _UpdateAttachedSensors();
}

void RobotBase::SetDOFValues(const std::vector<dReal>& vJointValues, const Transform& transbase, uint32_t bCheckLimits)
{
    KinBody::SetDOFValues(vJointValues, transbase, bCheckLimits); // should call RobotBase::SetDOFValues, so no need to upgrade grabbed bodies, attached sensors
}

void RobotBase::SetLinkTransformations(const std::vector<Transform>& transforms)
{
    KinBody::SetLinkTransformations(transforms);
    _UpdateAttachedSensors();
}

void RobotBase::SetLinkTransformations(const std::vector<Transform>& transforms, const std::vector<dReal>& doflastsetvalues)
{
    KinBody::SetLinkTransformations(transforms,doflastsetvalues);
    _UpdateAttachedSensors();
}

void RobotBase::SetTransform(const Transform& trans)
{
    KinBody::SetTransform(trans);
    _UpdateAttachedSensors();
}

bool RobotBase::SetVelocity(const Vector& linearvel, const Vector& angularvel)
{
    if( !KinBody::SetVelocity(linearvel,angularvel) ) {
        return false;
    }
    return true;
}

void RobotBase::SetDOFVelocities(const std::vector<dReal>& dofvelocities, const Vector& linearvel, const Vector& angularvel,uint32_t checklimits)
{
    KinBody::SetDOFVelocities(dofvelocities,linearvel,angularvel,checklimits);
    // do sensors need to have their velocities updated?
}

void RobotBase::SetDOFVelocities(const std::vector<dReal>& dofvelocities, uint32_t checklimits, const std::vector<int>& dofindices)
{
    KinBody::SetDOFVelocities(dofvelocities,checklimits, dofindices); // RobotBase::SetDOFVelocities should be called internally
}

void RobotBase::_UpdateAttachedSensors()
{
    FOREACH(itsensor, _vecAttachedSensors) {
        if( !!(*itsensor)->GetSensor() && !(*itsensor)->pattachedlink.expired() ) {
            (*itsensor)->GetSensor()->SetTransform(LinkPtr((*itsensor)->pattachedlink)->GetTransform()*(*itsensor)->GetRelativeTransform());
        }
    }
}

void RobotBase::SetAffineTranslationLimits(const Vector& lower, const Vector& upper)
{
    _vTranslationLowerLimits = lower;
    _vTranslationUpperLimits = upper;
}

void RobotBase::SetAffineRotationAxisLimits(const Vector& lower, const Vector& upper)
{
    _vRotationAxisLowerLimits = lower;
    _vRotationAxisUpperLimits = upper;
}

void RobotBase::SetAffineRotation3DLimits(const Vector& lower, const Vector& upper)
{
    _vRotation3DLowerLimits = lower;
    _vRotation3DUpperLimits = upper;
}

void RobotBase::SetAffineRotationQuatLimits(const Vector& quatangle)
{
    _fQuatLimitMaxAngle = RaveSqrt(quatangle.lengthsqr4());
    if( _fQuatLimitMaxAngle > 0 ) {
        _vRotationQuatLimitStart = quatangle * (1/_fQuatLimitMaxAngle);
    }
    else {
        _vRotationQuatLimitStart = GetTransform().rot;
    }
}

void RobotBase::SetAffineTranslationMaxVels(const Vector& vels)
{
    _vTranslationMaxVels = vels;
}

void RobotBase::SetAffineRotationAxisMaxVels(const Vector& vels)
{
    _vRotationAxisMaxVels = vels;
}

void RobotBase::SetAffineRotation3DMaxVels(const Vector& vels)
{
    _vRotation3DMaxVels = vels;
}

void RobotBase::SetAffineRotationQuatMaxVels(dReal anglevelocity)
{
    _fQuatMaxAngleVelocity = anglevelocity;
}

void RobotBase::SetAffineTranslationResolution(const Vector& resolution)
{
    _vTranslationResolutions = resolution;
}

void RobotBase::SetAffineRotationAxisResolution(const Vector& resolution)
{
    _vRotationAxisResolutions = resolution;
}

void RobotBase::SetAffineRotation3DResolution(const Vector& resolution)
{
    _vRotation3DResolutions = resolution;
}

void RobotBase::SetAffineRotationQuatResolution(dReal angleresolution)
{
    _fQuatAngleResolution = angleresolution;
}

void RobotBase::SetAffineTranslationWeights(const Vector& weights)
{
    _vTranslationWeights = weights;
}

void RobotBase::SetAffineRotationAxisWeights(const Vector& weights)
{
    _vRotationAxisWeights = weights;
}

void RobotBase::SetAffineRotation3DWeights(const Vector& weights)
{
    _vRotation3DWeights = weights;
}

void RobotBase::SetAffineRotationQuatWeights(dReal angleweight)
{
    _fQuatAngleWeight = angleweight;
}

void RobotBase::GetAffineTranslationLimits(Vector& lower, Vector& upper) const
{
    lower = _vTranslationLowerLimits;
    upper = _vTranslationUpperLimits;
}

void RobotBase::GetAffineRotationAxisLimits(Vector& lower, Vector& upper) const
{
    lower = _vRotationAxisLowerLimits;
    upper = _vRotationAxisUpperLimits;
}

void RobotBase::GetAffineRotation3DLimits(Vector& lower, Vector& upper) const
{
    lower = _vRotation3DLowerLimits;
    upper = _vRotation3DUpperLimits;
}

void RobotBase::SetActiveDOFs(const std::vector<int>& vJointIndices, int nAffineDOFBitmask, const Vector& vRotationAxis)
{
    vActvAffineRotationAxis = vRotationAxis;
    SetActiveDOFs(vJointIndices,nAffineDOFBitmask);
}

void RobotBase::SetActiveDOFs(const std::vector<int>& vJointIndices, int nAffineDOFBitmask)
{
    FOREACHC(itj, vJointIndices) {
        OPENRAVE_ASSERT_FORMAT(*itj>=0 && *itj<GetDOF(), "bad index %d (dof=%d)",*itj%GetDOF(),ORE_InvalidArguments);
    }
    // only reset the cache if the dof values are different
    if( _vActiveDOFIndices.size() != vJointIndices.size() ) {
        _nNonAdjacentLinkCache &= ~AO_ActiveDOFs;
    }
    else {
        for(size_t i = 0; i < vJointIndices.size(); ++i) {
            if( _vActiveDOFIndices[i] != vJointIndices[i] ) {
                _nNonAdjacentLinkCache &= ~AO_ActiveDOFs;
                break;
            }
        }
    }

    bool bactivedofchanged = false;
    if( _vActiveDOFIndices.size() != vJointIndices.size() ) {
        bactivedofchanged = true;
    }
    else {
        // same size, check to see if the values and order is the same
        for(size_t i = 0; i < _vActiveDOFIndices.size(); ++i) {
            if( _vActiveDOFIndices[i] != vJointIndices[i] ) {
                bactivedofchanged = true;
                break;
            }
        }
    }
    if( bactivedofchanged ) {
        _vActiveDOFIndices = vJointIndices;
    }

    if( _nAffineDOFs != nAffineDOFBitmask ) {
        bactivedofchanged = true;
        _nAffineDOFs = nAffineDOFBitmask;
    }

    _nActiveDOF = vJointIndices.size() + RaveGetAffineDOF(_nAffineDOFs);

    if( bactivedofchanged ) {
        // do not initialize interpolation, since it implies a motion sampling strategy
        int offset = 0;
        _activespec._vgroups.resize(0);
        if( GetActiveDOFIndices().size() > 0 ) {
            ConfigurationSpecification::Group group;
            stringstream ss;
            ss << "joint_values " << GetName();
            FOREACHC(it,GetActiveDOFIndices()) {
                ss << " " << *it;
            }
            group.name = ss.str();
            group.dof = (int)GetActiveDOFIndices().size();
            group.offset = offset;
            offset += group.dof;
            _activespec._vgroups.push_back(group);
        }
        if( GetAffineDOF() > 0 ) {
            ConfigurationSpecification::Group group;
            group.name = str(boost::format("affine_transform %s %d")%GetName()%GetAffineDOF());
            group.offset = offset;
            group.dof = RaveGetAffineDOF(GetAffineDOF());
            _activespec._vgroups.push_back(group);
        }

        _PostprocessChangedParameters(Prop_RobotActiveDOFs);
    }
}

void RobotBase::SetActiveDOFValues(const std::vector<dReal>& values, uint32_t bCheckLimits)
{
    if(_nActiveDOF < 0) {
        SetDOFValues(values,bCheckLimits);
        return;
    }
    OPENRAVE_ASSERT_OP_FORMAT((int)values.size(),>=,GetActiveDOF(), "not enough values %d<%d",values.size()%GetActiveDOF(),ORE_InvalidArguments);

    Transform t;
    if( (int)_vActiveDOFIndices.size() < _nActiveDOF ) {
        t = GetTransform();
        RaveGetTransformFromAffineDOFValues(t, values.begin()+_vActiveDOFIndices.size(),_nAffineDOFs,vActvAffineRotationAxis);
        if( _nAffineDOFs & OpenRAVE::DOF_RotationQuat ) {
            t.rot = quatMultiply(_vRotationQuatLimitStart, t.rot);
        }
        if( _vActiveDOFIndices.size() == 0 ) {
            SetTransform(t);
        }
    }

    if( _vActiveDOFIndices.size() > 0 ) {
        GetDOFValues(_vTempRobotJoints);
        for(size_t i = 0; i < _vActiveDOFIndices.size(); ++i) {
            _vTempRobotJoints[_vActiveDOFIndices[i]] = values[i];
        }
        if( (int)_vActiveDOFIndices.size() < _nActiveDOF ) {
            SetDOFValues(_vTempRobotJoints, t, bCheckLimits);
        }
        else {
            SetDOFValues(_vTempRobotJoints, bCheckLimits);
        }
    }
}

void RobotBase::GetActiveDOFValues(std::vector<dReal>& values) const
{
    if( _nActiveDOF < 0 ) {
        GetDOFValues(values);
        return;
    }

    values.resize(GetActiveDOF());
    if( values.size() == 0 ) {
        return;
    }
    vector<dReal>::iterator itvalues = values.begin();
    if( _vActiveDOFIndices.size() != 0 ) {
        GetDOFValues(_vTempRobotJoints);
        FOREACHC(it, _vActiveDOFIndices) {
            *itvalues++ = _vTempRobotJoints[*it];
        }
    }

    if( _nAffineDOFs == OpenRAVE::DOF_NoTransform ) {
        return;
    }
    Transform t = GetTransform();
    if( _nAffineDOFs & OpenRAVE::DOF_RotationQuat ) {
        t.rot = quatMultiply(quatInverse(_vRotationQuatLimitStart), t.rot);
    }
    RaveGetAffineDOFValuesFromTransform(itvalues,t,_nAffineDOFs,vActvAffineRotationAxis);
}

void RobotBase::SetActiveDOFVelocities(const std::vector<dReal>& velocities, uint32_t bCheckLimits)
{
    if(_nActiveDOF < 0) {
        SetDOFVelocities(velocities,true);
        return;
    }
    OPENRAVE_ASSERT_OP_FORMAT((int)velocities.size(),>=,GetActiveDOF(), "not enough values %d<%d",velocities.size()%GetActiveDOF(),ORE_InvalidArguments);

    Vector linearvel, angularvel;
    if( (int)_vActiveDOFIndices.size() < _nActiveDOF ) {
        // first set the affine transformation of the first link before setting joints
        const dReal* pAffineValues = &velocities[_vActiveDOFIndices.size()];

        _veclinks.at(0)->GetVelocity(linearvel, angularvel);

        if( _nAffineDOFs & OpenRAVE::DOF_X ) linearvel.x = *pAffineValues++;
        if( _nAffineDOFs & OpenRAVE::DOF_Y ) linearvel.y = *pAffineValues++;
        if( _nAffineDOFs & OpenRAVE::DOF_Z ) linearvel.z = *pAffineValues++;
        if( _nAffineDOFs & OpenRAVE::DOF_RotationAxis ) {
            angularvel = vActvAffineRotationAxis * *pAffineValues++;
        }
        else if( _nAffineDOFs & OpenRAVE::DOF_Rotation3D ) {
            angularvel.x = *pAffineValues++;
            angularvel.y = *pAffineValues++;
            angularvel.z = *pAffineValues++;
        }
        else if( _nAffineDOFs & OpenRAVE::DOF_RotationQuat ) {
            throw OPENRAVE_EXCEPTION_FORMAT0(_("quaternions not supported"),ORE_InvalidArguments);
        }

        if( _vActiveDOFIndices.size() == 0 ) {
            SetVelocity(linearvel, angularvel);
        }
    }

    if( _vActiveDOFIndices.size() > 0 ) {
        GetDOFVelocities(_vTempRobotJoints);
        std::vector<dReal>::const_iterator itvel = velocities.begin();
        FOREACHC(it, _vActiveDOFIndices) {
            _vTempRobotJoints[*it] = *itvel++;
        }
        if( (int)_vActiveDOFIndices.size() < _nActiveDOF ) {
            SetDOFVelocities(_vTempRobotJoints,linearvel,angularvel,bCheckLimits);
        }
        else {
            SetDOFVelocities(_vTempRobotJoints,bCheckLimits);
        }
    }
}

void RobotBase::GetActiveDOFVelocities(std::vector<dReal>& velocities) const
{
    if( _nActiveDOF < 0 ) {
        GetDOFVelocities(velocities);
        return;
    }

    velocities.resize(GetActiveDOF());
    if( velocities.size() == 0 )
        return;
    dReal* pVelocities = &velocities[0];
    if( _vActiveDOFIndices.size() != 0 ) {
        GetDOFVelocities(_vTempRobotJoints);
        FOREACHC(it, _vActiveDOFIndices) {
            *pVelocities++ = _vTempRobotJoints[*it];
        }
    }

    if( _nAffineDOFs == OpenRAVE::DOF_NoTransform ) {
        return;
    }
    Vector linearvel, angularvel;
    _veclinks.at(0)->GetVelocity(linearvel, angularvel);

    if( _nAffineDOFs & OpenRAVE::DOF_X ) *pVelocities++ = linearvel.x;
    if( _nAffineDOFs & OpenRAVE::DOF_Y ) *pVelocities++ = linearvel.y;
    if( _nAffineDOFs & OpenRAVE::DOF_Z ) *pVelocities++ = linearvel.z;
    if( _nAffineDOFs & OpenRAVE::DOF_RotationAxis ) {

        *pVelocities++ = vActvAffineRotationAxis.dot3(angularvel);
    }
    else if( _nAffineDOFs & OpenRAVE::DOF_Rotation3D ) {
        *pVelocities++ = angularvel.x;
        *pVelocities++ = angularvel.y;
        *pVelocities++ = angularvel.z;
    }
    else if( _nAffineDOFs & OpenRAVE::DOF_RotationQuat ) {
        throw OPENRAVE_EXCEPTION_FORMAT0(_("quaternions not supported"),ORE_InvalidArguments);
    }
}

void RobotBase::GetActiveDOFLimits(std::vector<dReal>& lower, std::vector<dReal>& upper) const
{
    lower.resize(GetActiveDOF());
    upper.resize(GetActiveDOF());
    if( GetActiveDOF() == 0 ) {
        return;
    }
    dReal* pLowerLimit = &lower[0];
    dReal* pUpperLimit = &upper[0];
    vector<dReal> alllower,allupper;

    if( _nAffineDOFs == 0 ) {
        if( _nActiveDOF < 0 ) {
            GetDOFLimits(lower,upper);
            return;
        }
        else {
            GetDOFLimits(alllower,allupper);
            FOREACHC(it, _vActiveDOFIndices) {
                *pLowerLimit++ = alllower.at(*it);
                *pUpperLimit++ = allupper.at(*it);
            }
        }
    }
    else {
        if( _vActiveDOFIndices.size() > 0 ) {
            GetDOFLimits(alllower,allupper);
            FOREACHC(it, _vActiveDOFIndices) {
                *pLowerLimit++ = alllower.at(*it);
                *pUpperLimit++ = allupper.at(*it);
            }
        }

        if( _nAffineDOFs & OpenRAVE::DOF_X ) {
            *pLowerLimit++ = _vTranslationLowerLimits.x;
            *pUpperLimit++ = _vTranslationUpperLimits.x;
        }
        if( _nAffineDOFs & OpenRAVE::DOF_Y ) {
            *pLowerLimit++ = _vTranslationLowerLimits.y;
            *pUpperLimit++ = _vTranslationUpperLimits.y;
        }
        if( _nAffineDOFs & OpenRAVE::DOF_Z ) {
            *pLowerLimit++ = _vTranslationLowerLimits.z;
            *pUpperLimit++ = _vTranslationUpperLimits.z;
        }

        if( _nAffineDOFs & OpenRAVE::DOF_RotationAxis ) {
            *pLowerLimit++ = _vRotationAxisLowerLimits.x;
            *pUpperLimit++ = _vRotationAxisUpperLimits.x;
        }
        else if( _nAffineDOFs & OpenRAVE::DOF_Rotation3D ) {
            *pLowerLimit++ = _vRotation3DLowerLimits.x;
            *pLowerLimit++ = _vRotation3DLowerLimits.y;
            *pLowerLimit++ = _vRotation3DLowerLimits.z;
            *pUpperLimit++ = _vRotation3DUpperLimits.x;
            *pUpperLimit++ = _vRotation3DUpperLimits.y;
            *pUpperLimit++ = _vRotation3DUpperLimits.z;
        }
        else if( _nAffineDOFs & OpenRAVE::DOF_RotationQuat ) {
            // this is actually difficult to do correctly...
            dReal fsin = RaveSin(_fQuatLimitMaxAngle);
            *pLowerLimit++ = RaveCos(_fQuatLimitMaxAngle);
            *pLowerLimit++ = -fsin;
            *pLowerLimit++ = -fsin;
            *pLowerLimit++ = -fsin;
            *pUpperLimit++ = 1;
            *pUpperLimit++ = fsin;
            *pUpperLimit++ = fsin;
            *pUpperLimit++ = fsin;
        }
    }
}

void RobotBase::GetActiveDOFResolutions(std::vector<dReal>& resolution) const
{
    if( _nActiveDOF < 0 ) {
        GetDOFResolutions(resolution);
        return;
    }

    resolution.resize(GetActiveDOF());
    if( resolution.size() == 0 ) {
        return;
    }
    dReal* pResolution = &resolution[0];

    GetDOFResolutions(_vTempRobotJoints);
    FOREACHC(it, _vActiveDOFIndices) {
        *pResolution++ = _vTempRobotJoints[*it];
    }
    // set some default limits
    if( _nAffineDOFs & OpenRAVE::DOF_X ) {
        *pResolution++ = _vTranslationResolutions.x;
    }
    if( _nAffineDOFs & OpenRAVE::DOF_Y ) {
        *pResolution++ = _vTranslationResolutions.y;
    }
    if( _nAffineDOFs & OpenRAVE::DOF_Z ) { *pResolution++ = _vTranslationResolutions.z; }

    if( _nAffineDOFs & OpenRAVE::DOF_RotationAxis ) {
        *pResolution++ = _vRotationAxisResolutions.x;
    }
    else if( _nAffineDOFs & OpenRAVE::DOF_Rotation3D ) {
        *pResolution++ = _vRotation3DResolutions.x;
        *pResolution++ = _vRotation3DResolutions.y;
        *pResolution++ = _vRotation3DResolutions.z;
    }
    else if( _nAffineDOFs & OpenRAVE::DOF_RotationQuat ) {
        *pResolution++ = _fQuatLimitMaxAngle;
        *pResolution++ = _fQuatLimitMaxAngle;
        *pResolution++ = _fQuatLimitMaxAngle;
        *pResolution++ = _fQuatLimitMaxAngle;
    }
}

void RobotBase::GetActiveDOFWeights(std::vector<dReal>& weights) const
{
    if( _nActiveDOF < 0 ) {
        GetDOFWeights(weights);
        return;
    }

    weights.resize(GetActiveDOF());
    if( weights.size() == 0 ) {
        return;
    }
    dReal* pweight = &weights[0];

    GetDOFWeights(_vTempRobotJoints);
    FOREACHC(it, _vActiveDOFIndices) {
        *pweight++ = _vTempRobotJoints[*it];
    }
    // set some default limits
    if( _nAffineDOFs & OpenRAVE::DOF_X ) { *pweight++ = _vTranslationWeights.x; }
    if( _nAffineDOFs & OpenRAVE::DOF_Y ) { *pweight++ = _vTranslationWeights.y; }
    if( _nAffineDOFs & OpenRAVE::DOF_Z ) { *pweight++ = _vTranslationWeights.z; }

    if( _nAffineDOFs & OpenRAVE::DOF_RotationAxis ) { *pweight++ = _vRotationAxisWeights.x; }
    else if( _nAffineDOFs & OpenRAVE::DOF_Rotation3D ) {
        *pweight++ = _vRotation3DWeights.x;
        *pweight++ = _vRotation3DWeights.y;
        *pweight++ = _vRotation3DWeights.z;
    }
    else if( _nAffineDOFs & OpenRAVE::DOF_RotationQuat ) {
        *pweight++ = _fQuatAngleWeight;
        *pweight++ = _fQuatAngleWeight;
        *pweight++ = _fQuatAngleWeight;
        *pweight++ = _fQuatAngleWeight;
    }
}

void RobotBase::GetActiveDOFVelocityLimits(std::vector<dReal>& maxvel) const
{
    std::vector<dReal> dummy;
    if( _nActiveDOF < 0 ) {
        GetDOFVelocityLimits(dummy,maxvel);
        return;
    }
    maxvel.resize(GetActiveDOF());
    if( maxvel.size() == 0 ) {
        return;
    }
    dReal* pMaxVel = &maxvel[0];

    GetDOFVelocityLimits(dummy,_vTempRobotJoints);
    FOREACHC(it, _vActiveDOFIndices) {
        *pMaxVel++ = _vTempRobotJoints[*it];
    }
    if( _nAffineDOFs & OpenRAVE::DOF_X ) { *pMaxVel++ = _vTranslationMaxVels.x; }
    if( _nAffineDOFs & OpenRAVE::DOF_Y ) { *pMaxVel++ = _vTranslationMaxVels.y; }
    if( _nAffineDOFs & OpenRAVE::DOF_Z ) { *pMaxVel++ = _vTranslationMaxVels.z; }

    if( _nAffineDOFs & OpenRAVE::DOF_RotationAxis ) { *pMaxVel++ = _vRotationAxisMaxVels.x; }
    else if( _nAffineDOFs & OpenRAVE::DOF_Rotation3D ) {
        *pMaxVel++ = _vRotation3DMaxVels.x;
        *pMaxVel++ = _vRotation3DMaxVels.y;
        *pMaxVel++ = _vRotation3DMaxVels.z;
    }
    else if( _nAffineDOFs & OpenRAVE::DOF_RotationQuat ) {
        *pMaxVel++ = _fQuatMaxAngleVelocity;
        *pMaxVel++ = _fQuatMaxAngleVelocity;
        *pMaxVel++ = _fQuatMaxAngleVelocity;
        *pMaxVel++ = _fQuatMaxAngleVelocity;
    }
}

void RobotBase::GetActiveDOFAccelerationLimits(std::vector<dReal>& maxaccel) const
{
    if( _nActiveDOF < 0 ) {
        GetDOFAccelerationLimits(maxaccel);
        return;
    }
    maxaccel.resize(GetActiveDOF());
    if( maxaccel.size() == 0 ) {
        return;
    }
    dReal* pMaxAccel = &maxaccel[0];

    GetDOFAccelerationLimits(_vTempRobotJoints);
    FOREACHC(it, _vActiveDOFIndices) {
        *pMaxAccel++ = _vTempRobotJoints[*it];
    }
    if( _nAffineDOFs & OpenRAVE::DOF_X ) { *pMaxAccel++ = _vTranslationMaxVels.x; } // wrong
    if( _nAffineDOFs & OpenRAVE::DOF_Y ) { *pMaxAccel++ = _vTranslationMaxVels.y; } // wrong
    if( _nAffineDOFs & OpenRAVE::DOF_Z ) { *pMaxAccel++ = _vTranslationMaxVels.z; } // wrong

    if( _nAffineDOFs & OpenRAVE::DOF_RotationAxis ) { *pMaxAccel++ = _vRotationAxisMaxVels.x; } // wrong
    else if( _nAffineDOFs & OpenRAVE::DOF_Rotation3D ) {
        *pMaxAccel++ = _vRotation3DMaxVels.x; // wrong
        *pMaxAccel++ = _vRotation3DMaxVels.y; // wrong
        *pMaxAccel++ = _vRotation3DMaxVels.z; // wrong
    }
    else if( _nAffineDOFs & OpenRAVE::DOF_RotationQuat ) {
        *pMaxAccel++ = _fQuatMaxAngleVelocity; // wrong
        *pMaxAccel++ = _fQuatMaxAngleVelocity; // wrong
        *pMaxAccel++ = _fQuatMaxAngleVelocity; // wrong
        *pMaxAccel++ = _fQuatMaxAngleVelocity; // wrong
    }
}

void RobotBase::GetActiveDOFJerkLimits(std::vector<dReal>& maxjerk) const
{
    if( _nActiveDOF < 0 ) {
        GetDOFJerkLimits(maxjerk);
        return;
    }
    maxjerk.resize(GetActiveDOF());
    if( maxjerk.size() == 0 ) {
        return;
    }
    dReal* pMaxJerk = &maxjerk[0];

    GetDOFJerkLimits(_vTempRobotJoints);
    FOREACHC(it, _vActiveDOFIndices) {
        *pMaxJerk++ = _vTempRobotJoints[*it];
    }
}

void RobotBase::GetActiveDOFHardVelocityLimits(std::vector<dReal>& maxvel) const
{
    if( _nActiveDOF < 0 ) {
        GetDOFHardVelocityLimits(maxvel);
        return;
    }
    maxvel.resize(GetActiveDOF());
    if( maxvel.size() == 0 ) {
        return;
    }
    dReal* pMaxVel = &maxvel[0];

    GetDOFHardVelocityLimits(_vTempRobotJoints);
    FOREACHC(it, _vActiveDOFIndices) {
        *pMaxVel++ = _vTempRobotJoints[*it];
    }
}

void RobotBase::GetActiveDOFHardAccelerationLimits(std::vector<dReal>& maxaccel) const
{
    if( _nActiveDOF < 0 ) {
        GetDOFHardAccelerationLimits(maxaccel);
        return;
    }
    maxaccel.resize(GetActiveDOF());
    if( maxaccel.size() == 0 ) {
        return;
    }
    dReal* pMaxAccel = &maxaccel[0];

    GetDOFHardAccelerationLimits(_vTempRobotJoints);
    FOREACHC(it, _vActiveDOFIndices) {
        *pMaxAccel++ = _vTempRobotJoints[*it];
    }
}

void RobotBase::GetActiveDOFHardJerkLimits(std::vector<dReal>& maxjerk) const
{
    if( _nActiveDOF < 0 ) {
        GetDOFHardJerkLimits(maxjerk);
        return;
    }
    maxjerk.resize(GetActiveDOF());
    if( maxjerk.size() == 0 ) {
        return;
    }
    dReal* pMaxJerk = &maxjerk[0];

    GetDOFHardJerkLimits(_vTempRobotJoints);
    FOREACHC(it, _vActiveDOFIndices) {
        *pMaxJerk++ = _vTempRobotJoints[*it];
    }
}

void RobotBase::SubtractActiveDOFValues(std::vector<dReal>& q1, const std::vector<dReal>& q2) const
{
    if( _nActiveDOF < 0 ) {
        SubtractDOFValues(q1,q2);
        return;
    }

    OPENRAVE_ASSERT_OP(q1.size(),==,q2.size());
    OPENRAVE_ASSERT_OP(q1.size(), >=, _vActiveDOFIndices.size());
    size_t index = 0;
    if (_bAreAllJoints1DOFAndNonCircular) {
        for (size_t i = 0; i < _vActiveDOFIndices.size(); ++i) {
            q1[i] -= q2[i];
        }
        index = _vActiveDOFIndices.size();
    }
    else {
        // go through all active joints
        for(; index < _vActiveDOFIndices.size(); ++index) {
            // We already did range check above
            JointConstPtr pjoint = GetJointFromDOFIndex(_vActiveDOFIndices[index]);
            q1[index] = pjoint->SubtractValue(q1[index],q2[index],_vActiveDOFIndices[index]-pjoint->GetDOFIndex());
        }
    }

    if( _nAffineDOFs == OpenRAVE::DOF_NoTransform ) {
        return;
    }

    if( _nAffineDOFs & OpenRAVE::DOF_X ) {
        q1.at(index) -= q2.at(index);
        index++;
    }
    if( _nAffineDOFs & OpenRAVE::DOF_Y ) {
        q1.at(index) -= q2.at(index);
        index++;
    }
    if( _nAffineDOFs & OpenRAVE::DOF_Z ) {
        q1.at(index) -= q2.at(index);
        index++;
    }

    if( _nAffineDOFs & OpenRAVE::DOF_RotationAxis ) {
        q1.at(index) = utils::SubtractCircularAngle(q1.at(index),q2.at(index));
        index++;
    }
    else if( _nAffineDOFs & OpenRAVE::DOF_Rotation3D ) {
        q1.at(index) -= q2.at(index); index++;
        q1.at(index) -= q2.at(index); index++;
        q1.at(index) -= q2.at(index); index++;
    }
    else if( _nAffineDOFs & OpenRAVE::DOF_RotationQuat ) {
        // would like to do q2^-1 q1, but that might break rest of planners...?
        q1.at(index) -= q2.at(index); index++;
        q1.at(index) -= q2.at(index); index++;
        q1.at(index) -= q2.at(index); index++;
        q1.at(index) -= q2.at(index); index++;
    }
}

const std::vector<int>& RobotBase::GetActiveDOFIndices() const
{
    return _nActiveDOF < 0 ? _vAllDOFIndices : _vActiveDOFIndices;
}

ConfigurationSpecification RobotBase::GetActiveConfigurationSpecification(const std::string& interpolation) const
{
    if( interpolation.size() == 0 ) {
        return _activespec;
    }
    ConfigurationSpecification spec = _activespec;
    FOREACH(itgroup,spec._vgroups) {
        itgroup->interpolation=interpolation;
    }
    return spec;
}

void RobotBase::CalculateActiveJacobian(int index, const Vector& offset, vector<dReal>& vjacobian) const
{
    if( _nActiveDOF < 0 ) {
        CalculateJacobian(index, offset, vjacobian);
        return;
    }

    int dofstride = GetActiveDOF();
    vjacobian.resize(3*dofstride);
    if( _vActiveDOFIndices.size() != 0 ) {
        if( _nAffineDOFs == OpenRAVE::DOF_NoTransform ) {
            ComputeJacobianTranslation(index, offset, vjacobian, _vActiveDOFIndices);
            return;
        }
        // have to copy
        std::vector<dReal> vjacobianjoints;
        ComputeJacobianTranslation(index, offset, vjacobianjoints, _vActiveDOFIndices);
        for(size_t i = 0; i < 3; ++i) {
            std::copy(vjacobianjoints.begin()+i*_vActiveDOFIndices.size(),vjacobianjoints.begin()+(i+1)*_vActiveDOFIndices.size(),vjacobian.begin()+i*dofstride);
        }
    }

    if( _nAffineDOFs == OpenRAVE::DOF_NoTransform ) {
        return;
    }
    size_t ind = _vActiveDOFIndices.size();
    if( _nAffineDOFs & OpenRAVE::DOF_X ) {
        vjacobian[ind] = 1;
        vjacobian[dofstride+ind] = 0;
        vjacobian[2*dofstride+ind] = 0;
        ind++;
    }
    if( _nAffineDOFs & OpenRAVE::DOF_Y ) {
        vjacobian[ind] = 0;
        vjacobian[dofstride+ind] = 1;
        vjacobian[2*dofstride+ind] = 0;
        ind++;
    }
    if( _nAffineDOFs & OpenRAVE::DOF_Z ) {
        vjacobian[ind] = 0;
        vjacobian[dofstride+ind] = 0;
        vjacobian[2*dofstride+ind] = 1;
        ind++;
    }
    if( _nAffineDOFs & OpenRAVE::DOF_RotationAxis ) {
        Vector vj = vActvAffineRotationAxis.cross(offset-GetTransform().trans);
        vjacobian[ind] = vj.x;
        vjacobian[dofstride+ind] = vj.y;
        vjacobian[2*dofstride+ind] = vj.z;
        ind++;
    }
    else if( _nAffineDOFs & OpenRAVE::DOF_Rotation3D ) {
        // have to take the partial derivative dT/dA of the axis*angle representation with respect to the transformation it induces
        // can introduce converting to quaternions in the middle, then by chain rule,  dT/dA = dT/tQ * dQ/dA
        // for questions on derivation email rdiankov@cs.cmu.edu
        Transform t = GetTransform();
        dReal Qx = t.rot.x, Qy = t.rot.y, Qz = t.rot.z, Qw = t.rot.w;
        dReal Tx = offset.x-t.trans.x, Ty = offset.y-t.trans.y, Tz = offset.z-t.trans.z;

        // after some math, the dT/dQ looks like:
        dReal dRQ[12] = { 2*Qy*Ty+2*Qz*Tz,         -4*Qy*Tx+2*Qx*Ty+2*Qw*Tz,   -4*Qz*Tx-2*Qw*Ty+2*Qx*Tz,   -2*Qz*Ty+2*Qy*Tz,
                          2*Qy*Tx-4*Qx*Ty-2*Qw*Tz, 2*Qx*Tx+2*Qz*Tz,            2*Qw*Tx-4*Qz*Ty+2*Qy*Tz,    2*Qz*Tx-2*Qx*Tz,
                          2*Qz*Tx+2*Qw*Ty-4*Qx*Tz, -2*Qw*Tx+2*Qz*Ty-4*Qy*Tz,   2*Qx*Tx+2*Qy*Ty,            -2*Qy*Tx+2*Qx*Ty };

        // calc dQ/dA
        dReal fsin = sqrt(t.rot.y * t.rot.y + t.rot.z * t.rot.z + t.rot.w * t.rot.w);
        dReal fcos = t.rot.x;
        dReal fangle = 2 * atan2(fsin, fcos);
        dReal normalizer = fangle / fsin;
        dReal Ax = normalizer * t.rot.y;
        dReal Ay = normalizer * t.rot.z;
        dReal Az = normalizer * t.rot.w;

        if( RaveFabs(fangle) < 1e-8f )
            fangle = 1e-8f;

        dReal fangle2 = fangle*fangle;
        dReal fiangle2 = 1/fangle2;
        dReal inormalizer = normalizer > 0 ? 1/normalizer : 0;
        dReal fconst = inormalizer*fiangle2;
        dReal fconst2 = fcos*fiangle2;
        dReal dQA[12] = { -0.5f*Ax*inormalizer,                     -0.5f*Ay*inormalizer,                       -0.5f*Az*inormalizer,
                          inormalizer+0.5f*Ax*Ax*(fconst2-fconst),  0.5f*Ax*fconst2*Ay-Ax*fconst*Ay,            0.5f*Ax*fconst2*Az-Ax*fconst*Az,
                          0.5f*Ax*fconst2*Ay-Ax*fconst*Ay,          inormalizer+0.5f*Ay*Ay*(fconst2-fconst),    0.5f*Ay*fconst2*Az-Ay*fconst*Az,
                          0.5f*Ax*fconst2*Az-Ax*fconst*Az,          0.5f*Ay*fconst2*Az-Ay*fconst*Az,            inormalizer+0.5f*Az*Az*(fconst2-fconst)};

        for(int i = 0; i < 3; ++i) {
            for(int j = 0; j < 3; ++j) {
                vjacobian[i*dofstride+ind+j] = dRQ[4*i+0]*dQA[3*0+j] + dRQ[4*i+1]*dQA[3*1+j] + dRQ[4*i+2]*dQA[3*2+j] + dRQ[4*i+3]*dQA[3*3+j];
            }
        }
        ind += 3;
    }
    else if( _nAffineDOFs & OpenRAVE::DOF_RotationQuat ) {
        Transform t; t.identity(); t.rot = quatInverse(_vRotationQuatLimitStart);
        t = t * GetTransform();
        // note: qw, qx, qy, qz here follow the standard quaternion convention, not the openrave one
        dReal qw = t.rot[0], qx = t.rot[1], qy = t.rot[2], qz = t.rot[3];
        Vector offset_local = t.inverse() * offset;
        dReal x = offset_local.x, y = offset_local.y, z = offset_local.z;

        dReal dRQ[12] = {-2*qz*y + 2*qw*x + 2*qy*z,2*qx*x + 2*qy*y + 2*qz*z,-2*qy*x + 2*qw*z + 2*qx*y,-2*qw*y - 2*qz*x + 2*qx*z,-2*qx*z + 2*qw*y + 2*qz*x,-2*qw*z - 2*qx*y + 2*qy*x,2*qx*x + 2*qy*y + 2*qz*z,-2*qz*y + 2*qw*x + 2*qy*z,-2*qy*x + 2*qw*z + 2*qx*y,-2*qx*z + 2*qw*y + 2*qz*x,-2*qw*x - 2*qy*z + 2*qz*y,2*qx*x + 2*qy*y + 2*qz*z};
        for (int i=0; i < 3; ++i) {
            double qdotrow = dRQ[4*i]*qw + dRQ[4*i+1]*qx + dRQ[4*i+2]*qy + dRQ[4*i+3]*qz;
            dRQ[4*i] -= qdotrow*qw;
            dRQ[4*i+1] -= qdotrow*qx;
            dRQ[4*i+2] -= qdotrow*qy;
            dRQ[4*i+3] -= qdotrow*qz;
        }

        for(int i = 0; i < 3; ++i) {
            for(int j = 0; j < 4; ++j) {
                vjacobian[i*dofstride+ind + j] = dRQ[4*i+j];
            }
        }
        ind += 4;
    }
}

void RobotBase::CalculateActiveJacobian(int linkindex, const Vector& offset, boost::multi_array<dReal,2>& mjacobian) const
{
    if( _nActiveDOF < 0 ) {
        CalculateJacobian(linkindex, offset, mjacobian);
        return;
    }
    std::vector<dReal> vjacobian;
    RobotBase::CalculateActiveJacobian(linkindex,offset,vjacobian);
    OPENRAVE_ASSERT_OP((int)vjacobian.size(),==,3*GetActiveDOF());
    mjacobian.resize(boost::extents[3][GetActiveDOF()]);
    vector<dReal>::const_iterator itsrc = vjacobian.begin();
    FOREACH(itdst,mjacobian) {
        std::copy(itsrc,itsrc+GetActiveDOF(),itdst->begin());
        itsrc += GetActiveDOF();
    }
}

void RobotBase::CalculateActiveRotationJacobian(int index, const Vector& q, std::vector<dReal>& vjacobian) const
{
    if( _nActiveDOF < 0 ) {
        CalculateRotationJacobian(index, q, vjacobian);
        return;
    }
    int dofstride = GetActiveDOF();
    vjacobian.resize(4*dofstride);
    if( _vActiveDOFIndices.size() != 0 ) {
        std::vector<dReal> vjacobianjoints;
        CalculateRotationJacobian(index, q, vjacobianjoints);
        for(size_t i = 0; i < _vActiveDOFIndices.size(); ++i) {
            vjacobian[i] = vjacobianjoints[_vActiveDOFIndices[i]];
            vjacobian[dofstride+i] = vjacobianjoints[GetDOF()+_vActiveDOFIndices[i]];
            vjacobian[2*dofstride+i] = vjacobianjoints[2*GetDOF()+_vActiveDOFIndices[i]];
            vjacobian[3*dofstride+i] = vjacobianjoints[3*GetDOF()+_vActiveDOFIndices[i]];
        }
    }

    if( _nAffineDOFs == OpenRAVE::DOF_NoTransform ) {
        return;
    }

    size_t ind = _vActiveDOFIndices.size();
    if( _nAffineDOFs & OpenRAVE::DOF_X ) {
        vjacobian[ind] = 0;
        vjacobian[dofstride+ind] = 0;
        vjacobian[2*dofstride+ind] = 0;
        vjacobian[3*dofstride+ind] = 0;
        ind++;
    }
    if( _nAffineDOFs & OpenRAVE::DOF_Y ) {
        vjacobian[ind] = 0;
        vjacobian[dofstride+ind] = 0;
        vjacobian[2*dofstride+ind] = 0;
        vjacobian[3*dofstride+ind] = 0;
        ind++;
    }
    if( _nAffineDOFs & OpenRAVE::DOF_Z ) {
        vjacobian[ind] = 0;
        vjacobian[dofstride+ind] = 0;
        vjacobian[2*dofstride+ind] = 0;
        vjacobian[3*dofstride+ind] = 0;
        ind++;
    }
    if( _nAffineDOFs & OpenRAVE::DOF_RotationAxis ) {
        const Vector& v = vActvAffineRotationAxis;
        vjacobian[ind] = dReal(0.5)*(-q.y*v.x - q.z*v.y - q.w*v.z);
        vjacobian[dofstride+ind] = dReal(0.5)*(q.x*v.x - q.z*v.z + q.w*v.y);
        vjacobian[2*dofstride+ind] = dReal(0.5)*(q.x*v.y + q.y*v.z - q.w*v.x);
        vjacobian[3*dofstride+ind] = dReal(0.5)*(q.x*v.z - q.y*v.y + q.z*v.x);
        ind++;
    }
    else if( _nAffineDOFs & OpenRAVE::DOF_Rotation3D ) {
        throw OPENRAVE_EXCEPTION_FORMAT(_("robot %s rotation 3d not supported, affine=%d"),GetName()%_nAffineDOFs,ORE_NotImplemented);
        ind += 3;
    }
    else if( _nAffineDOFs & OpenRAVE::DOF_RotationQuat ) {
        throw OPENRAVE_EXCEPTION_FORMAT(_("robot %s quaternion not supported, affine=%d"),GetName()%_nAffineDOFs,ORE_NotImplemented);
        ind += 4;
    }
}

void RobotBase::CalculateActiveRotationJacobian(int linkindex, const Vector& q, boost::multi_array<dReal,2>& mjacobian) const
{
    if( _nActiveDOF < 0 ) {
        CalculateRotationJacobian(linkindex, q, mjacobian);
        return;
    }
    std::vector<dReal> vjacobian;
    RobotBase::CalculateActiveRotationJacobian(linkindex,q,vjacobian);
    OPENRAVE_ASSERT_OP((int)vjacobian.size(),==,4*GetActiveDOF());
    mjacobian.resize(boost::extents[4][GetActiveDOF()]);
    vector<dReal>::const_iterator itsrc = vjacobian.begin();
    FOREACH(itdst,mjacobian) {
        std::copy(itsrc,itsrc+GetActiveDOF(),itdst->begin());
        itsrc += GetActiveDOF();
    }
}

void RobotBase::CalculateActiveAngularVelocityJacobian(int index, std::vector<dReal>& vjacobian) const
{
    if( _nActiveDOF < 0 ) {
        ComputeJacobianAxisAngle(index, vjacobian);
        return;
    }

    int dofstride = GetActiveDOF();
    vjacobian.resize(3*dofstride);
    if( _vActiveDOFIndices.size() != 0 ) {
        if( _nAffineDOFs == OpenRAVE::DOF_NoTransform ) {
            ComputeJacobianAxisAngle(index, vjacobian, _vActiveDOFIndices);
            return;
        }
        // have to copy
        std::vector<dReal> vjacobianjoints;
        ComputeJacobianAxisAngle(index, vjacobianjoints, _vActiveDOFIndices);
        for(size_t i = 0; i < 3; ++i) {
            std::copy(vjacobianjoints.begin()+i*_vActiveDOFIndices.size(),vjacobianjoints.begin()+(i+1)*_vActiveDOFIndices.size(),vjacobian.begin()+i*dofstride);
        }
    }

    if( _nAffineDOFs == OpenRAVE::DOF_NoTransform ) {
        return;
    }
    size_t ind = _vActiveDOFIndices.size();
    if( _nAffineDOFs & OpenRAVE::DOF_X ) {
        vjacobian[ind] = 0;
        vjacobian[dofstride+ind] = 0;
        vjacobian[2*dofstride+ind] = 0;
        ind++;
    }
    if( _nAffineDOFs & OpenRAVE::DOF_Y ) {
        vjacobian[ind] = 0;
        vjacobian[dofstride+ind] = 0;
        vjacobian[2*dofstride+ind] = 0;
        ind++;
    }
    if( _nAffineDOFs & OpenRAVE::DOF_Z ) {
        vjacobian[ind] = 0;
        vjacobian[dofstride+ind] = 0;
        vjacobian[2*dofstride+ind] = 0;
        ind++;
    }
    if( _nAffineDOFs & OpenRAVE::DOF_RotationAxis ) {
        const Vector& v = vActvAffineRotationAxis;
        vjacobian[ind] = v.x;
        vjacobian[dofstride+ind] = v.y;
        vjacobian[2*dofstride+ind] = v.z;

    }
    else if( _nAffineDOFs & OpenRAVE::DOF_Rotation3D ) {
        throw OPENRAVE_EXCEPTION_FORMAT(_("robot %s rotation 3d not supported, affine=%d"),GetName()%_nAffineDOFs,ORE_NotImplemented);
    }
    else if( _nAffineDOFs & OpenRAVE::DOF_RotationQuat ) {
        throw OPENRAVE_EXCEPTION_FORMAT(_("robot %s quaternion not supported, affine=%d"),GetName()%_nAffineDOFs,ORE_NotImplemented);

        // most likely wrong
        Transform t; t.rot = quatInverse(_vRotationQuatLimitStart);
        t = t * GetTransform();
        dReal fnorm = t.rot.y*t.rot.y+t.rot.z*t.rot.z+t.rot.w*t.rot.w;
        if( fnorm > 0 ) {
            fnorm = dReal(1)/RaveSqrt(fnorm);
            vjacobian[ind] = t.rot.y*fnorm;
            vjacobian[dofstride+ind] = t.rot.z*fnorm;
            vjacobian[2*dofstride+ind] = t.rot.w*fnorm;
        }
        else {
            vjacobian[ind] = 0;
            vjacobian[dofstride+ind] = 0;
            vjacobian[2*dofstride+ind] = 0;
        }

        ++ind;
    }
}

void RobotBase::CalculateActiveAngularVelocityJacobian(int linkindex, boost::multi_array<dReal,2>& mjacobian) const
{
    if( _nActiveDOF < 0 ) {
        CalculateAngularVelocityJacobian(linkindex, mjacobian);
        return;
    }
    std::vector<dReal> vjacobian;
    CalculateActiveAngularVelocityJacobian(linkindex,vjacobian);
    OPENRAVE_ASSERT_OP((int)vjacobian.size(),==,3*GetActiveDOF());
    mjacobian.resize(boost::extents[3][GetActiveDOF()]);
    vector<dReal>::const_iterator itsrc = vjacobian.begin();
    FOREACH(itdst,mjacobian) {
        std::copy(itsrc,itsrc+GetActiveDOF(),itdst->begin());
        itsrc += GetActiveDOF();
    }
}

bool CompareNonAdjacentFarthest(int pair0, int pair1); // defined in kinbody.cpp

const std::vector<int>& RobotBase::GetNonAdjacentLinks(int adjacentoptions) const
{
    KinBody::GetNonAdjacentLinks(0); // need to call to set the cache
    if( (_nNonAdjacentLinkCache&adjacentoptions) != adjacentoptions ) {
        int requestedoptions = (~_nNonAdjacentLinkCache)&adjacentoptions;
        // find out what needs to computed
        boost::array<uint8_t,4> compute={ { 0,0,0,0}};
        if( requestedoptions & AO_Enabled ) {
            for(size_t i = 0; i < compute.size(); ++i) {
                if( i & AO_Enabled ) {
                    compute[i] = 1;
                }
            }
        }
        if( requestedoptions & AO_ActiveDOFs ) {
            for(size_t i = 0; i < compute.size(); ++i) {
                if( i & AO_ActiveDOFs ) {
                    compute[i] = 1;
                }
            }
        }
        if( requestedoptions & ~(AO_Enabled|AO_ActiveDOFs) ) {
            throw OPENRAVE_EXCEPTION_FORMAT(_("does not support adjacentoptions %d"),adjacentoptions,ORE_InvalidArguments);
        }

        // compute it
        if( compute.at(AO_Enabled) ) {
            _vNonAdjacentLinks.at(AO_Enabled).resize(0);
            FOREACHC(itset, _vNonAdjacentLinks[0]) {
                KinBody::LinkConstPtr plink1(_veclinks.at(*itset&0xffff)), plink2(_veclinks.at(*itset>>16));
                if( plink1->IsEnabled() && plink2->IsEnabled() ) {
                    _vNonAdjacentLinks[AO_Enabled].push_back(*itset);
                }
            }
            std::sort(_vNonAdjacentLinks[AO_Enabled].begin(), _vNonAdjacentLinks[AO_Enabled].end(), CompareNonAdjacentFarthest);
        }
        if( compute.at(AO_ActiveDOFs) ) {
            _vNonAdjacentLinks.at(AO_ActiveDOFs).resize(0);
            FOREACHC(itset, _vNonAdjacentLinks[0]) {
                FOREACHC(it, GetActiveDOFIndices()) {
                    if( IsDOFInChain(*itset&0xffff,*itset>>16,*it) ) {
                        _vNonAdjacentLinks[AO_ActiveDOFs].push_back(*itset);
                        break;
                    }
                }
            }
            std::sort(_vNonAdjacentLinks[AO_ActiveDOFs].begin(), _vNonAdjacentLinks[AO_ActiveDOFs].end(), CompareNonAdjacentFarthest);
        }
        if( compute.at(AO_Enabled|AO_ActiveDOFs) ) {
            _vNonAdjacentLinks.at(AO_Enabled|AO_ActiveDOFs).resize(0);
            FOREACHC(itset, _vNonAdjacentLinks[AO_ActiveDOFs]) {
                KinBody::LinkConstPtr plink1(_veclinks.at(*itset&0xffff)), plink2(_veclinks.at(*itset>>16));
                if( plink1->IsEnabled() && plink2->IsEnabled() ) {
                    _vNonAdjacentLinks[AO_Enabled|AO_ActiveDOFs].push_back(*itset);
                }
            }
            std::sort(_vNonAdjacentLinks[AO_Enabled|AO_ActiveDOFs].begin(), _vNonAdjacentLinks[AO_Enabled|AO_ActiveDOFs].end(), CompareNonAdjacentFarthest);
        }
        _nNonAdjacentLinkCache |= requestedoptions;
    }
    return _vNonAdjacentLinks.at(adjacentoptions);
}

void RobotBase::SetNonCollidingConfiguration()
{
    KinBody::SetNonCollidingConfiguration();
    RegrabAll();
}

bool RobotBase::Grab(KinBodyPtr pbody)
{
    ManipulatorPtr pmanip = GetActiveManipulator();
    if( !pmanip ) {
        return false;
    }
    return Grab(pbody, pmanip->GetEndEffector());
}

bool RobotBase::Grab(KinBodyPtr pbody, const std::set<int>& setRobotLinksToIgnore)
{
    ManipulatorPtr pmanip = GetActiveManipulator();
    if( !pmanip ) {
        return false;
    }
    return Grab(pbody, pmanip->GetEndEffector(), setRobotLinksToIgnore);
}

bool RobotBase::Grab(KinBodyPtr body, LinkPtr pRobotLinkToGrabWith)
{
    return KinBody::Grab(body, pRobotLinkToGrabWith);
}

bool RobotBase::Grab(KinBodyPtr body, LinkPtr pRobotLinkToGrabWith, const std::set<int>& setRobotLinksToIgnore)
{
    return KinBody::Grab(body, pRobotLinkToGrabWith, setRobotLinksToIgnore);
}

void RobotBase::SetActiveManipulator(ManipulatorConstPtr pmanip)
{
    if( !pmanip ) {
        _pManipActive.reset();
    }
    else {
        FOREACH(itmanip,_vecManipulators) {
            if( *itmanip == pmanip ) {
                _pManipActive = *itmanip;
                return;
            }
        }
        // manipulator might have been recoreded, search for the same name
        FOREACH(itmanip,_vecManipulators) {
            if( (*itmanip)->GetName() == pmanip->GetName() ) {
                _pManipActive = *itmanip;
                return;
            }
        }

        _pManipActive.reset();
        RAVELOG_WARN_FORMAT("failed to find manipulator with name %s, most likely removed", pmanip->GetName());
    }
}

RobotBase::ManipulatorPtr RobotBase::SetActiveManipulator(const std::string& manipname)
{
    if( manipname.size() > 0 ) {
        FOREACH(itmanip,_vecManipulators) {
            if( (*itmanip)->GetName() == manipname ) {
                _pManipActive = *itmanip;
                return _pManipActive;
            }
        }
        throw OPENRAVE_EXCEPTION_FORMAT(_("failed to find manipulator with name: %s"), manipname, ORE_InvalidArguments);
    }
    _pManipActive.reset();
    return _pManipActive;
}

RobotBase::ManipulatorPtr RobotBase::GetActiveManipulator()
{
    return _pManipActive;
}

RobotBase::ManipulatorConstPtr RobotBase::GetActiveManipulator() const
{
    return _pManipActive;
}

RobotBase::ManipulatorPtr RobotBase::AddManipulator(const RobotBase::ManipulatorInfo& manipinfo, bool removeduplicate)
{
    OPENRAVE_ASSERT_OP(manipinfo._name.size(),>,0);
    int iremoveindex = -1;
    for(int imanip = 0; imanip < (int)_vecManipulators.size(); ++imanip) {
        if( _vecManipulators[imanip]->GetName() == manipinfo._name ) {
            if( removeduplicate ) {
                iremoveindex = imanip;
                break;
            }
            else {
                throw OPENRAVE_EXCEPTION_FORMAT(_("manipulator with name %s already exists"),manipinfo._name,ORE_InvalidArguments);
            }
        }
    }
    ManipulatorPtr newmanip(new Manipulator(shared_robot(),manipinfo));
    newmanip->_ComputeInternalInformation();
    if( iremoveindex >= 0 ) {
        // replace the old one
        _vecManipulators[iremoveindex] = newmanip;
    }
    else {
        _vecManipulators.push_back(newmanip);
    }
    __hashrobotstructure.resize(0);
    return newmanip;
}

bool RobotBase::RemoveManipulator(ManipulatorPtr manip)
{
    if( _pManipActive == manip ) {
        _pManipActive.reset();
    }
    FOREACH(itmanip,_vecManipulators) {
        if( *itmanip == manip ) {
            _vecManipulators.erase(itmanip);
            __hashrobotstructure.resize(0);
            return true;
        }
    }
    return false;
}

RobotBase::AttachedSensorPtr RobotBase::AddAttachedSensor(const RobotBase::AttachedSensorInfo& attachedsensorinfo, bool removeduplicate)
{
    OPENRAVE_ASSERT_OP(attachedsensorinfo._name.size(),>,0);
    int iremoveindex = -1;
    for(int iasensor = 0; iasensor < (int)_vecAttachedSensors.size(); ++iasensor) {
        if( _vecAttachedSensors[iasensor]->GetName() == attachedsensorinfo._name ) {
            if( removeduplicate ) {
                iremoveindex = iasensor;
                break;
            }
            else {
                throw OPENRAVE_EXCEPTION_FORMAT(_("attached sensor with name %s already exists"),attachedsensorinfo._name,ORE_InvalidArguments);
            }
        }
    }
    AttachedSensorPtr newattachedsensor(new AttachedSensor(shared_robot(),attachedsensorinfo));
//    if( _nHierarchyComputed ) {
//        newattachedsensor->_ComputeInternalInformation();
//    }
    if( iremoveindex >= 0 ) {
        // replace the old one
        _vecAttachedSensors[iremoveindex] = newattachedsensor;
    }
    else {
        _vecAttachedSensors.push_back(newattachedsensor);
    }
    newattachedsensor->UpdateInfo(); // just in case
    __hashrobotstructure.resize(0);
    return newattachedsensor;
}

RobotBase::AttachedSensorPtr RobotBase::GetAttachedSensor(const std::string& name) const
{
    FOREACHC(itsensor, _vecAttachedSensors) {
        if( (*itsensor)->GetName() == name ) {
            return *itsensor;
        }
    }
    return RobotBase::AttachedSensorPtr();
}

bool RobotBase::RemoveAttachedSensor(RobotBase::AttachedSensor &attsensor)
{
    FOREACH(itattsensor,_vecAttachedSensors) {
        if( itattsensor->get() == &attsensor ) {
            _vecAttachedSensors.erase(itattsensor);
            __hashrobotstructure.resize(0);
            return true;
        }
    }
    return false;
}

void RobotBase::SimulationStep(dReal fElapsedTime)
{
    KinBody::SimulationStep(fElapsedTime);
    _UpdateAttachedSensors();
}

void RobotBase::_ComputeInternalInformation()
{
    _ComputeConnectedBodiesInformation(); // should process the connected bodies in order to get the real resolved links, joints, etc

    KinBody::_ComputeInternalInformation();
    _vAllDOFIndices.resize(GetDOF());
    for(int i = 0; i < GetDOF(); ++i) {
        _vAllDOFIndices[i] = i;
    }

    _activespec._vgroups.reserve(2);
    _activespec._vgroups.resize(0);
    if( _vAllDOFIndices.size() > 0 ) {
        ConfigurationSpecification::Group group;
        stringstream ss;
        ss << "joint_values " << GetName();
        if( _nActiveDOF >= 0 ) {
            // use _vActiveDOFIndices
            FOREACHC(it,_vActiveDOFIndices) {
                ss << " " << *it;
            }
            group.dof = (int)_vActiveDOFIndices.size();
        }
        else {
            FOREACHC(it,_vAllDOFIndices) {
                ss << " " << *it;
            }
            group.dof = (int)_vAllDOFIndices.size();
        }
        group.name = ss.str();
        group.offset = 0;
        // do not initialize interpolation, since it implies a motion sampling strategy
        _activespec._vgroups.push_back(group);
    }

    int manipindex=0;
    FOREACH(itmanip,_vecManipulators) {
        if( (*itmanip)->_info._name.size() == 0 ) {
            stringstream ss;
            ss << "manip" << manipindex;
            RAVELOG_WARN(str(boost::format("robot %s has a manipulator with no name, setting to %s\n")%GetName()%ss.str()));
            (*itmanip)->_info._name = ss.str();
        }
        (*itmanip)->_ComputeInternalInformation();
        vector<ManipulatorPtr>::iterator itmanip2 = itmanip; ++itmanip2;
        for(; itmanip2 != _vecManipulators.end(); ++itmanip2) {
            if( (*itmanip)->GetName() == (*itmanip2)->GetName() ) {
                RAVELOG_WARN(str(boost::format("robot %s has two manipulators with the same name: %s!\n")%GetName()%(*itmanip)->GetName()));
            }
        }
        manipindex++;
    }
    // set active manipulator to first manipulator
    if( _vecManipulators.size() > 0 ) {
        // preserve active manip when robot is removed and added back to the env
        if (!!_pManipActive) {
            bool bmanipfound = false;
            FOREACHC(itmanip, _vecManipulators) {
                if (*itmanip == _pManipActive) {
                    bmanipfound = true;
                    break;
                }
            }
            if (!bmanipfound) {
                _pManipActive.reset();
            }
        }
        if (!_pManipActive) {
            _pManipActive = _vecManipulators.at(0);
        }
    }
    else {
        _pManipActive.reset();
    }

    int sensorindex=0;
    FOREACH(itsensor,_vecAttachedSensors) {
        if( (*itsensor)->GetName().size() == 0 ) {
            stringstream ss;
            ss << "sensor" << sensorindex;
            RAVELOG_WARN(str(boost::format("robot %s has a sensor with no name, setting to %s\n")%GetName()%ss.str()));
            (*itsensor)->_info._name = ss.str();
        }
        else if( !utils::IsValidName((*itsensor)->GetName()) ) {
            throw OPENRAVE_EXCEPTION_FORMAT(_("sensor name \"%s\" is not valid"), (*itsensor)->GetName(), ORE_Failed);
        }
        //(*itsensor)->_ComputeInternalInformation();
        sensorindex++;
    }

    {
        __hashrobotstructure.resize(0);
        FOREACH(itsensor,_vecAttachedSensors) {
            (*itsensor)->__hashstructure.resize(0);
        }
    }

    if( ComputeAABB().extents.lengthsqr3() > 900.0f ) {
        RAVELOG_WARN(str(boost::format("Robot %s span is greater than 30 meaning that it is most likely defined in a unit other than meters. It is highly encouraged to define all OpenRAVE robots in meters since many metrics, database models, and solvers have been specifically optimized for this unit\n")%GetName()));
    }

    if( !GetController() ) {
        RAVELOG_VERBOSE(str(boost::format("no default controller set on robot %s\n")%GetName()));
        std::vector<int> dofindices;
        for(int i = 0; i < GetDOF(); ++i) {
            dofindices.push_back(i);
        }
        SetController(RaveCreateController(GetEnv(), "IdealController"),dofindices,1);
    }

    // reset the power on the sensors
    FOREACH(itsensor,_vecAttachedSensors) {
        SensorBasePtr psensor = (*itsensor)->GetSensor();
        if( !!psensor ) {
            int ispower = psensor->Configure(SensorBase::CC_PowerCheck);
            psensor->Configure(ispower ? SensorBase::CC_PowerOn : SensorBase::CC_PowerOff);
        }
    }
}

void RobotBase::_DeinitializeInternalInformation()
{
    KinBody::_DeinitializeInternalInformation();
    _DeinitializeConnectedBodiesInformation();
}

void RobotBase::_PostprocessChangedParameters(uint32_t parameters)
{
    if( parameters & (Prop_Sensors|Prop_SensorPlacement) ) {
        FOREACH(itsensor,_vecAttachedSensors) {
            (*itsensor)->__hashstructure.resize(0);
        }
    }
    if( parameters & Prop_RobotManipulatorTool ) {
        FOREACH(itmanip,_vecManipulators) {
            (*itmanip)->__hashstructure.resize(0);
            (*itmanip)->__hashkinematicsstructure.resize(0);
        }
    }
    KinBody::_PostprocessChangedParameters(parameters);
}

const std::vector<RobotBase::ManipulatorPtr>& RobotBase::GetManipulators() const
{
    return _vecManipulators;
}

RobotBase::ManipulatorPtr RobotBase::GetManipulator(const std::string& name) const
{
    FOREACHC(itmanip, _vecManipulators) {
        if( (*itmanip)->GetName() == name ) {
            return *itmanip;
        }
    }
    return RobotBase::ManipulatorPtr();
}

void RobotBase::Clone(InterfaceBaseConstPtr preference, int cloningoptions)
{
    KinBody::Clone(preference,cloningoptions);
    RobotBaseConstPtr r = RaveInterfaceConstCast<RobotBase>(preference);
    _selfcollisionchecker.reset();
    if( !!r->_selfcollisionchecker ) {
        // TODO clone the self collision checker?
    }
    __hashrobotstructure = r->__hashrobotstructure;
    _vecManipulators.clear();
    _pManipActive.reset();
    FOREACHC(itmanip, r->_vecManipulators) {
        ManipulatorPtr pmanip(new Manipulator(shared_robot(),*itmanip));
        _vecManipulators.push_back(pmanip);
        if( !!r->GetActiveManipulator() && r->GetActiveManipulator()->GetName() == (*itmanip)->GetName() ) {
            _pManipActive = pmanip;
        }
    }

    _vecConnectedBodies.clear();
    FOREACHC(itConnectedBody, r->_vecConnectedBodies) {
        ConnectedBodyPtr pConnectedBody(new ConnectedBody(shared_robot(),**itConnectedBody,cloningoptions));
        _vecConnectedBodies.push_back(pConnectedBody);
    }

    _vecAttachedSensors.clear();
    FOREACHC(itsensor, r->_vecAttachedSensors) {
        _vecAttachedSensors.push_back(AttachedSensorPtr(new AttachedSensor(shared_robot(),**itsensor,cloningoptions)));
    }
    _UpdateAttachedSensors();

    _vActiveDOFIndices = r->_vActiveDOFIndices;
    _activespec = r->_activespec;
    _vAllDOFIndices = r->_vAllDOFIndices;
    vActvAffineRotationAxis = r->vActvAffineRotationAxis;
    _nActiveDOF = r->_nActiveDOF;
    _nAffineDOFs = r->_nAffineDOFs;

    _vTranslationLowerLimits = r->_vTranslationLowerLimits;
    _vTranslationUpperLimits = r->_vTranslationUpperLimits;
    _vTranslationMaxVels = r->_vTranslationMaxVels;
    _vTranslationResolutions = r->_vTranslationResolutions;
    _vRotationAxisLowerLimits = r->_vRotationAxisLowerLimits;
    _vRotationAxisUpperLimits = r->_vRotationAxisUpperLimits;
    _vRotationAxisMaxVels = r->_vRotationAxisMaxVels;
    _vRotationAxisResolutions = r->_vRotationAxisResolutions;
    _vRotation3DLowerLimits = r->_vRotation3DLowerLimits;
    _vRotation3DUpperLimits = r->_vRotation3DUpperLimits;
    _vRotation3DMaxVels = r->_vRotation3DMaxVels;
    _vRotation3DResolutions = r->_vRotation3DResolutions;
    _vRotationQuatLimitStart = r->_vRotationQuatLimitStart;
    _fQuatLimitMaxAngle = r->_fQuatLimitMaxAngle;
    _fQuatMaxAngleVelocity = r->_fQuatMaxAngleVelocity;
    _fQuatAngleResolution = r->_fQuatAngleResolution;
    _fQuatAngleWeight = r->_fQuatAngleWeight;

    // clone the controller
    if( (cloningoptions&Clone_RealControllers) && !!r->GetController() ) {
        if( !SetController(RaveCreateController(GetEnv(), r->GetController()->GetXMLId()),r->GetController()->GetControlDOFIndices(),r->GetController()->IsControlTransformation()) ) {
            RAVELOG_WARN(str(boost::format("failed to set %s controller for robot %s\n")%r->GetController()->GetXMLId()%GetName()));
        }
    }

    if( !GetController() ) {
        std::vector<int> dofindices;
        for(int i = 0; i < GetDOF(); ++i) {
            dofindices.push_back(i);
        }
        if( !SetController(RaveCreateController(GetEnv(), "IdealController"),dofindices, 1) ) {
            RAVELOG_WARN("failed to set IdealController\n");
        }
    }
}

void RobotBase::serialize(std::ostream& o, int options) const
{
    KinBody::serialize(o,options);
    if( options & SO_RobotManipulators ) {
        FOREACHC(itmanip,_vecManipulators) {
            (*itmanip)->serialize(o,options);
        }
    }
    if( options & SO_RobotSensors ) {
        FOREACHC(itsensor,_vecAttachedSensors) {
            (*itsensor)->serialize(o,options);
        }
    }
}

void RobotBase::SerializeJSON(rapidjson::Value &value, rapidjson::Document::AllocatorType& allocator, int options)
{
    KinBody::SerializeJSON(value, allocator, options);

    if ((options & (SO_StaticProperties | SO_DynamicProperties)) == 0 || (options & SO_StaticProperties) != 0)
    {
        {
            rapidjson::Value manipulatorsValue;
            RAVE_SERIALIZEJSON_CLEAR_ARRAY(manipulatorsValue);
            FOREACHC(it, GetManipulators()) {
                rapidjson::Value manipulatorValue;
                (*it)->SerializeJSON(manipulatorValue, allocator, options);

                // look up link sid based on name
                LinkPtr baseLink = GetLink((*it)->GetInfo().baseLinkName);
                if (!!baseLink) {
                    RAVE_SERIALIZEJSON_ADDMEMBER(manipulatorValue, allocator, "baseLinkSid", baseLink->GetInfo().sid);
                    manipulatorValue.RemoveMember("baseLinkName");
                }
                LinkPtr effectorLink = GetLink((*it)->GetInfo().effectorLinkName);
                if (!!effectorLink) {
                    RAVE_SERIALIZEJSON_ADDMEMBER(manipulatorValue, allocator, "effectorLinkSid", effectorLink->GetInfo().sid);
                    manipulatorValue.RemoveMember("effectorLinkName");
                }

                manipulatorsValue.PushBack(manipulatorValue, allocator);
            }
            value.AddMember("manipulators", manipulatorsValue, allocator);
        }

        {
            rapidjson::Value attachedSensorsValue;
            RAVE_SERIALIZEJSON_CLEAR_ARRAY(attachedSensorsValue);
            FOREACHC(it, GetAttachedSensors()) {
                rapidjson::Value attachedSensorValue;
                (*it)->UpdateAndGetInfo().SerializeJSON(attachedSensorValue, allocator, options);

                // look up link sid based on name
                LinkPtr link = GetLink((*it)->GetInfo().linkName);
                if (!!link) {
                    RAVE_SERIALIZEJSON_ADDMEMBER(attachedSensorValue, allocator, "linkSid", link->GetInfo().sid);
                    attachedSensorValue.RemoveMember("linkName");
                }

                attachedSensorsValue.PushBack(attachedSensorValue, allocator);
            }
            value.AddMember("attachedSensors", attachedSensorsValue, allocator);
        }

        RAVE_SERIALIZEJSON_ADDMEMBER(value, allocator, "robot", true);
    }
}

void RobotBase::DeserializeJSON(const rapidjson::Value &value)
{
    RAVE_DESERIALIZEJSON_ENSURE_OBJECT(value);

    InterfaceBase::DeserializeJSON(value);

    std::string id;
    RAVE_DESERIALIZEJSON_REQUIRED(value, "id", id);
    SetID(id);

    std::string uri;
    RAVE_DESERIALIZEJSON_REQUIRED(value, "uri", uri);

    std::string name;
    RAVE_DESERIALIZEJSON_REQUIRED(value, "name", name);
    SetName(name);

    std::map<std::string, std::string> linkSidsToNames;

    std::vector<KinBody::LinkInfoConstPtr> linkinfos;
    if (value.HasMember("links"))
    {
        RAVE_DESERIALIZEJSON_ENSURE_ARRAY(value["links"]);

        linkinfos.reserve(value["links"].Size());
        for (size_t i = 0; i < value["links"].Size(); ++i)
        {
            LinkInfoPtr linkinfo(new LinkInfo());
            linkinfo->DeserializeJSON(value["links"][i]);
            linkinfos.push_back(linkinfo);

            // remember link sid to name mapping
            linkSidsToNames[linkinfo->sid] = linkinfo->name;
        }
    }

    // get an allocator since we need to copy and modify the json
    rapidjson::Document doc;
    rapidjson::Document::AllocatorType& allocator = doc.GetAllocator();

    std::vector<KinBody::JointInfoConstPtr> jointinfos;
    if (value.HasMember("joints"))
    {
        RAVE_DESERIALIZEJSON_ENSURE_ARRAY(value["joints"]);

        jointinfos.reserve(value["joints"].Size());
        for (size_t i = 0; i < value["joints"].Size(); ++i)
        {
            // copy and then add back childLinkName and parentLinkName
            rapidjson::Value copy(value["joints"][i], allocator);

            std::string childLinkSid;
            RAVE_DESERIALIZEJSON_REQUIRED(copy, "childLinkSid", childLinkSid);
            if (linkSidsToNames.find(childLinkSid) != linkSidsToNames.end()) {
                RAVE_SERIALIZEJSON_ADDMEMBER(copy, allocator, "childLinkName", linkSidsToNames[childLinkSid]);
            }

            std::string parentLinkSid;
            RAVE_DESERIALIZEJSON_REQUIRED(copy, "parentLinkSid", parentLinkSid);
            if (linkSidsToNames.find(parentLinkSid) != linkSidsToNames.end()) {
                RAVE_SERIALIZEJSON_ADDMEMBER(copy, allocator, "parentLinkName", linkSidsToNames[parentLinkSid]);
            }

            JointInfoPtr jointinfo(new JointInfo());
            jointinfo->DeserializeJSON(copy);
            jointinfos.push_back(jointinfo);
        }
    }

    std::vector<RobotBase::ManipulatorInfoConstPtr> manipulatorinfos;
    if (value.HasMember("manipulators"))
    {
        RAVE_DESERIALIZEJSON_ENSURE_ARRAY(value["manipulators"]);

        manipulatorinfos.reserve(value["manipulators"].Size());
        for (size_t i = 0; i < value["manipulators"].Size(); ++i)
        {
            // copy and then add back baseLinkName and effectorLinkName
            rapidjson::Value copy(value["manipulators"][i], allocator);

            std::string baseLinkSid;
            RAVE_DESERIALIZEJSON_REQUIRED(copy, "baseLinkSid", baseLinkSid);
            if (linkSidsToNames.find(baseLinkSid) != linkSidsToNames.end()) {
                RAVE_SERIALIZEJSON_ADDMEMBER(copy, allocator, "baseLinkName", linkSidsToNames[baseLinkSid]);
            }

            std::string effectorLinkSid;
            RAVE_DESERIALIZEJSON_REQUIRED(copy, "effectorLinkSid", effectorLinkSid);
            if (linkSidsToNames.find(effectorLinkSid) != linkSidsToNames.end()) {
                RAVE_SERIALIZEJSON_ADDMEMBER(copy, allocator, "effectorLinkName", linkSidsToNames[effectorLinkSid]);
            }

            ManipulatorInfoPtr manipulatorinfo(new ManipulatorInfo());
            manipulatorinfo->DeserializeJSON(copy);
            manipulatorinfos.push_back(manipulatorinfo);
        }
    }

    std::vector<RobotBase::AttachedSensorInfoConstPtr> attachedsensorinfos;
    if (value.HasMember("attachedSensors"))
    {
        RAVE_DESERIALIZEJSON_ENSURE_ARRAY(value["attachedSensors"]);
        attachedsensorinfos.reserve(value["attachedSensors"].Size());
        for (size_t i = 0; i < value["attachedSensors"].Size(); ++i)
        {
            // copy and then add back linkName
            rapidjson::Value copy(value["attachedSensors"][i], allocator);

            std::string linkSid;
            RAVE_DESERIALIZEJSON_REQUIRED(copy, "linkSid", linkSid);
            if (linkSidsToNames.find(linkSid) != linkSidsToNames.end()) {
                RAVE_SERIALIZEJSON_ADDMEMBER(copy, allocator, "linkName", linkSidsToNames[linkSid]);
            }

            AttachedSensorInfoPtr attachedsensorinfo(new AttachedSensorInfo());
            attachedsensorinfo->DeserializeJSON(copy, GetEnv());
            attachedsensorinfos.push_back(attachedsensorinfo);
        }
    }

    if (!Init(linkinfos, jointinfos, manipulatorinfos, attachedsensorinfos, uri))
    {
        throw OPENRAVE_EXCEPTION_FORMAT0("failed to deserialize json, cannot initialize robot", ORE_InvalidArguments);
    }
}

const std::string& RobotBase::GetRobotStructureHash() const
{
    CHECK_INTERNAL_COMPUTATION;
    if( __hashrobotstructure.size() == 0 ) {
        ostringstream ss;
        ss << std::fixed << std::setprecision(SERIALIZATION_PRECISION);
        serialize(ss,SO_Kinematics|SO_Geometry|SO_RobotManipulators|SO_RobotSensors);
        __hashrobotstructure = utils::GetMD5HashString(ss.str());
    }
    return __hashrobotstructure;
}

} // end namespace OpenRAVE<|MERGE_RESOLUTION|>--- conflicted
+++ resolved
@@ -508,12 +508,11 @@
         _vecManipulators.push_back(newmanip);
         __hashrobotstructure.resize(0);
     }
-<<<<<<< HEAD
 
     setusednames.clear();
     setusedsids.clear();
     
-    _vecSensors.resize(0);
+    _vecAttachedSensors.resize(0);
     int nextattachedsensorindex = 0;
     FOREACHC(itattachedsensorinfo, attachedsensorinfos) {
         AttachedSensorPtr newattachedsensor;
@@ -538,13 +537,7 @@
         }
         setusedsids.insert(newattachedsensor->GetInfo().sid);
 
-        _vecSensors.push_back(newattachedsensor);
-=======
-    _vecAttachedSensors.clear();
-    FOREACHC(itattachedsensorinfo, attachedsensorinfos) {
-        AttachedSensorPtr newattachedsensor(new AttachedSensor(shared_robot(),**itattachedsensorinfo));
         _vecAttachedSensors.push_back(newattachedsensor);
->>>>>>> 32f123df
         newattachedsensor->UpdateInfo(); // just in case
         __hashrobotstructure.resize(0);
     }
