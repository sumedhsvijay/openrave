// -*- coding: utf-8 -*-
// Copyright (C) 2006-2014 Rosen Diankov (rosen.diankov@gmail.com)
//
// This file is part of OpenRAVE.
// OpenRAVE is free software: you can redistribute it and/or modify
// it under the terms of the GNU Lesser General Public License as published by
// the Free Software Foundation, either version 3 of the License, or
// at your option) any later version.
//
// This program is distributed in the hope that it will be useful,
// but WITHOUT ANY WARRANTY; without even the implied warranty of
// MERCHANTABILITY or FITNESS FOR A PARTICULAR PURPOSE.  See the
// GNU Lesser General Public License for more details.
//
// You should have received a copy of the GNU Lesser General Public License
// along with this program.  If not, see <http://www.gnu.org/licenses/>.
#include "libopenrave.h"
#define CHECK_INTERNAL_COMPUTATION OPENRAVE_ASSERT_FORMAT(_nHierarchyComputed == 2, "robot %s internal structures need to be computed, current value is %d. Are you sure Environment::AddRobot/AddKinBody was called?", GetName()%_nHierarchyComputed, ORE_NotInitialized);

namespace OpenRAVE {
RobotBase::GripperInfo::GripperInfo(): _id(name) {}
void RobotBase::GripperInfo::operator=(const RobotBase::GripperInfo& other) {
    name = other.name;
    grippertype = other.grippertype;
    gripperJointNames = other.gripperJointNames;
    _pdocument = other._pdocument;
}

RobotBase::GripperInfo::GripperInfo()
{
}

RobotBase::GripperInfo& RobotBase::GripperInfo::operator=(const RobotBase::GripperInfo& other)
{
    name = other.name;
    grippertype = other.grippertype;
    gripperJointNames = other.gripperJointNames;
    _pdocument.reset();
    if (!!other._pdocument) {
        _pdocument.reset(new rapidjson::Document());
        _pdocument->CopyFrom(*other._pdocument, _pdocument->GetAllocator());
    }
}

void RobotBase::GripperInfo::SerializeJSON(rapidjson::Value &value, rapidjson::Document::AllocatorType& allocator, dReal fUnitScale, int options) const
{
    value.SetObject();
    if( !!_pdocument ) {
        BOOST_ASSERT(_pdocument->IsObject());
        value.CopyFrom(*_pdocument, allocator);
    }
    OpenRAVE::JSON::SetJsonValueByKey(value, "id", _id, allocator);
    OpenRAVE::JSON::SetJsonValueByKey(value, "name", name, allocator);
    OpenRAVE::JSON::SetJsonValueByKey(value, "grippertype", grippertype, allocator);
    OpenRAVE::JSON::SetJsonValueByKey(value, "gripperJointNames", gripperJointNames, allocator);
}

void RobotBase::GripperInfo::DeserializeJSON(const rapidjson::Value& value, dReal fUnitScale)
{
    _id.clear();
    name.clear();
    grippertype.clear();
    gripperJointNames.clear();

    OpenRAVE::JSON::LoadJsonValueByKey(value, "id", _id);
    OpenRAVE::JSON::LoadJsonValueByKey(value, "name", name);
    if( name.size() == 0 && _id.size() > 0 ) {
        name = _id;
        RAVELOG_WARN_FORMAT("gripperInfo %s got old tag 'id', when it should be 'name'", name);
    }
    OpenRAVE::JSON::LoadJsonValueByKey(value, "grippertype", grippertype);
    OpenRAVE::JSON::LoadJsonValueByKey(value, "gripperJointNames", gripperJointNames);

    // should always create a new _pdocument in case an old one is initialized and copied
    _pdocument.reset(new rapidjson::Document());
    _pdocument->CopyFrom(value, _pdocument->GetAllocator());
}

void RobotBase::AttachedSensorInfo::SerializeJSON(rapidjson::Value &value, rapidjson::Document::AllocatorType& allocator, dReal fUnitScale, int options) const
{
    OpenRAVE::JSON::SetJsonValueByKey(value, "id", _id, allocator);
    OpenRAVE::JSON::SetJsonValueByKey(value, "name", _name, allocator);
    OpenRAVE::JSON::SetJsonValueByKey(value, "linkName", _linkname, allocator);
    OpenRAVE::JSON::SetJsonValueByKey(value, "transform", _trelative, allocator);
    OpenRAVE::JSON::SetJsonValueByKey(value, "type", _sensorname, allocator);

    if(!!_sensorgeometry)
    {
        rapidjson::Value sensorGeometryValue;
        _sensorgeometry->SerializeJSON(sensorGeometryValue, allocator, fUnitScale, options);
        OpenRAVE::JSON::SetJsonValueByKey(value, "sensorGeometry", sensorGeometryValue, allocator);
    }
}

void RobotBase::AttachedSensorInfo::DeserializeJSON(const rapidjson::Value& value, dReal fUnitScale)
{
    OpenRAVE::JSON::LoadJsonValueByKey(value, "id", _id);
    OpenRAVE::JSON::LoadJsonValueByKey(value, "name", _name);
    OpenRAVE::JSON::LoadJsonValueByKey(value, "linkName", _linkname);
    OpenRAVE::JSON::LoadJsonValueByKey(value, "transform", _trelative);
    OpenRAVE::JSON::LoadJsonValueByKey(value, "type", _sensorname);

    if (!!_sensorgeometry) {
        _sensorgeometry.reset();
    }

    if (value.HasMember("sensorGeometry")) {
        BaseJSONReaderPtr pReader = RaveCallJSONReader(PT_Sensor, _sensorname, InterfaceBasePtr(), AttributesList());
        if (!!pReader) {
            pReader->DeserializeJSON(value["sensorGeometry"], fUnitScale);
            JSONReadablePtr pReadable = pReader->GetReadable();
            if (!!pReadable) {
                _sensorgeometry = OPENRAVE_DYNAMIC_POINTER_CAST<SensorBase::SensorGeometry>(pReadable);
            }
        } else {
            RAVELOG_WARN_FORMAT("failed to get json reader for sensor type \"%s\"", _sensorname);
        }
    }
}

RobotBase::AttachedSensor::AttachedSensor(RobotBasePtr probot) : _probot(probot)
{
}

RobotBase::AttachedSensor::AttachedSensor(RobotBasePtr probot, const AttachedSensor& sensor,int cloningoptions)
{
    *this = sensor;
    _probot = probot;
    _psensor.reset();
    pdata.reset();
    pattachedlink.reset();
    if( (cloningoptions&Clone_Sensors) && !!sensor._psensor ) {
        _psensor = RaveCreateSensor(probot->GetEnv(), sensor._psensor->GetXMLId());
        if( !!_psensor ) {
            _psensor->SetName(str(boost::format("%s:%s")%probot->GetName()%GetName())); // need a unique targettable name
            _psensor->Clone(sensor._psensor,cloningoptions);
            if( !!_psensor ) {
                pdata = _psensor->CreateSensorData();
            }
        }
    }
    int index = LinkPtr(sensor.pattachedlink)->GetIndex();
    if((index >= 0)&&(index < (int)probot->GetLinks().size())) {
        pattachedlink = probot->GetLinks().at(index);
    }
}

RobotBase::AttachedSensor::AttachedSensor(RobotBasePtr probot, const RobotBase::AttachedSensorInfo& info)
{
    _info = info;
    _probot = probot;
    pattachedlink = probot->GetLink(_info._linkname);
    if( !!probot ) {
        _psensor = RaveCreateSensor(probot->GetEnv(), _info._sensorname);
        if( !!_psensor ) {
            _psensor->SetName(str(boost::format("%s:%s")%probot->GetName()%_info._name)); // need a unique targettable name
            if(!!_info._sensorgeometry) {
                _psensor->SetSensorGeometry(_info._sensorgeometry);
            }
            pdata = _psensor->CreateSensorData();
        }
    }
}

RobotBase::AttachedSensor::~AttachedSensor()
{
}

<<<<<<< HEAD
uint8_t RobotBase::AttachedSensor::ApplyDiff(const rapidjson::Value& attachedSensorValue, AttachedSensorInfo& newInfo)
{
    uint8_t applyResult = 0;
    return applyResult;
}

=======
>>>>>>> 2846b62a
//void RobotBase::AttachedSensor::_ComputeInternalInformation()
//{
//    RobotBasePtr probot = _probot.lock();
//    _psensor.reset();
//    pdata.reset();
//    if( !!probot ) {
//        _psensor = RaveCreateSensor(probot->GetEnv(), _info._sensorname);
//        if( !!_psensor ) {
//            _psensor->SetName(str(boost::format("%s:%s")%probot->GetName()%_info._name)); // need a unique targettable name
//            if(!!_info._sensorgeometry) {
//                _psensor->SetSensorGeometry(_info._sensorgeometry);
//            }
//            pdata = _psensor->CreateSensorData();
//        }
//    }
//}

SensorBase::SensorDataPtr RobotBase::AttachedSensor::GetData() const
{
    if( !!_psensor && _psensor->GetSensorData(pdata) ) {
        return pdata;
    }
    return SensorBase::SensorDataPtr();
}

void RobotBase::AttachedSensor::SetRelativeTransform(const Transform& t)
{
    _info._trelative = t;
    GetRobot()->_PostprocessChangedParameters(Prop_SensorPlacement);
}

void RobotBase::AttachedSensor::UpdateInfo(SensorBase::SensorType type)
{
    if( !!_psensor ) {
        _info._sensorname = _psensor->GetXMLId();
        // TODO try to get the sensor geometry...?
        _info._sensorgeometry = boost::const_pointer_cast<SensorBase::SensorGeometry>(_psensor->GetSensorGeometry(type));
        //_info._sensorgeometry
    }
    LinkPtr prealattachedlink = pattachedlink.lock();
    if( !!prealattachedlink ) {
        _info._linkname = prealattachedlink->GetName();
    }
}

void RobotBase::AttachedSensor::serialize(std::ostream& o, int options) const
{
    o << (pattachedlink.expired() ? -1 : LinkPtr(pattachedlink)->GetIndex()) << " ";
    SerializeRound(o,_info._trelative);
    o << (!pdata ? -1 : pdata->GetType()) << " ";
    // it is also important to serialize some of the geom parameters for the sensor (in case models are cached to it)
    if( !!_psensor ) {
        SensorBase::SensorGeometryConstPtr prawgeom = _psensor->GetSensorGeometry();
        if( !!prawgeom ) {
            switch(prawgeom->GetType()) {
            case SensorBase::ST_Laser: {
                SensorBase::LaserGeomDataConstPtr pgeom = boost::static_pointer_cast<SensorBase::LaserGeomData const>(prawgeom);
                o << pgeom->min_angle[0] << " " << pgeom->max_angle[0] << " " << pgeom->resolution[0] << " " << pgeom->max_range << " ";
                break;
            }
            case SensorBase::ST_Camera: {
                SensorBase::CameraGeomDataConstPtr pgeom = boost::static_pointer_cast<SensorBase::CameraGeomData const>(prawgeom);
                o << pgeom->KK.fx << " " << pgeom->KK.fy << " " << pgeom->KK.cx << " " << pgeom->KK.cy << " " << pgeom->width << " " << pgeom->height << " ";
                break;
            }
            default:
                // don't support yet
                break;
            }
        }
    }
}

const std::string& RobotBase::AttachedSensor::GetStructureHash() const
{
    if( __hashstructure.size() == 0 ) {
        ostringstream ss;
        ss << std::fixed << std::setprecision(SERIALIZATION_PRECISION);
        serialize(ss,SO_RobotSensors);
        __hashstructure = utils::GetMD5HashString(ss.str());
    }
    return __hashstructure;
}

RobotBase::RobotStateSaver::RobotStateSaver(RobotBasePtr probot, int options) : KinBodyStateSaver(probot, options), _probot(probot)
{
    if( _options & Save_ActiveDOF ) {
        vactivedofs = _probot->GetActiveDOFIndices();
        affinedofs = _probot->GetAffineDOF();
        rotationaxis = _probot->GetAffineRotationAxis();
    }
    if( _options & Save_ActiveManipulator ) {
        _pManipActive = _probot->GetActiveManipulator();
    }
    if( _options & Save_ActiveManipulatorToolTransform ) {
        _pManipActive = _probot->GetActiveManipulator();
        if( !!_pManipActive ) {
            _tActiveManipLocalTool = _pManipActive->GetLocalToolTransform();
            _vActiveManipLocalDirection = _pManipActive->GetLocalToolDirection();
            _pActiveManipIkSolver = _pManipActive->GetIkSolver();
        }
    }
    if( _options & Save_ManipulatorsToolTransform ) {
        std::vector<RobotBase::ManipulatorPtr> vmanips = probot->GetManipulators();
        _vtManipsLocalTool.resize(vmanips.size());
        _vvManipsLocalDirection.resize(vmanips.size());
        _vpManipsIkSolver.resize(vmanips.size());
        for(int imanip = 0; imanip < (int)vmanips.size(); ++imanip) {
            RobotBase::ManipulatorPtr pmanip = vmanips[imanip];
            if( !!pmanip ) {
                _vtManipsLocalTool[imanip] = pmanip->GetLocalToolTransform();
                _vvManipsLocalDirection[imanip] = pmanip->GetLocalToolDirection();
                _vpManipsIkSolver[imanip] = pmanip->GetIkSolver();
            }
        }
    }

    _probot->GetConnectedBodyActiveStates(_vConnectedBodyActiveStates);
}

RobotBase::RobotStateSaver::~RobotStateSaver()
{
    if( _bRestoreOnDestructor && !!_probot && _probot->GetEnvironmentId() != 0 ) {
        _RestoreRobot(_probot);
    }
}

void RobotBase::RobotStateSaver::Restore(boost::shared_ptr<RobotBase> robot)
{
    _RestoreRobot(!robot ? _probot : robot);
    KinBodyStateSaver::Restore(!robot ? KinBodyPtr(_probot) : KinBodyPtr(robot));
}

void RobotBase::RobotStateSaver::Release()
{
    _probot.reset();
    KinBodyStateSaver::Release();
}

///\brief removes the robot from the environment temporarily while in scope
class EnvironmentRobotRemover
{
public:

    EnvironmentRobotRemover(RobotBasePtr pRobot) : _bRemoved(false), _pRobot(pRobot), _pEnv(pRobot->GetEnv()) {
        _pEnv->Remove(_pRobot);
        _bRemoved = true;
    }

    ~EnvironmentRobotRemover() {
        if (_bRemoved) {
            _pEnv->Add(_pRobot, false);
            _bRemoved = false;
        }
    }

private:

    bool _bRemoved;
    RobotBasePtr _pRobot;
    EnvironmentBasePtr _pEnv;
};

void RobotBase::RobotStateSaver::_RestoreRobot(boost::shared_ptr<RobotBase> probot)
{
    if( !probot ) {
        return;
    }
    if( probot->GetEnvironmentId() == 0 ) {
        RAVELOG_WARN(str(boost::format("robot %s not added to environment, skipping restore")%probot->GetName()));
        return;
    }

    if( _vConnectedBodyActiveStates.size() == probot->_vecConnectedBodies.size() ) {
        bool bchanged = false;
        for(size_t iconnectedbody = 0; iconnectedbody < probot->_vecConnectedBodies.size(); ++iconnectedbody) {
            if( probot->_vecConnectedBodies[iconnectedbody]->IsActive() != (!!_vConnectedBodyActiveStates[iconnectedbody]) ) {
                bchanged = true;
                break;
            }
        }

        if( bchanged ) {
            EnvironmentRobotRemover robotremover(probot);
            // need to restore active connected bodies
            // but first check whether anything changed
            probot->SetConnectedBodyActiveStates(_vConnectedBodyActiveStates);
        }
    }

    if( _options & Save_ActiveDOF ) {
        probot->SetActiveDOFs(vactivedofs, affinedofs, rotationaxis);
    }
    if( _options & Save_ActiveManipulator ) {
        if( probot == _probot ) {
            probot->SetActiveManipulator(_pManipActive);
        }
        else {
            if( !_pManipActive ) {
                probot->SetActiveManipulator(ManipulatorPtr());
            }
            else {
                probot->SetActiveManipulator(_pManipActive->GetName());
            }
        }
    }
    if( _options & Save_ActiveManipulatorToolTransform ) {
        if( !!_pManipActive ) {
            if( probot == _probot ) {
                RobotBase::ManipulatorPtr pmanip = probot->GetManipulator(_pManipActive->GetName()); // manipulator pointers might have changed, it is always safer to re-request the current manip
                if( !!pmanip ) {
                    pmanip->SetLocalToolTransform(_tActiveManipLocalTool);
                    pmanip->SetLocalToolDirection(_vActiveManipLocalDirection);
                    pmanip->SetIkSolver(_pActiveManipIkSolver);
                }
                else {
                    RAVELOG_VERBOSE_FORMAT("failed to restore active manipulator %s coordinate system", _pManipActive->GetName());
                }
            }
            else {
                RobotBase::ManipulatorPtr pmanip = probot->GetManipulator(_pManipActive->GetName());
                if( !!pmanip ) {
                    pmanip->SetLocalToolTransform(_tActiveManipLocalTool);
                    pmanip->SetLocalToolDirection(_vActiveManipLocalDirection);
                    if( !!_pActiveManipIkSolver ) {
                        IkSolverBasePtr pnewsolver = RaveCreateIkSolver(probot->GetEnv(), _pActiveManipIkSolver->GetXMLId());
                        pnewsolver->Clone(_pActiveManipIkSolver, 0);
                        pmanip->SetIkSolver(pnewsolver);
                    }
                    else {
                        pmanip->SetIkSolver(IkSolverBasePtr());
                    }
                }
            }
        }
    }
    if( _options & Save_ManipulatorsToolTransform ) {
        if( probot == _probot ) {
            std::vector<RobotBase::ManipulatorPtr> vmanips = probot->GetManipulators();
            if(vmanips.size() == _vtManipsLocalTool.size()) {
                for(int imanip = 0; imanip < (int)vmanips.size(); ++imanip) {
                    RobotBase::ManipulatorPtr pmanip = vmanips[imanip];
                    if( !!pmanip ) {
                        pmanip->SetLocalToolTransform(_vtManipsLocalTool.at(imanip));
                        pmanip->SetLocalToolDirection(_vvManipsLocalDirection.at(imanip));
                        pmanip->SetIkSolver(_vpManipsIkSolver.at(imanip));
                    }
                }
            }
            else {
                RAVELOG_WARN(str(boost::format("failed to restore manipulators tool transform because the number of saved manipulators %i is different from the number of current manipulators %i\n")%_vtManipsLocalTool.size()%vmanips.size()));
            }
        }
    }
}

void RobotBase::RobotBaseInfo::SerializeJSON(rapidjson::Value& value, rapidjson::Document::AllocatorType& allocator, dReal fUnitScale, int options) const
{
    OpenRAVE::JSON::SetJsonValueByKey(value, "id", _id, allocator);
    OpenRAVE::JSON::SetJsonValueByKey(value, "uri", _uri, allocator);
    OpenRAVE::JSON::SetJsonValueByKey(value, "name", _name, allocator);
    if (_vLinkInfos.size() > 0) {
        rapidjson::Value rLinkInfoValues;
        rLinkInfoValues.SetArray();
        rLinkInfoValues.Reserve(_vLinkInfos.size(), allocator);
        FOREACHC(it, _vLinkInfos) {
            rapidjson::Value linkInfoValue;
            (*it)->SerializeJSON(linkInfoValue, allocator, fUnitScale, options);
            rLinkInfoValues.PushBack(linkInfoValue, allocator);
        }
        value.AddMember("links", rLinkInfoValues, allocator);
    }

    if (_vJointInfos.size() > 0) {
        rapidjson::Value rJointInfoValues;
        rJointInfoValues.SetArray();
        rJointInfoValues.Reserve(_vJointInfos.size(), allocator);
        FOREACHC(it, _vJointInfos) {
            rapidjson::Value jointInfoValue;
            (*it)->SerializeJSON(jointInfoValue, allocator, fUnitScale, options);
            rJointInfoValues.PushBack(jointInfoValue, allocator);
        }
        value.AddMember("joints", rJointInfoValues, allocator);
    }

    if (_vManipInfos.size() > 0) {
        rapidjson::Value rManipInfoValues;
        rManipInfoValues.SetArray();
        rManipInfoValues.Reserve(_vManipInfos.size(), allocator);
        FOREACHC(it, _vManipInfos) {
            rapidjson::Value manipInfoValue;
            (*it)->SerializeJSON(manipInfoValue, allocator, fUnitScale, options);
            rManipInfoValues.PushBack(manipInfoValue, allocator);
        }
        value.AddMember("manipulators", rManipInfoValues, allocator);
    }

    if (_vAttachedSensorInfos.size() > 0) {
        rapidjson::Value rAttachedSensorInfoValues;
        rAttachedSensorInfoValues.SetArray();
        rAttachedSensorInfoValues.Reserve(_vAttachedSensorInfos.size(), allocator);
        FOREACHC(it, _vAttachedSensorInfos) {
            rapidjson::Value attachedSensorInfoValue;
            (*it)->SerializeJSON(attachedSensorInfoValue, allocator, fUnitScale, options);
            rAttachedSensorInfoValues.PushBack(attachedSensorInfoValue, allocator);
        }
        value.AddMember("attachedSensors", rAttachedSensorInfoValues, allocator);
    }

    if (_vConnectedBodyInfos.size() > 0) {
        rapidjson::Value rConnectedBodyInfoValues;
        rConnectedBodyInfoValues.SetArray();
        rConnectedBodyInfoValues.Reserve(_vConnectedBodyInfos.size(), allocator);
        FOREACHC(it, _vConnectedBodyInfos) {
            rapidjson::Value connectedBodyInfoValue;
            (*it)->SerializeJSON(connectedBodyInfoValue, allocator, fUnitScale, options);
            rConnectedBodyInfoValues.PushBack(connectedBodyInfoValue, allocator);
        }
        value.AddMember("connectedBodies", rConnectedBodyInfoValues, allocator);
    }

    if (_vGripperInfos.size() > 0) {
        rapidjson::Value rGripperInfoValues;
        rGripperInfoValues.SetArray();
        rGripperInfoValues.Reserve(_vGripperInfos.size(), allocator);
        FOREACHC(it, _vGripperInfos) {
            rapidjson::Value gripperInfoValue;
            (*it)->SerializeJSON(gripperInfoValue, allocator, fUnitScale, options);
            rGripperInfoValues.PushBack(gripperInfoValue, allocator);
        }
        value.AddMember("grippers", rGripperInfoValues, allocator);
    }
}

void RobotBase::RobotBaseInfo::DeserializeJSON(const rapidjson::Value& value, dReal fUnitScale)
{
    OpenRAVE::JSON::LoadJsonValueByKey(value, "id", _id);
    OpenRAVE::JSON::LoadJsonValueByKey(value, "uri", _uri);
    OpenRAVE::JSON::LoadJsonValueByKey(value, "name", _name);
    if (_uri.empty()) {
        OPENRAVE_ASSERT_FORMAT0(!_id.empty(), "kinbody uri and id are empty", ORE_Failed); // assert one of _id and _uri is not empty;
        _uri = "#" + _id;
    }

    _vLinkInfos.clear();
    if (value.HasMember("links")) {
        _vLinkInfos.reserve(value["links"].Size());
        for (size_t iLinkInfo = 0; iLinkInfo < value["links"].Size(); iLinkInfo++) {
            LinkInfoPtr pLinkInfo(new LinkInfo());
            pLinkInfo->DeserializeJSON(value["links"][iLinkInfo], fUnitScale);
            _vLinkInfos.push_back(pLinkInfo);
        }
    }
    _vJointInfos.clear();
    if (value.HasMember("joints")) {
        _vJointInfos.reserve(value["joints"].Size());
        for (size_t iJointInfo = 0; iJointInfo < value["joints"].Size(); iJointInfo++) {
            JointInfoPtr pJointInfo(new JointInfo());
            pJointInfo->DeserializeJSON(value["joints"][iJointInfo], fUnitScale);
            _vJointInfos.push_back(pJointInfo);
        }
    }

    _vManipInfos.clear();
    if (value.HasMember("manipulators")) {
        _vManipInfos.reserve(value["manipulators"].Size());
        for (size_t iManipInfo = 0; iManipInfo < value["manipulators"].Size(); iManipInfo++) {
            ManipulatorInfoPtr pManipInfo(new ManipulatorInfo());
            pManipInfo->DeserializeJSON(value["manipulators"][iManipInfo], fUnitScale);
            _vManipInfos.push_back(pManipInfo);
        }
    }

    _vAttachedSensorInfos.clear();
    if (value.HasMember("attachedSensors")) {
        _vAttachedSensorInfos.reserve(value["attachedSensors"].Size());
        for (size_t iAttachedSensorInfo = 0; iAttachedSensorInfo < value["attachedSensors"].Size(); iAttachedSensorInfo++) {
            AttachedSensorInfoPtr pAttachedSensorInfo(new AttachedSensorInfo());
            pAttachedSensorInfo->DeserializeJSON(value["attachedSensors"][iAttachedSensorInfo], fUnitScale);
            _vAttachedSensorInfos.push_back(pAttachedSensorInfo);
        }
    }

    _vConnectedBodyInfos.clear();
    if (value.HasMember("connectedBodies")) {
        _vConnectedBodyInfos.reserve(value["connectedBodies"].Size());
        for (size_t iConnectedBodyInfo = 0; iConnectedBodyInfo < value["connectedBodies"].Size(); iConnectedBodyInfo++) {
            ConnectedBodyInfoPtr pConnectedBodyInfo(new ConnectedBodyInfo());
            pConnectedBodyInfo->DeserializeJSON(value["connectedBodies"][iConnectedBodyInfo], fUnitScale);
            _vConnectedBodyInfos.push_back(pConnectedBodyInfo);
        }
    }

    _vGripperInfos.clear();
    if (value.HasMember("grippers")) {
        _vGripperInfos.reserve(value["grippers"].Size());
        for (size_t iGripperInfo = 0; iGripperInfo < value["grippers"].Size(); iGripperInfo++) {
            GripperInfoPtr pGripperInfo(new GripperInfo());
            pGripperInfo->DeserializeJSON(value["grippers"][iGripperInfo], fUnitScale);
            _vGripperInfos.push_back(pGripperInfo);
        }
    }
}

RobotBase::RobotBase(EnvironmentBasePtr penv) : KinBody(PT_Robot, penv)
{
    _nAffineDOFs = 0;
    _nActiveDOF = -1;
    vActvAffineRotationAxis = Vector(0,0,1);

    //set limits for the affine DOFs
    _vTranslationLowerLimits = Vector(-100,-100,-100);
    _vTranslationUpperLimits = Vector(100,100,100);
    _vTranslationMaxVels = Vector(1.0f,1.0f,1.0f);
    _vTranslationResolutions = Vector(0.001f,0.001f,0.001f);
    _vTranslationWeights = Vector(2.0f,2.0f,2.0f);

    // rotation axis has infinite movement, so make sure the limits are big
    _vRotationAxisLowerLimits = Vector(-10000,-10000,-10000,10000);
    _vRotationAxisUpperLimits = Vector(10000,10000,10000,10000);

    _vRotationAxisMaxVels = Vector(0.4f,0.4f,0.4f,0.4f);
    _vRotationAxisResolutions = Vector(0.01f,0.01f,0.01f,0.01f);
    _vRotationAxisWeights = Vector(2.0f,2.0f,2.0f,2.0f);

    _vRotation3DLowerLimits = Vector(-10000,-10000,-10000);
    _vRotation3DUpperLimits = Vector(10000,10000,10000);
    _vRotation3DMaxVels = Vector(0.07f,0.07f,0.07f);
    _vRotation3DResolutions = Vector(0.01f,0.01f,0.01f);
    _vRotation3DWeights = Vector(1.0f,1.0f,1.0f);

    _vRotationQuatLimitStart = Vector(1,0,0,0);
    _fQuatLimitMaxAngle = PI;
    _fQuatMaxAngleVelocity = 1.0;
    _fQuatAngleResolution = 0.01f;
    _fQuatAngleWeight = 0.4f;
}

RobotBase::~RobotBase()
{
    Destroy();
}

void RobotBase::Destroy()
{
    _pManipActive.reset();
    _vecManipulators.clear();
    _vecAttachedSensors.clear();
    _vecConnectedBodies.clear();
    _nActiveDOF = 0;
    _vActiveDOFIndices.resize(0);
    _vAllDOFIndices.resize(0);
    SetController(ControllerBasePtr(),std::vector<int>(),0);

    KinBody::Destroy();
}

bool RobotBase::Init(const std::vector<KinBody::LinkInfoConstPtr>& linkinfos, const std::vector<KinBody::JointInfoConstPtr>& jointinfos, const std::vector<RobotBase::ManipulatorInfoConstPtr>& manipinfos, const std::vector<RobotBase::AttachedSensorInfoConstPtr>& attachedsensorinfos, const std::string& uri)
{
    if( !KinBody::Init(linkinfos, jointinfos, uri) ) {
        return false;
    }

    _vecManipulators.clear();
    _vecManipulators.reserve(manipinfos.size());
    FOREACHC(itmanipinfo, manipinfos) {
        ManipulatorPtr newmanip(new Manipulator(shared_robot(),**itmanipinfo));
        _vecManipulators.push_back(newmanip);
        __hashrobotstructure.resize(0);
    }
    _vecAttachedSensors.clear();
    _vecAttachedSensors.reserve(attachedsensorinfos.size());
    FOREACHC(itattachedsensorinfo, attachedsensorinfos) {
        AttachedSensorPtr newattachedsensor(new AttachedSensor(shared_robot(),**itattachedsensorinfo));
        _vecAttachedSensors.push_back(newattachedsensor);
        newattachedsensor->UpdateInfo(); // just in case
        __hashrobotstructure.resize(0);
    }
    _vecConnectedBodies.clear();

    return true;
}

bool RobotBase::InitFromInfo(const RobotBaseInfoConstPtr& info)
{
    std::vector<KinBody::LinkInfoConstPtr> vLinkInfosConst(info->_vLinkInfos.begin(), info->_vLinkInfos.end());
    std::vector<KinBody::JointInfoConstPtr> vJointInfosConst(info->_vJointInfos.begin(), info->_vJointInfos.end());
    std::vector<RobotBase::ManipulatorInfoConstPtr> vManipInfosConst(info->_vManipInfos.begin(), info->_vManipInfos.end());
    std::vector<RobotBase::AttachedSensorInfoConstPtr> vAttachedSensorInfosConst(info->_vAttachedSensorInfos.begin(), info->_vAttachedSensorInfos.end());

    if( !RobotBase::Init(vLinkInfosConst, vJointInfosConst, vManipInfosConst, vAttachedSensorInfosConst, info->_uri) ) {
        return false;
    }

    _vecConnectedBodies.clear();
    FOREACHC(itconnectedbodyinfo, info->_vConnectedBodyInfos) {
        ConnectedBodyPtr newconnectedbody(new ConnectedBody(shared_robot(),**itconnectedbodyinfo));
        _vecConnectedBodies.push_back(newconnectedbody);
    }

    _vecGripperInfos.clear();
    FOREACH(itgripperinfo, info->_vGripperInfos) {
        GripperInfoPtr newGripperInfo(new GripperInfo( **itgripperinfo));
<<<<<<< HEAD
        shared_robot()->AddGripperInfo(newGripperInfo); // TODO: removedumplicate or not?
=======
        _vecGripperInfos.push_back(newGripperInfo);
>>>>>>> 2846b62a
    }

    _info = *info;
    return true;
}

bool RobotBase::SetController(ControllerBasePtr controller, const std::vector<int>& jointindices, int nControlTransformation)
{
    RAVELOG_DEBUG_FORMAT("env=%d, default robot doesn't not support setting controllers (try GenericRobot)", GetEnv()->GetId());
    return false;
}

void RobotBase::SetName(const std::string& newname)
{
    if( _name != newname ) {
        // have to replace the 2nd word of all the groups with the robot name
        FOREACH(itgroup, _activespec._vgroups) {
            stringstream ss(itgroup->name);
            string grouptype, oldname;
            ss >> grouptype >> oldname;
            stringbuf buf;
            ss.get(buf,0);
            itgroup->name = str(boost::format("%s %s %s")%grouptype%newname%buf.str());
        }

        // have to rename any attached sensors with robotname:attachedname!!
        FOREACH(itattached, _vecAttachedSensors) {
            AttachedSensorPtr pattached = *itattached;
            if( !!pattached->_psensor ) {
                pattached->_psensor->SetName(str(boost::format("%s:%s")%newname%pattached->_info._name)); // need a unique targettable name
            }
            else {

            }
        }

        KinBody::SetName(newname);
    }
}

uint8_t RobotBase::ApplyDiff(const rapidjson::Value& robotValue, RobotBase::RobotBaseInfo& newInfo) {
    if (robotValue.HasMember("__delete__")) {
        bool isDeleted = false;
        OpenRAVE::JSON::LoadJsonValueByKey(robotValue, "__delete__", isDeleted);
        if (isDeleted) {
            return ApplyDiffResult::ADR_REMOVE;
        }
    }
    uint8_t applyResult = 0;
    newInfo = UpdateAndGetInfo();

    // links
    if (robotValue.HasMember("links")) {
        applyResult |= ApplyDiffOnVector(robotValue["links"], _veclinks, newInfo._vLinkInfos);
    }

    // joints
    if (robotValue.HasMember("joints")) {
        applyResult |= ApplyDiffOnVector(robotValue["joints"], _vecjoints, newInfo._vJointInfos);
    }

    // manipulators
    if (robotValue.HasMember("manipulators")) {
        applyResult |= ApplyDiffOnVector(robotValue["manipulators"], _vecManipulators, newInfo._vManipInfos);
    }

    // attachedsensors
    if (robotValue.HasMember("attachedSensors")) {
        applyResult |= ApplyDiffOnVector(robotValue["attachedSensors"], _vecAttachedSensors, newInfo._vAttachedSensorInfos);
    }
    // connectedbodies
    if (robotValue.HasMember("connectedBodies")) {
        applyResult |= ApplyDiffOnVector(robotValue["connectetBodies"], _vecConnectedBodies, newInfo._vConnectedBodyInfos);
    }

    // gripperinfos
    if (robotValue.HasMember("grippers")) {
        for(rapidjson::Value::ConstValueIterator itGripperValue = robotValue["grippers"].Begin(); itGripperValue != robotValue["grippers"].End(); itGripperValue++) {
            std::string grippername; // gripper name is gripper's unique id
            OpenRAVE::JSON::LoadJsonValueByKey(*itGripperValue, "name", grippername);

            std::vector<RobotBase::GripperInfoPtr>::iterator itGripper = std::find_if(_vecGripperInfos.begin(), _vecGripperInfos.end(), [grippername](RobotBase::GripperInfoPtr pInfo) {return pInfo->name == grippername;});
            if (itGripper != _vecGripperInfos.end()) {
                if (OpenRAVE::JSON::GetJsonValueByKey<bool>(*itGripperValue, "__delete__", false)) {
                    _vecGripperInfos.erase(itGripper);
                    // TOOD: do we need to reload robot ?
                    break;
                }
                (*itGripper)->DeserializeJSON(*itGripperValue);
                // TODO: do we need to reload robot ?
                break;
            }
            else {
                if (OpenRAVE::JSON::GetJsonValueByKey<bool>(*itGripperValue, "__delete__", false)) {
                    // error input protection
                    continue;
                }
                RobotBase::GripperInfoPtr pGripperInfo(new RobotBase::GripperInfo());
                pGripperInfo->DeserializeJSON(*itGripperValue);
                _vecGripperInfos.push_back(pGripperInfo);
                // TODO: do we need to reload robot?
            }
        }
    }

    if (robotValue.HasMember("name")){
        OpenRAVE::JSON::LoadJsonValueByKey(robotValue, "name", newInfo._name);
        SetName(newInfo._name);
    }

    if (robotValue.HasMember("uri")) {
        // TODO: throw
    }

    return applyResult | ApplyDiffResult::ADR_OK;
}

void RobotBase::UpdateInfo() {
    // _info._name = _name;
    // _info._uri = __struri;

    // _info._vLinkInfos.resize(_veclinks.size());
    // for(size_t i = 0; i < _info._vLinkInfos.size(); ++i) {
    //     _veclinks[i]->UpdateInfo();
    //     _info._vLinkInfos[i] = boost::make_shared<KinBody::LinkInfo>(_veclinks[i]->_info);
    // }

    // _info._vJointInfos.resize(_vecjoints.size());
    // for(size_t i = 0; i < _info._vJointInfos.size(); ++i) {
    //     _vecjoints[i]->UpdateInfo();
    //     _info._vJointInfos[i] = boost::make_shared<KinBody::JointInfo>(_vecjoints[i]->_info);
    // }
    KinBody::UpdateInfo();

    // TODO
    _info._vManipInfos.resize(_vecManipulators.size());
    // for(size_t iManip = 0; iManip < _info._vManipInfos.size(); ++iManip) {
    //     _vecManipulators[iManip].UpdateInfo();
    //     _info._vManipInfos[iManip] = boost::make_shared<RobotBase::ManipulatorInfo>(_vecManipulators[iManip]->_info);
    // }
    _info._vAttachedSensorInfos.resize(_vecAttachedSensors.size());
    _info._vConnectedBodyInfos.resize(_vecConnectedBodies.size());
    _info._vGripperInfos.resize(_vecGripperInfos.size());
}

void RobotBase::SetDOFValues(const std::vector<dReal>& vJointValues, uint32_t bCheckLimits, const std::vector<int>& dofindices)
{
    KinBody::SetDOFValues(vJointValues, bCheckLimits,dofindices);
    _UpdateAttachedSensors();
}

void RobotBase::SetDOFValues(const std::vector<dReal>& vJointValues, const Transform& transbase, uint32_t bCheckLimits)
{
    KinBody::SetDOFValues(vJointValues, transbase, bCheckLimits); // should call RobotBase::SetDOFValues, so no need to upgrade grabbed bodies, attached sensors
}

void RobotBase::SetLinkTransformations(const std::vector<Transform>& transforms)
{
    KinBody::SetLinkTransformations(transforms);
    _UpdateAttachedSensors();
}

void RobotBase::SetLinkTransformations(const std::vector<Transform>& transforms, const std::vector<dReal>& doflastsetvalues)
{
    KinBody::SetLinkTransformations(transforms,doflastsetvalues);
    _UpdateAttachedSensors();
}

void RobotBase::SetTransform(const Transform& trans)
{
    KinBody::SetTransform(trans);
    _UpdateAttachedSensors();
}

bool RobotBase::SetVelocity(const Vector& linearvel, const Vector& angularvel)
{
    if( !KinBody::SetVelocity(linearvel,angularvel) ) {
        return false;
    }
    return true;
}

void RobotBase::SetDOFVelocities(const std::vector<dReal>& dofvelocities, const Vector& linearvel, const Vector& angularvel,uint32_t checklimits)
{
    KinBody::SetDOFVelocities(dofvelocities,linearvel,angularvel,checklimits);
    // do sensors need to have their velocities updated?
}

void RobotBase::SetDOFVelocities(const std::vector<dReal>& dofvelocities, uint32_t checklimits, const std::vector<int>& dofindices)
{
    KinBody::SetDOFVelocities(dofvelocities,checklimits, dofindices); // RobotBase::SetDOFVelocities should be called internally
}

void RobotBase::_UpdateAttachedSensors()
{
    FOREACH(itsensor, _vecAttachedSensors) {
        if( !!(*itsensor)->GetSensor() && !(*itsensor)->pattachedlink.expired() ) {
            (*itsensor)->GetSensor()->SetTransform(LinkPtr((*itsensor)->pattachedlink)->GetTransform()*(*itsensor)->GetRelativeTransform());
        }
    }
}

void RobotBase::SetAffineTranslationLimits(const Vector& lower, const Vector& upper)
{
    _vTranslationLowerLimits = lower;
    _vTranslationUpperLimits = upper;
}

void RobotBase::SetAffineRotationAxisLimits(const Vector& lower, const Vector& upper)
{
    _vRotationAxisLowerLimits = lower;
    _vRotationAxisUpperLimits = upper;
}

void RobotBase::SetAffineRotation3DLimits(const Vector& lower, const Vector& upper)
{
    _vRotation3DLowerLimits = lower;
    _vRotation3DUpperLimits = upper;
}

void RobotBase::SetAffineRotationQuatLimits(const Vector& quatangle)
{
    _fQuatLimitMaxAngle = RaveSqrt(quatangle.lengthsqr4());
    if( _fQuatLimitMaxAngle > 0 ) {
        _vRotationQuatLimitStart = quatangle * (1/_fQuatLimitMaxAngle);
    }
    else {
        _vRotationQuatLimitStart = GetTransform().rot;
    }
}

void RobotBase::SetAffineTranslationMaxVels(const Vector& vels)
{
    _vTranslationMaxVels = vels;
}

void RobotBase::SetAffineRotationAxisMaxVels(const Vector& vels)
{
    _vRotationAxisMaxVels = vels;
}

void RobotBase::SetAffineRotation3DMaxVels(const Vector& vels)
{
    _vRotation3DMaxVels = vels;
}

void RobotBase::SetAffineRotationQuatMaxVels(dReal anglevelocity)
{
    _fQuatMaxAngleVelocity = anglevelocity;
}

void RobotBase::SetAffineTranslationResolution(const Vector& resolution)
{
    _vTranslationResolutions = resolution;
}

void RobotBase::SetAffineRotationAxisResolution(const Vector& resolution)
{
    _vRotationAxisResolutions = resolution;
}

void RobotBase::SetAffineRotation3DResolution(const Vector& resolution)
{
    _vRotation3DResolutions = resolution;
}

void RobotBase::SetAffineRotationQuatResolution(dReal angleresolution)
{
    _fQuatAngleResolution = angleresolution;
}

void RobotBase::SetAffineTranslationWeights(const Vector& weights)
{
    _vTranslationWeights = weights;
}

void RobotBase::SetAffineRotationAxisWeights(const Vector& weights)
{
    _vRotationAxisWeights = weights;
}

void RobotBase::SetAffineRotation3DWeights(const Vector& weights)
{
    _vRotation3DWeights = weights;
}

void RobotBase::SetAffineRotationQuatWeights(dReal angleweight)
{
    _fQuatAngleWeight = angleweight;
}

void RobotBase::GetAffineTranslationLimits(Vector& lower, Vector& upper) const
{
    lower = _vTranslationLowerLimits;
    upper = _vTranslationUpperLimits;
}

void RobotBase::GetAffineRotationAxisLimits(Vector& lower, Vector& upper) const
{
    lower = _vRotationAxisLowerLimits;
    upper = _vRotationAxisUpperLimits;
}

void RobotBase::GetAffineRotation3DLimits(Vector& lower, Vector& upper) const
{
    lower = _vRotation3DLowerLimits;
    upper = _vRotation3DUpperLimits;
}

void RobotBase::SetActiveDOFs(const std::vector<int>& vJointIndices, int nAffineDOFBitmask, const Vector& vRotationAxis)
{
    vActvAffineRotationAxis = vRotationAxis;
    SetActiveDOFs(vJointIndices,nAffineDOFBitmask);
}

void RobotBase::SetActiveDOFs(const std::vector<int>& vJointIndices, int nAffineDOFBitmask)
{
    FOREACHC(itj, vJointIndices) {
        OPENRAVE_ASSERT_FORMAT(*itj>=0 && *itj<GetDOF(), "bad index %d (dof=%d)",*itj%GetDOF(),ORE_InvalidArguments);
    }
    // only reset the cache if the dof values are different
    if( _vActiveDOFIndices.size() != vJointIndices.size() ) {
        _nNonAdjacentLinkCache &= ~AO_ActiveDOFs;
    }
    else {
        for(size_t i = 0; i < vJointIndices.size(); ++i) {
            if( _vActiveDOFIndices[i] != vJointIndices[i] ) {
                _nNonAdjacentLinkCache &= ~AO_ActiveDOFs;
                break;
            }
        }
    }

    bool bactivedofchanged = false;
    if( _vActiveDOFIndices.size() != vJointIndices.size() ) {
        bactivedofchanged = true;
    }
    else {
        // same size, check to see if the values and order is the same
        for(size_t i = 0; i < _vActiveDOFIndices.size(); ++i) {
            if( _vActiveDOFIndices[i] != vJointIndices[i] ) {
                bactivedofchanged = true;
                break;
            }
        }
    }
    if( bactivedofchanged ) {
        _vActiveDOFIndices = vJointIndices;
    }

    if( _nAffineDOFs != nAffineDOFBitmask ) {
        bactivedofchanged = true;
        _nAffineDOFs = nAffineDOFBitmask;
    }

    _nActiveDOF = vJointIndices.size() + RaveGetAffineDOF(_nAffineDOFs);

    if( bactivedofchanged ) {
        // do not initialize interpolation, since it implies a motion sampling strategy
        int offset = 0;
        _activespec._vgroups.resize(0);
        if( GetActiveDOFIndices().size() > 0 ) {
            ConfigurationSpecification::Group group;
            stringstream ss;
            ss << "joint_values " << GetName();
            FOREACHC(it,GetActiveDOFIndices()) {
                ss << " " << *it;
            }
            group.name = ss.str();
            group.dof = (int)GetActiveDOFIndices().size();
            group.offset = offset;
            offset += group.dof;
            _activespec._vgroups.push_back(group);
        }
        if( GetAffineDOF() > 0 ) {
            ConfigurationSpecification::Group group;
            group.name = str(boost::format("affine_transform %s %d")%GetName()%GetAffineDOF());
            group.offset = offset;
            group.dof = RaveGetAffineDOF(GetAffineDOF());
            _activespec._vgroups.push_back(group);
        }

        _PostprocessChangedParameters(Prop_RobotActiveDOFs);
    }
}

void RobotBase::SetActiveDOFValues(const std::vector<dReal>& values, uint32_t bCheckLimits)
{
    if(_nActiveDOF < 0) {
        SetDOFValues(values,bCheckLimits);
        return;
    }
    OPENRAVE_ASSERT_OP_FORMAT((int)values.size(),>=,GetActiveDOF(), "not enough values %d<%d",values.size()%GetActiveDOF(),ORE_InvalidArguments);

    Transform t;
    if( (int)_vActiveDOFIndices.size() < _nActiveDOF ) {
        t = GetTransform();
        RaveGetTransformFromAffineDOFValues(t, values.begin()+_vActiveDOFIndices.size(),_nAffineDOFs,vActvAffineRotationAxis);
        if( _nAffineDOFs & OpenRAVE::DOF_RotationQuat ) {
            t.rot = quatMultiply(_vRotationQuatLimitStart, t.rot);
        }
        if( _vActiveDOFIndices.size() == 0 ) {
            SetTransform(t);
        }
    }

    if( _vActiveDOFIndices.size() > 0 ) {
        GetDOFValues(_vTempRobotJoints);
        for(size_t i = 0; i < _vActiveDOFIndices.size(); ++i) {
            _vTempRobotJoints[_vActiveDOFIndices[i]] = values[i];
        }
        if( (int)_vActiveDOFIndices.size() < _nActiveDOF ) {
            SetDOFValues(_vTempRobotJoints, t, bCheckLimits);
        }
        else {
            SetDOFValues(_vTempRobotJoints, bCheckLimits);
        }
    }
}

void RobotBase::GetActiveDOFValues(std::vector<dReal>& values) const
{
    if( _nActiveDOF < 0 ) {
        GetDOFValues(values);
        return;
    }

    values.resize(GetActiveDOF());
    if( values.size() == 0 ) {
        return;
    }
    vector<dReal>::iterator itvalues = values.begin();
    if( _vActiveDOFIndices.size() != 0 ) {
        GetDOFValues(_vTempRobotJoints);
        FOREACHC(it, _vActiveDOFIndices) {
            *itvalues++ = _vTempRobotJoints[*it];
        }
    }

    if( _nAffineDOFs == OpenRAVE::DOF_NoTransform ) {
        return;
    }
    Transform t = GetTransform();
    if( _nAffineDOFs & OpenRAVE::DOF_RotationQuat ) {
        t.rot = quatMultiply(quatInverse(_vRotationQuatLimitStart), t.rot);
    }
    RaveGetAffineDOFValuesFromTransform(itvalues,t,_nAffineDOFs,vActvAffineRotationAxis);
}

void RobotBase::SetActiveDOFVelocities(const std::vector<dReal>& velocities, uint32_t bCheckLimits)
{
    if(_nActiveDOF < 0) {
        SetDOFVelocities(velocities,true);
        return;
    }
    OPENRAVE_ASSERT_OP_FORMAT((int)velocities.size(),>=,GetActiveDOF(), "not enough values %d<%d",velocities.size()%GetActiveDOF(),ORE_InvalidArguments);

    Vector linearvel, angularvel;
    if( (int)_vActiveDOFIndices.size() < _nActiveDOF ) {
        // first set the affine transformation of the first link before setting joints
        const dReal* pAffineValues = &velocities[_vActiveDOFIndices.size()];

        _veclinks.at(0)->GetVelocity(linearvel, angularvel);

        if( _nAffineDOFs & OpenRAVE::DOF_X ) linearvel.x = *pAffineValues++;
        if( _nAffineDOFs & OpenRAVE::DOF_Y ) linearvel.y = *pAffineValues++;
        if( _nAffineDOFs & OpenRAVE::DOF_Z ) linearvel.z = *pAffineValues++;
        if( _nAffineDOFs & OpenRAVE::DOF_RotationAxis ) {
            angularvel = vActvAffineRotationAxis * *pAffineValues++;
        }
        else if( _nAffineDOFs & OpenRAVE::DOF_Rotation3D ) {
            angularvel.x = *pAffineValues++;
            angularvel.y = *pAffineValues++;
            angularvel.z = *pAffineValues++;
        }
        else if( _nAffineDOFs & OpenRAVE::DOF_RotationQuat ) {
            throw OPENRAVE_EXCEPTION_FORMAT0(_("quaternions not supported"),ORE_InvalidArguments);
        }

        if( _vActiveDOFIndices.size() == 0 ) {
            SetVelocity(linearvel, angularvel);
        }
    }

    if( _vActiveDOFIndices.size() > 0 ) {
        GetDOFVelocities(_vTempRobotJoints);
        std::vector<dReal>::const_iterator itvel = velocities.begin();
        FOREACHC(it, _vActiveDOFIndices) {
            _vTempRobotJoints[*it] = *itvel++;
        }
        if( (int)_vActiveDOFIndices.size() < _nActiveDOF ) {
            SetDOFVelocities(_vTempRobotJoints,linearvel,angularvel,bCheckLimits);
        }
        else {
            SetDOFVelocities(_vTempRobotJoints,bCheckLimits);
        }
    }
}

void RobotBase::GetActiveDOFVelocities(std::vector<dReal>& velocities) const
{
    if( _nActiveDOF < 0 ) {
        GetDOFVelocities(velocities);
        return;
    }

    velocities.resize(GetActiveDOF());
    if( velocities.size() == 0 )
        return;
    dReal* pVelocities = &velocities[0];
    if( _vActiveDOFIndices.size() != 0 ) {
        GetDOFVelocities(_vTempRobotJoints);
        FOREACHC(it, _vActiveDOFIndices) {
            *pVelocities++ = _vTempRobotJoints[*it];
        }
    }

    if( _nAffineDOFs == OpenRAVE::DOF_NoTransform ) {
        return;
    }
    Vector linearvel, angularvel;
    _veclinks.at(0)->GetVelocity(linearvel, angularvel);

    if( _nAffineDOFs & OpenRAVE::DOF_X ) *pVelocities++ = linearvel.x;
    if( _nAffineDOFs & OpenRAVE::DOF_Y ) *pVelocities++ = linearvel.y;
    if( _nAffineDOFs & OpenRAVE::DOF_Z ) *pVelocities++ = linearvel.z;
    if( _nAffineDOFs & OpenRAVE::DOF_RotationAxis ) {

        *pVelocities++ = vActvAffineRotationAxis.dot3(angularvel);
    }
    else if( _nAffineDOFs & OpenRAVE::DOF_Rotation3D ) {
        *pVelocities++ = angularvel.x;
        *pVelocities++ = angularvel.y;
        *pVelocities++ = angularvel.z;
    }
    else if( _nAffineDOFs & OpenRAVE::DOF_RotationQuat ) {
        throw OPENRAVE_EXCEPTION_FORMAT0(_("quaternions not supported"),ORE_InvalidArguments);
    }
}

void RobotBase::GetActiveDOFLimits(std::vector<dReal>& lower, std::vector<dReal>& upper) const
{
    lower.resize(GetActiveDOF());
    upper.resize(GetActiveDOF());
    if( GetActiveDOF() == 0 ) {
        return;
    }
    dReal* pLowerLimit = &lower[0];
    dReal* pUpperLimit = &upper[0];
    vector<dReal> alllower,allupper;

    if( _nAffineDOFs == 0 ) {
        if( _nActiveDOF < 0 ) {
            GetDOFLimits(lower,upper);
            return;
        }
        else {
            GetDOFLimits(alllower,allupper);
            FOREACHC(it, _vActiveDOFIndices) {
                *pLowerLimit++ = alllower.at(*it);
                *pUpperLimit++ = allupper.at(*it);
            }
        }
    }
    else {
        if( _vActiveDOFIndices.size() > 0 ) {
            GetDOFLimits(alllower,allupper);
            FOREACHC(it, _vActiveDOFIndices) {
                *pLowerLimit++ = alllower.at(*it);
                *pUpperLimit++ = allupper.at(*it);
            }
        }

        if( _nAffineDOFs & OpenRAVE::DOF_X ) {
            *pLowerLimit++ = _vTranslationLowerLimits.x;
            *pUpperLimit++ = _vTranslationUpperLimits.x;
        }
        if( _nAffineDOFs & OpenRAVE::DOF_Y ) {
            *pLowerLimit++ = _vTranslationLowerLimits.y;
            *pUpperLimit++ = _vTranslationUpperLimits.y;
        }
        if( _nAffineDOFs & OpenRAVE::DOF_Z ) {
            *pLowerLimit++ = _vTranslationLowerLimits.z;
            *pUpperLimit++ = _vTranslationUpperLimits.z;
        }

        if( _nAffineDOFs & OpenRAVE::DOF_RotationAxis ) {
            *pLowerLimit++ = _vRotationAxisLowerLimits.x;
            *pUpperLimit++ = _vRotationAxisUpperLimits.x;
        }
        else if( _nAffineDOFs & OpenRAVE::DOF_Rotation3D ) {
            *pLowerLimit++ = _vRotation3DLowerLimits.x;
            *pLowerLimit++ = _vRotation3DLowerLimits.y;
            *pLowerLimit++ = _vRotation3DLowerLimits.z;
            *pUpperLimit++ = _vRotation3DUpperLimits.x;
            *pUpperLimit++ = _vRotation3DUpperLimits.y;
            *pUpperLimit++ = _vRotation3DUpperLimits.z;
        }
        else if( _nAffineDOFs & OpenRAVE::DOF_RotationQuat ) {
            // this is actually difficult to do correctly...
            dReal fsin = RaveSin(_fQuatLimitMaxAngle);
            *pLowerLimit++ = RaveCos(_fQuatLimitMaxAngle);
            *pLowerLimit++ = -fsin;
            *pLowerLimit++ = -fsin;
            *pLowerLimit++ = -fsin;
            *pUpperLimit++ = 1;
            *pUpperLimit++ = fsin;
            *pUpperLimit++ = fsin;
            *pUpperLimit++ = fsin;
        }
    }
}

void RobotBase::GetActiveDOFResolutions(std::vector<dReal>& resolution) const
{
    if( _nActiveDOF < 0 ) {
        GetDOFResolutions(resolution);
        return;
    }

    resolution.resize(GetActiveDOF());
    if( resolution.size() == 0 ) {
        return;
    }
    dReal* pResolution = &resolution[0];

    GetDOFResolutions(_vTempRobotJoints);
    FOREACHC(it, _vActiveDOFIndices) {
        *pResolution++ = _vTempRobotJoints[*it];
    }
    // set some default limits
    if( _nAffineDOFs & OpenRAVE::DOF_X ) {
        *pResolution++ = _vTranslationResolutions.x;
    }
    if( _nAffineDOFs & OpenRAVE::DOF_Y ) {
        *pResolution++ = _vTranslationResolutions.y;
    }
    if( _nAffineDOFs & OpenRAVE::DOF_Z ) { *pResolution++ = _vTranslationResolutions.z; }

    if( _nAffineDOFs & OpenRAVE::DOF_RotationAxis ) {
        *pResolution++ = _vRotationAxisResolutions.x;
    }
    else if( _nAffineDOFs & OpenRAVE::DOF_Rotation3D ) {
        *pResolution++ = _vRotation3DResolutions.x;
        *pResolution++ = _vRotation3DResolutions.y;
        *pResolution++ = _vRotation3DResolutions.z;
    }
    else if( _nAffineDOFs & OpenRAVE::DOF_RotationQuat ) {
        *pResolution++ = _fQuatLimitMaxAngle;
        *pResolution++ = _fQuatLimitMaxAngle;
        *pResolution++ = _fQuatLimitMaxAngle;
        *pResolution++ = _fQuatLimitMaxAngle;
    }
}

void RobotBase::GetActiveDOFWeights(std::vector<dReal>& weights) const
{
    if( _nActiveDOF < 0 ) {
        GetDOFWeights(weights);
        return;
    }

    weights.resize(GetActiveDOF());
    if( weights.size() == 0 ) {
        return;
    }
    dReal* pweight = &weights[0];

    GetDOFWeights(_vTempRobotJoints);
    FOREACHC(it, _vActiveDOFIndices) {
        *pweight++ = _vTempRobotJoints[*it];
    }
    // set some default limits
    if( _nAffineDOFs & OpenRAVE::DOF_X ) { *pweight++ = _vTranslationWeights.x; }
    if( _nAffineDOFs & OpenRAVE::DOF_Y ) { *pweight++ = _vTranslationWeights.y; }
    if( _nAffineDOFs & OpenRAVE::DOF_Z ) { *pweight++ = _vTranslationWeights.z; }

    if( _nAffineDOFs & OpenRAVE::DOF_RotationAxis ) { *pweight++ = _vRotationAxisWeights.x; }
    else if( _nAffineDOFs & OpenRAVE::DOF_Rotation3D ) {
        *pweight++ = _vRotation3DWeights.x;
        *pweight++ = _vRotation3DWeights.y;
        *pweight++ = _vRotation3DWeights.z;
    }
    else if( _nAffineDOFs & OpenRAVE::DOF_RotationQuat ) {
        *pweight++ = _fQuatAngleWeight;
        *pweight++ = _fQuatAngleWeight;
        *pweight++ = _fQuatAngleWeight;
        *pweight++ = _fQuatAngleWeight;
    }
}

void RobotBase::GetActiveDOFVelocityLimits(std::vector<dReal>& maxvel) const
{
    std::vector<dReal> dummy;
    if( _nActiveDOF < 0 ) {
        GetDOFVelocityLimits(dummy,maxvel);
        return;
    }
    maxvel.resize(GetActiveDOF());
    if( maxvel.size() == 0 ) {
        return;
    }
    dReal* pMaxVel = &maxvel[0];

    GetDOFVelocityLimits(dummy,_vTempRobotJoints);
    FOREACHC(it, _vActiveDOFIndices) {
        *pMaxVel++ = _vTempRobotJoints[*it];
    }
    if( _nAffineDOFs & OpenRAVE::DOF_X ) { *pMaxVel++ = _vTranslationMaxVels.x; }
    if( _nAffineDOFs & OpenRAVE::DOF_Y ) { *pMaxVel++ = _vTranslationMaxVels.y; }
    if( _nAffineDOFs & OpenRAVE::DOF_Z ) { *pMaxVel++ = _vTranslationMaxVels.z; }

    if( _nAffineDOFs & OpenRAVE::DOF_RotationAxis ) { *pMaxVel++ = _vRotationAxisMaxVels.x; }
    else if( _nAffineDOFs & OpenRAVE::DOF_Rotation3D ) {
        *pMaxVel++ = _vRotation3DMaxVels.x;
        *pMaxVel++ = _vRotation3DMaxVels.y;
        *pMaxVel++ = _vRotation3DMaxVels.z;
    }
    else if( _nAffineDOFs & OpenRAVE::DOF_RotationQuat ) {
        *pMaxVel++ = _fQuatMaxAngleVelocity;
        *pMaxVel++ = _fQuatMaxAngleVelocity;
        *pMaxVel++ = _fQuatMaxAngleVelocity;
        *pMaxVel++ = _fQuatMaxAngleVelocity;
    }
}

void RobotBase::GetActiveDOFAccelerationLimits(std::vector<dReal>& maxaccel) const
{
    if( _nActiveDOF < 0 ) {
        GetDOFAccelerationLimits(maxaccel);
        return;
    }
    maxaccel.resize(GetActiveDOF());
    if( maxaccel.size() == 0 ) {
        return;
    }
    dReal* pMaxAccel = &maxaccel[0];

    GetDOFAccelerationLimits(_vTempRobotJoints);
    FOREACHC(it, _vActiveDOFIndices) {
        *pMaxAccel++ = _vTempRobotJoints[*it];
    }
    if( _nAffineDOFs & OpenRAVE::DOF_X ) { *pMaxAccel++ = _vTranslationMaxVels.x; } // wrong
    if( _nAffineDOFs & OpenRAVE::DOF_Y ) { *pMaxAccel++ = _vTranslationMaxVels.y; } // wrong
    if( _nAffineDOFs & OpenRAVE::DOF_Z ) { *pMaxAccel++ = _vTranslationMaxVels.z; } // wrong

    if( _nAffineDOFs & OpenRAVE::DOF_RotationAxis ) { *pMaxAccel++ = _vRotationAxisMaxVels.x; } // wrong
    else if( _nAffineDOFs & OpenRAVE::DOF_Rotation3D ) {
        *pMaxAccel++ = _vRotation3DMaxVels.x; // wrong
        *pMaxAccel++ = _vRotation3DMaxVels.y; // wrong
        *pMaxAccel++ = _vRotation3DMaxVels.z; // wrong
    }
    else if( _nAffineDOFs & OpenRAVE::DOF_RotationQuat ) {
        *pMaxAccel++ = _fQuatMaxAngleVelocity; // wrong
        *pMaxAccel++ = _fQuatMaxAngleVelocity; // wrong
        *pMaxAccel++ = _fQuatMaxAngleVelocity; // wrong
        *pMaxAccel++ = _fQuatMaxAngleVelocity; // wrong
    }
}

void RobotBase::GetActiveDOFJerkLimits(std::vector<dReal>& maxjerk) const
{
    if( _nActiveDOF < 0 ) {
        GetDOFJerkLimits(maxjerk);
        return;
    }
    maxjerk.resize(GetActiveDOF());
    if( maxjerk.size() == 0 ) {
        return;
    }
    dReal* pMaxJerk = &maxjerk[0];

    GetDOFJerkLimits(_vTempRobotJoints);
    FOREACHC(it, _vActiveDOFIndices) {
        *pMaxJerk++ = _vTempRobotJoints[*it];
    }
}

void RobotBase::GetActiveDOFHardVelocityLimits(std::vector<dReal>& maxvel) const
{
    if( _nActiveDOF < 0 ) {
        GetDOFHardVelocityLimits(maxvel);
        return;
    }
    maxvel.resize(GetActiveDOF());
    if( maxvel.size() == 0 ) {
        return;
    }
    dReal* pMaxVel = &maxvel[0];

    GetDOFHardVelocityLimits(_vTempRobotJoints);
    FOREACHC(it, _vActiveDOFIndices) {
        *pMaxVel++ = _vTempRobotJoints[*it];
    }
}

void RobotBase::GetActiveDOFHardAccelerationLimits(std::vector<dReal>& maxaccel) const
{
    if( _nActiveDOF < 0 ) {
        GetDOFHardAccelerationLimits(maxaccel);
        return;
    }
    maxaccel.resize(GetActiveDOF());
    if( maxaccel.size() == 0 ) {
        return;
    }
    dReal* pMaxAccel = &maxaccel[0];

    GetDOFHardAccelerationLimits(_vTempRobotJoints);
    FOREACHC(it, _vActiveDOFIndices) {
        *pMaxAccel++ = _vTempRobotJoints[*it];
    }
}

void RobotBase::GetActiveDOFHardJerkLimits(std::vector<dReal>& maxjerk) const
{
    if( _nActiveDOF < 0 ) {
        GetDOFHardJerkLimits(maxjerk);
        return;
    }
    maxjerk.resize(GetActiveDOF());
    if( maxjerk.size() == 0 ) {
        return;
    }
    dReal* pMaxJerk = &maxjerk[0];

    GetDOFHardJerkLimits(_vTempRobotJoints);
    FOREACHC(it, _vActiveDOFIndices) {
        *pMaxJerk++ = _vTempRobotJoints[*it];
    }
}

void RobotBase::SubtractActiveDOFValues(std::vector<dReal>& q1, const std::vector<dReal>& q2) const
{
    if( _nActiveDOF < 0 ) {
        SubtractDOFValues(q1,q2);
        return;
    }

    OPENRAVE_ASSERT_OP(q1.size(),==,q2.size());
    OPENRAVE_ASSERT_OP(q1.size(), >=, _vActiveDOFIndices.size());
    size_t index = 0;
    if (_bAreAllJoints1DOFAndNonCircular) {
        for (size_t i = 0; i < _vActiveDOFIndices.size(); ++i) {
            q1[i] -= q2[i];
        }
        index = _vActiveDOFIndices.size();
    }
    else {
        // go through all active joints
        for(; index < _vActiveDOFIndices.size(); ++index) {
            // We already did range check above
            JointConstPtr pjoint = GetJointFromDOFIndex(_vActiveDOFIndices[index]);
            q1[index] = pjoint->SubtractValue(q1[index],q2[index],_vActiveDOFIndices[index]-pjoint->GetDOFIndex());
        }
    }

    if( _nAffineDOFs == OpenRAVE::DOF_NoTransform ) {
        return;
    }

    if( _nAffineDOFs & OpenRAVE::DOF_X ) {
        q1.at(index) -= q2.at(index);
        index++;
    }
    if( _nAffineDOFs & OpenRAVE::DOF_Y ) {
        q1.at(index) -= q2.at(index);
        index++;
    }
    if( _nAffineDOFs & OpenRAVE::DOF_Z ) {
        q1.at(index) -= q2.at(index);
        index++;
    }

    if( _nAffineDOFs & OpenRAVE::DOF_RotationAxis ) {
        q1.at(index) = utils::SubtractCircularAngle(q1.at(index),q2.at(index));
        index++;
    }
    else if( _nAffineDOFs & OpenRAVE::DOF_Rotation3D ) {
        q1.at(index) -= q2.at(index); index++;
        q1.at(index) -= q2.at(index); index++;
        q1.at(index) -= q2.at(index); index++;
    }
    else if( _nAffineDOFs & OpenRAVE::DOF_RotationQuat ) {
        // would like to do q2^-1 q1, but that might break rest of planners...?
        q1.at(index) -= q2.at(index); index++;
        q1.at(index) -= q2.at(index); index++;
        q1.at(index) -= q2.at(index); index++;
        q1.at(index) -= q2.at(index); index++;
    }
}

const std::vector<int>& RobotBase::GetActiveDOFIndices() const
{
    return _nActiveDOF < 0 ? _vAllDOFIndices : _vActiveDOFIndices;
}

ConfigurationSpecification RobotBase::GetActiveConfigurationSpecification(const std::string& interpolation) const
{
    if( interpolation.size() == 0 ) {
        return _activespec;
    }
    ConfigurationSpecification spec = _activespec;
    FOREACH(itgroup,spec._vgroups) {
        itgroup->interpolation=interpolation;
    }
    return spec;
}

void RobotBase::CalculateActiveJacobian(int index, const Vector& offset, vector<dReal>& vjacobian) const
{
    if( _nActiveDOF < 0 ) {
        CalculateJacobian(index, offset, vjacobian);
        return;
    }

    int dofstride = GetActiveDOF();
    vjacobian.resize(3*dofstride);
    if( _vActiveDOFIndices.size() != 0 ) {
        if( _nAffineDOFs == OpenRAVE::DOF_NoTransform ) {
            ComputeJacobianTranslation(index, offset, vjacobian, _vActiveDOFIndices);
            return;
        }
        // have to copy
        std::vector<dReal> vjacobianjoints;
        ComputeJacobianTranslation(index, offset, vjacobianjoints, _vActiveDOFIndices);
        for(size_t i = 0; i < 3; ++i) {
            std::copy(vjacobianjoints.begin()+i*_vActiveDOFIndices.size(),vjacobianjoints.begin()+(i+1)*_vActiveDOFIndices.size(),vjacobian.begin()+i*dofstride);
        }
    }

    if( _nAffineDOFs == OpenRAVE::DOF_NoTransform ) {
        return;
    }
    size_t ind = _vActiveDOFIndices.size();
    if( _nAffineDOFs & OpenRAVE::DOF_X ) {
        vjacobian[ind] = 1;
        vjacobian[dofstride+ind] = 0;
        vjacobian[2*dofstride+ind] = 0;
        ind++;
    }
    if( _nAffineDOFs & OpenRAVE::DOF_Y ) {
        vjacobian[ind] = 0;
        vjacobian[dofstride+ind] = 1;
        vjacobian[2*dofstride+ind] = 0;
        ind++;
    }
    if( _nAffineDOFs & OpenRAVE::DOF_Z ) {
        vjacobian[ind] = 0;
        vjacobian[dofstride+ind] = 0;
        vjacobian[2*dofstride+ind] = 1;
        ind++;
    }
    if( _nAffineDOFs & OpenRAVE::DOF_RotationAxis ) {
        Vector vj = vActvAffineRotationAxis.cross(offset-GetTransform().trans);
        vjacobian[ind] = vj.x;
        vjacobian[dofstride+ind] = vj.y;
        vjacobian[2*dofstride+ind] = vj.z;
        ind++;
    }
    else if( _nAffineDOFs & OpenRAVE::DOF_Rotation3D ) {
        // have to take the partial derivative dT/dA of the axis*angle representation with respect to the transformation it induces
        // can introduce converting to quaternions in the middle, then by chain rule,  dT/dA = dT/tQ * dQ/dA
        // for questions on derivation email rdiankov@cs.cmu.edu
        Transform t = GetTransform();
        dReal Qx = t.rot.x, Qy = t.rot.y, Qz = t.rot.z, Qw = t.rot.w;
        dReal Tx = offset.x-t.trans.x, Ty = offset.y-t.trans.y, Tz = offset.z-t.trans.z;

        // after some math, the dT/dQ looks like:
        dReal dRQ[12] = { 2*Qy*Ty+2*Qz*Tz,         -4*Qy*Tx+2*Qx*Ty+2*Qw*Tz,   -4*Qz*Tx-2*Qw*Ty+2*Qx*Tz,   -2*Qz*Ty+2*Qy*Tz,
                          2*Qy*Tx-4*Qx*Ty-2*Qw*Tz, 2*Qx*Tx+2*Qz*Tz,            2*Qw*Tx-4*Qz*Ty+2*Qy*Tz,    2*Qz*Tx-2*Qx*Tz,
                          2*Qz*Tx+2*Qw*Ty-4*Qx*Tz, -2*Qw*Tx+2*Qz*Ty-4*Qy*Tz,   2*Qx*Tx+2*Qy*Ty,            -2*Qy*Tx+2*Qx*Ty };

        // calc dQ/dA
        dReal fsin = sqrt(t.rot.y * t.rot.y + t.rot.z * t.rot.z + t.rot.w * t.rot.w);
        dReal fcos = t.rot.x;
        dReal fangle = 2 * atan2(fsin, fcos);
        dReal normalizer = fangle / fsin;
        dReal Ax = normalizer * t.rot.y;
        dReal Ay = normalizer * t.rot.z;
        dReal Az = normalizer * t.rot.w;

        if( RaveFabs(fangle) < 1e-8f )
            fangle = 1e-8f;

        dReal fangle2 = fangle*fangle;
        dReal fiangle2 = 1/fangle2;
        dReal inormalizer = normalizer > 0 ? 1/normalizer : 0;
        dReal fconst = inormalizer*fiangle2;
        dReal fconst2 = fcos*fiangle2;
        dReal dQA[12] = { -0.5f*Ax*inormalizer,                     -0.5f*Ay*inormalizer,                       -0.5f*Az*inormalizer,
                          inormalizer+0.5f*Ax*Ax*(fconst2-fconst),  0.5f*Ax*fconst2*Ay-Ax*fconst*Ay,            0.5f*Ax*fconst2*Az-Ax*fconst*Az,
                          0.5f*Ax*fconst2*Ay-Ax*fconst*Ay,          inormalizer+0.5f*Ay*Ay*(fconst2-fconst),    0.5f*Ay*fconst2*Az-Ay*fconst*Az,
                          0.5f*Ax*fconst2*Az-Ax*fconst*Az,          0.5f*Ay*fconst2*Az-Ay*fconst*Az,            inormalizer+0.5f*Az*Az*(fconst2-fconst)};

        for(int i = 0; i < 3; ++i) {
            for(int j = 0; j < 3; ++j) {
                vjacobian[i*dofstride+ind+j] = dRQ[4*i+0]*dQA[3*0+j] + dRQ[4*i+1]*dQA[3*1+j] + dRQ[4*i+2]*dQA[3*2+j] + dRQ[4*i+3]*dQA[3*3+j];
            }
        }
        ind += 3;
    }
    else if( _nAffineDOFs & OpenRAVE::DOF_RotationQuat ) {
        Transform t; t.identity(); t.rot = quatInverse(_vRotationQuatLimitStart);
        t = t * GetTransform();
        // note: qw, qx, qy, qz here follow the standard quaternion convention, not the openrave one
        dReal qw = t.rot[0], qx = t.rot[1], qy = t.rot[2], qz = t.rot[3];
        Vector offset_local = t.inverse() * offset;
        dReal x = offset_local.x, y = offset_local.y, z = offset_local.z;

        dReal dRQ[12] = {-2*qz*y + 2*qw*x + 2*qy*z,2*qx*x + 2*qy*y + 2*qz*z,-2*qy*x + 2*qw*z + 2*qx*y,-2*qw*y - 2*qz*x + 2*qx*z,-2*qx*z + 2*qw*y + 2*qz*x,-2*qw*z - 2*qx*y + 2*qy*x,2*qx*x + 2*qy*y + 2*qz*z,-2*qz*y + 2*qw*x + 2*qy*z,-2*qy*x + 2*qw*z + 2*qx*y,-2*qx*z + 2*qw*y + 2*qz*x,-2*qw*x - 2*qy*z + 2*qz*y,2*qx*x + 2*qy*y + 2*qz*z};
        for (int i=0; i < 3; ++i) {
            double qdotrow = dRQ[4*i]*qw + dRQ[4*i+1]*qx + dRQ[4*i+2]*qy + dRQ[4*i+3]*qz;
            dRQ[4*i] -= qdotrow*qw;
            dRQ[4*i+1] -= qdotrow*qx;
            dRQ[4*i+2] -= qdotrow*qy;
            dRQ[4*i+3] -= qdotrow*qz;
        }

        for(int i = 0; i < 3; ++i) {
            for(int j = 0; j < 4; ++j) {
                vjacobian[i*dofstride+ind + j] = dRQ[4*i+j];
            }
        }
        ind += 4;
    }
}

void RobotBase::CalculateActiveJacobian(int linkindex, const Vector& offset, boost::multi_array<dReal,2>& mjacobian) const
{
    if( _nActiveDOF < 0 ) {
        CalculateJacobian(linkindex, offset, mjacobian);
        return;
    }
    std::vector<dReal> vjacobian;
    RobotBase::CalculateActiveJacobian(linkindex,offset,vjacobian);
    OPENRAVE_ASSERT_OP((int)vjacobian.size(),==,3*GetActiveDOF());
    mjacobian.resize(boost::extents[3][GetActiveDOF()]);
    vector<dReal>::const_iterator itsrc = vjacobian.begin();
    FOREACH(itdst,mjacobian) {
        std::copy(itsrc,itsrc+GetActiveDOF(),itdst->begin());
        itsrc += GetActiveDOF();
    }
}

void RobotBase::CalculateActiveRotationJacobian(int index, const Vector& q, std::vector<dReal>& vjacobian) const
{
    if( _nActiveDOF < 0 ) {
        CalculateRotationJacobian(index, q, vjacobian);
        return;
    }
    int dofstride = GetActiveDOF();
    vjacobian.resize(4*dofstride);
    if( _vActiveDOFIndices.size() != 0 ) {
        std::vector<dReal> vjacobianjoints;
        CalculateRotationJacobian(index, q, vjacobianjoints);
        for(size_t i = 0; i < _vActiveDOFIndices.size(); ++i) {
            vjacobian[i] = vjacobianjoints[_vActiveDOFIndices[i]];
            vjacobian[dofstride+i] = vjacobianjoints[GetDOF()+_vActiveDOFIndices[i]];
            vjacobian[2*dofstride+i] = vjacobianjoints[2*GetDOF()+_vActiveDOFIndices[i]];
            vjacobian[3*dofstride+i] = vjacobianjoints[3*GetDOF()+_vActiveDOFIndices[i]];
        }
    }

    if( _nAffineDOFs == OpenRAVE::DOF_NoTransform ) {
        return;
    }

    size_t ind = _vActiveDOFIndices.size();
    if( _nAffineDOFs & OpenRAVE::DOF_X ) {
        vjacobian[ind] = 0;
        vjacobian[dofstride+ind] = 0;
        vjacobian[2*dofstride+ind] = 0;
        vjacobian[3*dofstride+ind] = 0;
        ind++;
    }
    if( _nAffineDOFs & OpenRAVE::DOF_Y ) {
        vjacobian[ind] = 0;
        vjacobian[dofstride+ind] = 0;
        vjacobian[2*dofstride+ind] = 0;
        vjacobian[3*dofstride+ind] = 0;
        ind++;
    }
    if( _nAffineDOFs & OpenRAVE::DOF_Z ) {
        vjacobian[ind] = 0;
        vjacobian[dofstride+ind] = 0;
        vjacobian[2*dofstride+ind] = 0;
        vjacobian[3*dofstride+ind] = 0;
        ind++;
    }
    if( _nAffineDOFs & OpenRAVE::DOF_RotationAxis ) {
        const Vector& v = vActvAffineRotationAxis;
        vjacobian[ind] = dReal(0.5)*(-q.y*v.x - q.z*v.y - q.w*v.z);
        vjacobian[dofstride+ind] = dReal(0.5)*(q.x*v.x - q.z*v.z + q.w*v.y);
        vjacobian[2*dofstride+ind] = dReal(0.5)*(q.x*v.y + q.y*v.z - q.w*v.x);
        vjacobian[3*dofstride+ind] = dReal(0.5)*(q.x*v.z - q.y*v.y + q.z*v.x);
        ind++;
    }
    else if( _nAffineDOFs & OpenRAVE::DOF_Rotation3D ) {
        throw OPENRAVE_EXCEPTION_FORMAT(_("robot %s rotation 3d not supported, affine=%d"),GetName()%_nAffineDOFs,ORE_NotImplemented);
        ind += 3;
    }
    else if( _nAffineDOFs & OpenRAVE::DOF_RotationQuat ) {
        throw OPENRAVE_EXCEPTION_FORMAT(_("robot %s quaternion not supported, affine=%d"),GetName()%_nAffineDOFs,ORE_NotImplemented);
        ind += 4;
    }
}

void RobotBase::CalculateActiveRotationJacobian(int linkindex, const Vector& q, boost::multi_array<dReal,2>& mjacobian) const
{
    if( _nActiveDOF < 0 ) {
        CalculateRotationJacobian(linkindex, q, mjacobian);
        return;
    }
    std::vector<dReal> vjacobian;
    RobotBase::CalculateActiveRotationJacobian(linkindex,q,vjacobian);
    OPENRAVE_ASSERT_OP((int)vjacobian.size(),==,4*GetActiveDOF());
    mjacobian.resize(boost::extents[4][GetActiveDOF()]);
    vector<dReal>::const_iterator itsrc = vjacobian.begin();
    FOREACH(itdst,mjacobian) {
        std::copy(itsrc,itsrc+GetActiveDOF(),itdst->begin());
        itsrc += GetActiveDOF();
    }
}

void RobotBase::CalculateActiveAngularVelocityJacobian(int index, std::vector<dReal>& vjacobian) const
{
    if( _nActiveDOF < 0 ) {
        ComputeJacobianAxisAngle(index, vjacobian);
        return;
    }

    int dofstride = GetActiveDOF();
    vjacobian.resize(3*dofstride);
    if( _vActiveDOFIndices.size() != 0 ) {
        if( _nAffineDOFs == OpenRAVE::DOF_NoTransform ) {
            ComputeJacobianAxisAngle(index, vjacobian, _vActiveDOFIndices);
            return;
        }
        // have to copy
        std::vector<dReal> vjacobianjoints;
        ComputeJacobianAxisAngle(index, vjacobianjoints, _vActiveDOFIndices);
        for(size_t i = 0; i < 3; ++i) {
            std::copy(vjacobianjoints.begin()+i*_vActiveDOFIndices.size(),vjacobianjoints.begin()+(i+1)*_vActiveDOFIndices.size(),vjacobian.begin()+i*dofstride);
        }
    }

    if( _nAffineDOFs == OpenRAVE::DOF_NoTransform ) {
        return;
    }
    size_t ind = _vActiveDOFIndices.size();
    if( _nAffineDOFs & OpenRAVE::DOF_X ) {
        vjacobian[ind] = 0;
        vjacobian[dofstride+ind] = 0;
        vjacobian[2*dofstride+ind] = 0;
        ind++;
    }
    if( _nAffineDOFs & OpenRAVE::DOF_Y ) {
        vjacobian[ind] = 0;
        vjacobian[dofstride+ind] = 0;
        vjacobian[2*dofstride+ind] = 0;
        ind++;
    }
    if( _nAffineDOFs & OpenRAVE::DOF_Z ) {
        vjacobian[ind] = 0;
        vjacobian[dofstride+ind] = 0;
        vjacobian[2*dofstride+ind] = 0;
        ind++;
    }
    if( _nAffineDOFs & OpenRAVE::DOF_RotationAxis ) {
        const Vector& v = vActvAffineRotationAxis;
        vjacobian[ind] = v.x;
        vjacobian[dofstride+ind] = v.y;
        vjacobian[2*dofstride+ind] = v.z;

    }
    else if( _nAffineDOFs & OpenRAVE::DOF_Rotation3D ) {
        throw OPENRAVE_EXCEPTION_FORMAT(_("robot %s rotation 3d not supported, affine=%d"),GetName()%_nAffineDOFs,ORE_NotImplemented);
    }
    else if( _nAffineDOFs & OpenRAVE::DOF_RotationQuat ) {
        throw OPENRAVE_EXCEPTION_FORMAT(_("robot %s quaternion not supported, affine=%d"),GetName()%_nAffineDOFs,ORE_NotImplemented);

        // most likely wrong
        Transform t; t.rot = quatInverse(_vRotationQuatLimitStart);
        t = t * GetTransform();
        dReal fnorm = t.rot.y*t.rot.y+t.rot.z*t.rot.z+t.rot.w*t.rot.w;
        if( fnorm > 0 ) {
            fnorm = dReal(1)/RaveSqrt(fnorm);
            vjacobian[ind] = t.rot.y*fnorm;
            vjacobian[dofstride+ind] = t.rot.z*fnorm;
            vjacobian[2*dofstride+ind] = t.rot.w*fnorm;
        }
        else {
            vjacobian[ind] = 0;
            vjacobian[dofstride+ind] = 0;
            vjacobian[2*dofstride+ind] = 0;
        }

        ++ind;
    }
}

void RobotBase::CalculateActiveAngularVelocityJacobian(int linkindex, boost::multi_array<dReal,2>& mjacobian) const
{
    if( _nActiveDOF < 0 ) {
        CalculateAngularVelocityJacobian(linkindex, mjacobian);
        return;
    }
    std::vector<dReal> vjacobian;
    CalculateActiveAngularVelocityJacobian(linkindex,vjacobian);
    OPENRAVE_ASSERT_OP((int)vjacobian.size(),==,3*GetActiveDOF());
    mjacobian.resize(boost::extents[3][GetActiveDOF()]);
    vector<dReal>::const_iterator itsrc = vjacobian.begin();
    FOREACH(itdst,mjacobian) {
        std::copy(itsrc,itsrc+GetActiveDOF(),itdst->begin());
        itsrc += GetActiveDOF();
    }
}

bool CompareNonAdjacentFarthest(int pair0, int pair1); // defined in kinbody.cpp

const std::vector<int>& RobotBase::GetNonAdjacentLinks(int adjacentoptions) const
{
    KinBody::GetNonAdjacentLinks(0); // need to call to set the cache
    if( (_nNonAdjacentLinkCache&adjacentoptions) != adjacentoptions ) {
        int requestedoptions = (~_nNonAdjacentLinkCache)&adjacentoptions;
        // find out what needs to computed
        boost::array<uint8_t,4> compute={ { 0,0,0,0}};
        if( requestedoptions & AO_Enabled ) {
            for(size_t i = 0; i < compute.size(); ++i) {
                if( i & AO_Enabled ) {
                    compute[i] = 1;
                }
            }
        }
        if( requestedoptions & AO_ActiveDOFs ) {
            for(size_t i = 0; i < compute.size(); ++i) {
                if( i & AO_ActiveDOFs ) {
                    compute[i] = 1;
                }
            }
        }
        if( requestedoptions & ~(AO_Enabled|AO_ActiveDOFs) ) {
            throw OPENRAVE_EXCEPTION_FORMAT(_("does not support adjacentoptions %d"),adjacentoptions,ORE_InvalidArguments);
        }

        // compute it
        if( compute.at(AO_Enabled) ) {
            _vNonAdjacentLinks.at(AO_Enabled).resize(0);
            FOREACHC(itset, _vNonAdjacentLinks[0]) {
                KinBody::LinkConstPtr plink1(_veclinks.at(*itset&0xffff)), plink2(_veclinks.at(*itset>>16));
                if( plink1->IsEnabled() && plink2->IsEnabled() ) {
                    _vNonAdjacentLinks[AO_Enabled].push_back(*itset);
                }
            }
            std::sort(_vNonAdjacentLinks[AO_Enabled].begin(), _vNonAdjacentLinks[AO_Enabled].end(), CompareNonAdjacentFarthest);
        }
        if( compute.at(AO_ActiveDOFs) ) {
            _vNonAdjacentLinks.at(AO_ActiveDOFs).resize(0);
            FOREACHC(itset, _vNonAdjacentLinks[0]) {
                FOREACHC(it, GetActiveDOFIndices()) {
                    if( IsDOFInChain(*itset&0xffff,*itset>>16,*it) ) {
                        _vNonAdjacentLinks[AO_ActiveDOFs].push_back(*itset);
                        break;
                    }
                }
            }
            std::sort(_vNonAdjacentLinks[AO_ActiveDOFs].begin(), _vNonAdjacentLinks[AO_ActiveDOFs].end(), CompareNonAdjacentFarthest);
        }
        if( compute.at(AO_Enabled|AO_ActiveDOFs) ) {
            _vNonAdjacentLinks.at(AO_Enabled|AO_ActiveDOFs).resize(0);
            FOREACHC(itset, _vNonAdjacentLinks[AO_ActiveDOFs]) {
                KinBody::LinkConstPtr plink1(_veclinks.at(*itset&0xffff)), plink2(_veclinks.at(*itset>>16));
                if( plink1->IsEnabled() && plink2->IsEnabled() ) {
                    _vNonAdjacentLinks[AO_Enabled|AO_ActiveDOFs].push_back(*itset);
                }
            }
            std::sort(_vNonAdjacentLinks[AO_Enabled|AO_ActiveDOFs].begin(), _vNonAdjacentLinks[AO_Enabled|AO_ActiveDOFs].end(), CompareNonAdjacentFarthest);
        }
        _nNonAdjacentLinkCache |= requestedoptions;
    }
    return _vNonAdjacentLinks.at(adjacentoptions);
}

void RobotBase::SetNonCollidingConfiguration()
{
    KinBody::SetNonCollidingConfiguration();
    RegrabAll();
}

bool RobotBase::Grab(KinBodyPtr pbody)
{
    ManipulatorPtr pmanip = GetActiveManipulator();
    if( !pmanip ) {
        return false;
    }
    return Grab(pbody, pmanip->GetEndEffector());
}

bool RobotBase::Grab(KinBodyPtr pbody, const std::set<int>& setRobotLinksToIgnore)
{
    ManipulatorPtr pmanip = GetActiveManipulator();
    if( !pmanip ) {
        return false;
    }
    return Grab(pbody, pmanip->GetEndEffector(), setRobotLinksToIgnore);
}

bool RobotBase::Grab(KinBodyPtr body, LinkPtr pRobotLinkToGrabWith)
{
    return KinBody::Grab(body, pRobotLinkToGrabWith);
}

bool RobotBase::Grab(KinBodyPtr body, LinkPtr pRobotLinkToGrabWith, const std::set<int>& setRobotLinksToIgnore)
{
    return KinBody::Grab(body, pRobotLinkToGrabWith, setRobotLinksToIgnore);
}

void RobotBase::SetActiveManipulator(ManipulatorConstPtr pmanip)
{
    if( !pmanip ) {
        _pManipActive.reset();
    }
    else {
        FOREACH(itmanip,_vecManipulators) {
            if( *itmanip == pmanip ) {
                _pManipActive = *itmanip;
                return;
            }
        }
        // manipulator might have been recoreded, search for the same name
        FOREACH(itmanip,_vecManipulators) {
            if( (*itmanip)->GetName() == pmanip->GetName() ) {
                _pManipActive = *itmanip;
                return;
            }
        }

        _pManipActive.reset();
        RAVELOG_WARN_FORMAT("failed to find manipulator with name %s, most likely removed", pmanip->GetName());
    }
}

RobotBase::ManipulatorPtr RobotBase::SetActiveManipulator(const std::string& manipname)
{
    if( manipname.size() > 0 ) {
        FOREACH(itmanip,_vecManipulators) {
            if( (*itmanip)->GetName() == manipname ) {
                _pManipActive = *itmanip;
                return _pManipActive;
            }
        }
        throw OPENRAVE_EXCEPTION_FORMAT(_("failed to find manipulator with name: %s"), manipname, ORE_InvalidArguments);
    }
    _pManipActive.reset();
    return _pManipActive;
}

RobotBase::ManipulatorPtr RobotBase::GetActiveManipulator()
{
    return _pManipActive;
}

RobotBase::ManipulatorConstPtr RobotBase::GetActiveManipulator() const
{
    return _pManipActive;
}

RobotBase::ManipulatorPtr RobotBase::AddManipulator(const RobotBase::ManipulatorInfo& manipinfo, bool removeduplicate)
{
    OPENRAVE_ASSERT_OP(manipinfo._name.size(),>,0);
    int iremoveindex = -1;
    for(int imanip = 0; imanip < (int)_vecManipulators.size(); ++imanip) {
        if( _vecManipulators[imanip]->GetName() == manipinfo._name ) {
            if( removeduplicate ) {
                iremoveindex = imanip;
                break;
            }
            else {
                throw OPENRAVE_EXCEPTION_FORMAT(_("manipulator with name %s already exists"),manipinfo._name,ORE_InvalidArguments);
            }
        }
    }
    ManipulatorPtr newmanip(new Manipulator(shared_robot(),manipinfo));
    newmanip->_ComputeInternalInformation();
    if( iremoveindex >= 0 ) {
        // replace the old one
        _vecManipulators[iremoveindex] = newmanip;
    }
    else {
        _vecManipulators.push_back(newmanip);
    }
    __hashrobotstructure.resize(0);
    return newmanip;
}

bool RobotBase::RemoveManipulator(ManipulatorPtr manip)
{
    if( _pManipActive == manip ) {
        _pManipActive.reset();
    }
    FOREACH(itmanip,_vecManipulators) {
        if( *itmanip == manip ) {
            _vecManipulators.erase(itmanip);
            __hashrobotstructure.resize(0);
            return true;
        }
    }
    return false;
}

RobotBase::AttachedSensorPtr RobotBase::AddAttachedSensor(const RobotBase::AttachedSensorInfo& attachedsensorinfo, bool removeduplicate)
{
    OPENRAVE_ASSERT_OP(attachedsensorinfo._name.size(),>,0);
    int iremoveindex = -1;
    for(int iasensor = 0; iasensor < (int)_vecAttachedSensors.size(); ++iasensor) {
        if( _vecAttachedSensors[iasensor]->GetName() == attachedsensorinfo._name ) {
            if( removeduplicate ) {
                iremoveindex = iasensor;
                break;
            }
            else {
                throw OPENRAVE_EXCEPTION_FORMAT(_("attached sensor with name %s already exists"),attachedsensorinfo._name,ORE_InvalidArguments);
            }
        }
    }
    AttachedSensorPtr newattachedsensor(new AttachedSensor(shared_robot(),attachedsensorinfo));
//    if( _nHierarchyComputed ) {
//        newattachedsensor->_ComputeInternalInformation();
//    }
    if( iremoveindex >= 0 ) {
        // replace the old one
        _vecAttachedSensors[iremoveindex] = newattachedsensor;
    }
    else {
        _vecAttachedSensors.push_back(newattachedsensor);
    }
    newattachedsensor->UpdateInfo(); // just in case
    __hashrobotstructure.resize(0);
    return newattachedsensor;
}

RobotBase::AttachedSensorPtr RobotBase::GetAttachedSensor(const std::string& name) const
{
    FOREACHC(itsensor, _vecAttachedSensors) {
        if( (*itsensor)->GetName() == name ) {
            return *itsensor;
        }
    }
    return RobotBase::AttachedSensorPtr();
}

bool RobotBase::RemoveAttachedSensor(RobotBase::AttachedSensor &attsensor)
{
    FOREACH(itattsensor,_vecAttachedSensors) {
        if( itattsensor->get() == &attsensor ) {
            _vecAttachedSensors.erase(itattsensor);
            __hashrobotstructure.resize(0);
            return true;
        }
    }
    return false;
}

bool RobotBase::AddGripperInfo(GripperInfoPtr gripperInfo, bool removeduplicate)
{
    if( !gripperInfo ) {
        throw OPENRAVE_EXCEPTION_FORMAT(_("Cannot add invalid gripperInfo to robot %s."),GetName(),ORE_InvalidArguments);
    }
    if( gripperInfo->name.size() == 0 ) {
        throw OPENRAVE_EXCEPTION_FORMAT(_("Cannot add gripperInfo to robot %s since its name is empty."),GetName(),ORE_InvalidArguments);
    }

    for(int igripper = 0; igripper < (int)_vecGripperInfos.size(); ++igripper) {
        if( _vecGripperInfos[igripper]->name == gripperInfo->name ) {
            if( removeduplicate ) {
                _vecGripperInfos[igripper] = gripperInfo;
            }
            else {
                throw OPENRAVE_EXCEPTION_FORMAT(_("gripper with name %s already exists"),gripperInfo->name,ORE_InvalidArguments);
            }
        }
    }

    _vecGripperInfos.push_back(gripperInfo);
    return true;
}

bool RobotBase::RemoveGripperInfo(const std::string& name)
{
    for(int igripper = 0; igripper < (int)_vecGripperInfos.size(); ++igripper) {
        if( _vecGripperInfos[igripper]->name == name ) {
            _vecGripperInfos.erase(_vecGripperInfos.begin()+igripper);
            return true;
        }
    }
    return false;
}

RobotBase::GripperInfoPtr RobotBase::GetGripperInfo(const std::string& name) const
{
    FOREACHC(itGripperInfo, _vecGripperInfos) {
        if( (*itGripperInfo)->name == name ) {
            return *itGripperInfo;
        }
    }
    return RobotBase::GripperInfoPtr();
}

void RobotBase::SimulationStep(dReal fElapsedTime)
{
    KinBody::SimulationStep(fElapsedTime);
    _UpdateAttachedSensors();
}

void RobotBase::_ComputeInternalInformation()
{
    _ComputeConnectedBodiesInformation(); // should process the connected bodies in order to get the real resolved links, joints, etc

    KinBody::_ComputeInternalInformation();
    _vAllDOFIndices.resize(GetDOF());
    for(int i = 0; i < GetDOF(); ++i) {
        _vAllDOFIndices[i] = i;
    }

    _activespec._vgroups.reserve(2);
    _activespec._vgroups.resize(0);
    if( _vAllDOFIndices.size() > 0 ) {
        ConfigurationSpecification::Group group;
        stringstream ss;
        ss << "joint_values " << GetName();
        if( _nActiveDOF >= 0 ) {
            // use _vActiveDOFIndices
            FOREACHC(it,_vActiveDOFIndices) {
                ss << " " << *it;
            }
            group.dof = (int)_vActiveDOFIndices.size();
        }
        else {
            FOREACHC(it,_vAllDOFIndices) {
                ss << " " << *it;
            }
            group.dof = (int)_vAllDOFIndices.size();
        }
        group.name = ss.str();
        group.offset = 0;
        // do not initialize interpolation, since it implies a motion sampling strategy
        _activespec._vgroups.push_back(group);
    }

    int manipindex=0;
    FOREACH(itmanip,_vecManipulators) {
        if( (*itmanip)->GetName().size() == 0 ) {
            stringstream ss;
            ss << "manip" << manipindex;
            RAVELOG_WARN(str(boost::format("robot %s has a manipulator with no name, setting to %s\n")%GetName()%ss.str()));
            (*itmanip)->_info._name = ss.str();
        }
        (*itmanip)->_ComputeInternalInformation();
        vector<ManipulatorPtr>::iterator itmanip2 = itmanip; ++itmanip2;
        for(; itmanip2 != _vecManipulators.end(); ++itmanip2) {
            if( (*itmanip)->GetName() == (*itmanip2)->GetName() ) {
                RAVELOG_WARN(str(boost::format("robot %s has two manipulators with the same name: %s!\n")%GetName()%(*itmanip)->GetName()));
            }
        }
        manipindex++;
    }
    // set active manipulator to first manipulator
    if( _vecManipulators.size() > 0 ) {
        // preserve active manip when robot is removed and added back to the env
        if (!!_pManipActive) {
            bool bmanipfound = false;
            FOREACHC(itmanip, _vecManipulators) {
                if (*itmanip == _pManipActive) {
                    bmanipfound = true;
                    break;
                }
            }
            if (!bmanipfound) {
                _pManipActive.reset();
            }
        }
        if (!_pManipActive) {
            _pManipActive = _vecManipulators.at(0);
        }
    }
    else {
        _pManipActive.reset();
    }

    int sensorindex=0;
    FOREACH(itsensor,_vecAttachedSensors) {
        if( (*itsensor)->GetName().size() == 0 ) {
            stringstream ss;
            ss << "sensor" << sensorindex;
            RAVELOG_WARN(str(boost::format("robot %s has a sensor with no name, setting to %s\n")%GetName()%ss.str()));
            (*itsensor)->_info._name = ss.str();
        }
        else if( !utils::IsValidName((*itsensor)->GetName()) ) {
            throw OPENRAVE_EXCEPTION_FORMAT(_("sensor name \"%s\" is not valid"), (*itsensor)->GetName(), ORE_Failed);
        }
        //(*itsensor)->_ComputeInternalInformation();
        sensorindex++;
    }

    {
        __hashrobotstructure.resize(0);
        FOREACH(itsensor,_vecAttachedSensors) {
            (*itsensor)->__hashstructure.resize(0);
        }
    }

    if( ComputeAABB().extents.lengthsqr3() > 900.0f ) {
        RAVELOG_WARN(str(boost::format("Robot %s span is greater than 30 meaning that it is most likely defined in a unit other than meters. It is highly encouraged to define all OpenRAVE robots in meters since many metrics, database models, and solvers have been specifically optimized for this unit\n")%GetName()));
    }

    if( !GetController() ) {
        RAVELOG_VERBOSE(str(boost::format("no default controller set on robot %s\n")%GetName()));
        std::vector<int> dofindices;
        for(int i = 0; i < GetDOF(); ++i) {
            dofindices.push_back(i);
        }
        SetController(RaveCreateController(GetEnv(), "IdealController"),dofindices,1);
    }

    // reset the power on the sensors
    FOREACH(itsensor,_vecAttachedSensors) {
        SensorBasePtr psensor = (*itsensor)->GetSensor();
        if( !!psensor ) {
            int ispower = psensor->Configure(SensorBase::CC_PowerCheck);
            psensor->Configure(ispower ? SensorBase::CC_PowerOn : SensorBase::CC_PowerOff);
        }
    }
}

void RobotBase::_DeinitializeInternalInformation()
{
    KinBody::_DeinitializeInternalInformation();
    _DeinitializeConnectedBodiesInformation();
}

void RobotBase::_PostprocessChangedParameters(uint32_t parameters)
{
    if( parameters & (Prop_Sensors|Prop_SensorPlacement) ) {
        FOREACH(itsensor,_vecAttachedSensors) {
            (*itsensor)->__hashstructure.resize(0);
        }
    }
    if( parameters & Prop_RobotManipulatorTool ) {
        FOREACH(itmanip,_vecManipulators) {
            (*itmanip)->__hashstructure.resize(0);
            (*itmanip)->__hashkinematicsstructure.resize(0);
        }
    }
    KinBody::_PostprocessChangedParameters(parameters);
}

const std::vector<RobotBase::ManipulatorPtr>& RobotBase::GetManipulators() const
{
    return _vecManipulators;
}

RobotBase::ManipulatorPtr RobotBase::GetManipulator(const std::string& name) const
{
    FOREACHC(itmanip, _vecManipulators) {
        if( (*itmanip)->GetName() == name ) {
            return *itmanip;
        }
    }
    return RobotBase::ManipulatorPtr();
}

void RobotBase::Clone(InterfaceBaseConstPtr preference, int cloningoptions)
{
    KinBody::Clone(preference,cloningoptions);
    RobotBaseConstPtr r = RaveInterfaceConstCast<RobotBase>(preference);
    __hashrobotstructure = r->__hashrobotstructure;
    _vecManipulators.clear();
    _pManipActive.reset();
    FOREACHC(itmanip, r->_vecManipulators) {
        ManipulatorPtr pmanip(new Manipulator(shared_robot(),*itmanip));
        _vecManipulators.push_back(pmanip);
        if( !!r->GetActiveManipulator() && r->GetActiveManipulator()->GetName() == (*itmanip)->GetName() ) {
            _pManipActive = pmanip;
        }
    }

    _vecConnectedBodies.clear();
    FOREACHC(itConnectedBody, r->_vecConnectedBodies) {
        ConnectedBodyPtr pConnectedBody(new ConnectedBody(shared_robot(),**itConnectedBody,cloningoptions));
        _vecConnectedBodies.push_back(pConnectedBody);
    }

    _vecAttachedSensors.clear();
    FOREACHC(itsensor, r->_vecAttachedSensors) {
        _vecAttachedSensors.push_back(AttachedSensorPtr(new AttachedSensor(shared_robot(),**itsensor,cloningoptions)));
    }
    _UpdateAttachedSensors();

    // gripper infos, have to recreate the _pdocument
    _vecGripperInfos = r->_vecGripperInfos;
    FOREACH(itGripperInfo, _vecGripperInfos) {
        GripperInfoPtr& pGripperInfo = *itGripperInfo;
        if( !!pGripperInfo && !!pGripperInfo->_pdocument) {
            boost::shared_ptr<rapidjson::Document> pnewdocument(new rapidjson::Document());
            pnewdocument->CopyFrom(*pGripperInfo->_pdocument, pnewdocument->GetAllocator());
            pGripperInfo->_pdocument = pnewdocument;
        }
    }

    _vActiveDOFIndices = r->_vActiveDOFIndices;
    _activespec = r->_activespec;
    _vAllDOFIndices = r->_vAllDOFIndices;
    vActvAffineRotationAxis = r->vActvAffineRotationAxis;
    _nActiveDOF = r->_nActiveDOF;
    _nAffineDOFs = r->_nAffineDOFs;

    _vTranslationLowerLimits = r->_vTranslationLowerLimits;
    _vTranslationUpperLimits = r->_vTranslationUpperLimits;
    _vTranslationMaxVels = r->_vTranslationMaxVels;
    _vTranslationResolutions = r->_vTranslationResolutions;
    _vRotationAxisLowerLimits = r->_vRotationAxisLowerLimits;
    _vRotationAxisUpperLimits = r->_vRotationAxisUpperLimits;
    _vRotationAxisMaxVels = r->_vRotationAxisMaxVels;
    _vRotationAxisResolutions = r->_vRotationAxisResolutions;
    _vRotation3DLowerLimits = r->_vRotation3DLowerLimits;
    _vRotation3DUpperLimits = r->_vRotation3DUpperLimits;
    _vRotation3DMaxVels = r->_vRotation3DMaxVels;
    _vRotation3DResolutions = r->_vRotation3DResolutions;
    _vRotationQuatLimitStart = r->_vRotationQuatLimitStart;
    _fQuatLimitMaxAngle = r->_fQuatLimitMaxAngle;
    _fQuatMaxAngleVelocity = r->_fQuatMaxAngleVelocity;
    _fQuatAngleResolution = r->_fQuatAngleResolution;
    _fQuatAngleWeight = r->_fQuatAngleWeight;

    // clone the controller
    if( (cloningoptions&Clone_RealControllers) && !!r->GetController() ) {
        if( !SetController(RaveCreateController(GetEnv(), r->GetController()->GetXMLId()),r->GetController()->GetControlDOFIndices(),r->GetController()->IsControlTransformation()) ) {
            RAVELOG_WARN(str(boost::format("failed to set %s controller for robot %s\n")%r->GetController()->GetXMLId()%GetName()));
        }
    }

    if( !GetController() ) {
        std::vector<int> dofindices;
        for(int i = 0; i < GetDOF(); ++i) {
            dofindices.push_back(i);
        }
        if( !SetController(RaveCreateController(GetEnv(), "IdealController"),dofindices, 1) ) {
            RAVELOG_WARN("failed to set IdealController\n");
        }
    }
}

void RobotBase::serialize(std::ostream& o, int options) const
{
    KinBody::serialize(o,options);
    if( options & SO_RobotManipulators ) {
        FOREACHC(itmanip,_vecManipulators) {
            (*itmanip)->serialize(o,options);
        }
    }
    if( options & SO_RobotSensors ) {
        FOREACHC(itsensor,_vecAttachedSensors) {
            (*itsensor)->serialize(o,options);
        }
    }
}

const std::string& RobotBase::GetRobotStructureHash() const
{
    CHECK_INTERNAL_COMPUTATION;
    if( __hashrobotstructure.size() == 0 ) {
        ostringstream ss;
        ss << std::fixed << std::setprecision(SERIALIZATION_PRECISION);
        serialize(ss,SO_Kinematics|SO_Geometry|SO_RobotManipulators|SO_RobotSensors);
        __hashrobotstructure = utils::GetMD5HashString(ss.str());
    }
    return __hashrobotstructure;
}

void RobotBase::UpdateInfo()
{
    // TODO: update _info
}

} // end namespace OpenRAVE<|MERGE_RESOLUTION|>--- conflicted
+++ resolved
@@ -18,13 +18,6 @@
 #define CHECK_INTERNAL_COMPUTATION OPENRAVE_ASSERT_FORMAT(_nHierarchyComputed == 2, "robot %s internal structures need to be computed, current value is %d. Are you sure Environment::AddRobot/AddKinBody was called?", GetName()%_nHierarchyComputed, ORE_NotInitialized);
 
 namespace OpenRAVE {
-RobotBase::GripperInfo::GripperInfo(): _id(name) {}
-void RobotBase::GripperInfo::operator=(const RobotBase::GripperInfo& other) {
-    name = other.name;
-    grippertype = other.grippertype;
-    gripperJointNames = other.gripperJointNames;
-    _pdocument = other._pdocument;
-}
 
 RobotBase::GripperInfo::GripperInfo()
 {
@@ -166,15 +159,12 @@
 {
 }
 
-<<<<<<< HEAD
 uint8_t RobotBase::AttachedSensor::ApplyDiff(const rapidjson::Value& attachedSensorValue, AttachedSensorInfo& newInfo)
 {
     uint8_t applyResult = 0;
     return applyResult;
 }
 
-=======
->>>>>>> 2846b62a
 //void RobotBase::AttachedSensor::_ComputeInternalInformation()
 //{
 //    RobotBasePtr probot = _probot.lock();
@@ -678,11 +668,7 @@
     _vecGripperInfos.clear();
     FOREACH(itgripperinfo, info->_vGripperInfos) {
         GripperInfoPtr newGripperInfo(new GripperInfo( **itgripperinfo));
-<<<<<<< HEAD
-        shared_robot()->AddGripperInfo(newGripperInfo); // TODO: removedumplicate or not?
-=======
         _vecGripperInfos.push_back(newGripperInfo);
->>>>>>> 2846b62a
     }
 
     _info = *info;
@@ -2463,9 +2449,4 @@
     return __hashrobotstructure;
 }
 
-void RobotBase::UpdateInfo()
-{
-    // TODO: update _info
-}
-
 } // end namespace OpenRAVE