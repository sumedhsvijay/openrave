--- conflicted
+++ resolved
@@ -175,7 +175,6 @@
 {
 }
 
-<<<<<<< HEAD
 uint8_t RobotBase::AttachedSensor::ApplyDiff(const rapidjson::Value& attachedSensorValue, AttachedSensorInfo& newInfo)
 {
     if (attachedSensorValue.HasMember("__delete__")) {
@@ -224,25 +223,6 @@
     return applyResult | ApplyDiffResult::ADR_OK;
 }
 
-//void RobotBase::AttachedSensor::_ComputeInternalInformation()
-//{
-//    RobotBasePtr probot = _probot.lock();
-//    _psensor.reset();
-//    pdata.reset();
-//    if( !!probot ) {
-//        _psensor = RaveCreateSensor(probot->GetEnv(), _info._sensorname);
-//        if( !!_psensor ) {
-//            _psensor->SetName(str(boost::format("%s:%s")%probot->GetName()%_info._name)); // need a unique targettable name
-//            if(!!_info._sensorgeometry) {
-//                _psensor->SetSensorGeometry(_info._sensorgeometry);
-//            }
-//            pdata = _psensor->CreateSensorData();
-//        }
-//    }
-//}
-
-=======
->>>>>>> d3ce290d
 SensorBase::SensorDataPtr RobotBase::AttachedSensor::GetData() const
 {
     if( !!_psensor && _psensor->GetSensorData(pdata) ) {
