--- conflicted
+++ resolved
@@ -1733,19 +1733,11 @@
     std::string eq; ///< converted from poseq into formulas in "joint%d"
     std::vector<std::string> resultVars; ///< joint variables (in form "joint%d") that this joint depends on
     pmimic->_posfn = CreateJointFunctionParser();
-<<<<<<< HEAD
-    const OpenRAVEFunctionParserRealPtr& posfn = pmimic->_posfn; // alias
-    int ret = posfn->ParseAndDeduceVariables(utils::SearchAndReplace(eq, poseq, jointnamepairs), resultVars);
-    RAVELOG_DEBUG_FORMAT("Input mimic_pos = %s\nConverted into eq = %s", poseq % eq);
-    if( ret >= 0 ) {
-        throw OPENRAVE_EXCEPTION_FORMAT(_("failed to set equation '%s' on %s:%s, at %d. Error is %s\n"), poseq % parent->GetName() % GetName() % ret % posfn->ErrorMsg(), ORE_InvalidArguments);
-=======
     int ret = pmimic->_posfn->ParseAndDeduceVariables(utils::SearchAndReplace(eq, poseq, jointnamepairs), resultVars);
     const size_t nVars = resultVars.size();
     RAVELOG_DEBUG_FORMAT("Input mimic_pos = %s\nConverted into eq = %s", poseq % eq);
     if( ret >= 0 ) {
         throw OPENRAVE_EXCEPTION_FORMAT(_("failed to set equation '%s' on %s:%s, at %d. Error is %s\n"), poseq % parent->GetName() % GetName() % ret % pmimic->_posfn->ErrorMsg(), ORE_InvalidArguments);
->>>>>>> 0e1711ae
     }
 
     // process the depended joint variables
@@ -1753,11 +1745,7 @@
         OPENRAVE_ASSERT_FORMAT(var.find("joint") == 0, "equation '%s' uses unknown variable", poseq, ORE_InvalidArguments);
 
         Mimic::DOFFormat dofformat;
-<<<<<<< HEAD
-        const size_t axisindex = var.find('_'); // XXX_mimic
-=======
         const size_t axisindex = var.find('_'); // joint1_1 means axis 1 for joint1
->>>>>>> 0e1711ae
         if( axisindex != std::string::npos ) {
             dofformat.jointindex = boost::lexical_cast<uint16_t>(var.substr(5, axisindex-5));
             dofformat.axis = boost::lexical_cast<uint8_t>(var.substr(axisindex+1));
@@ -1780,15 +1768,9 @@
 
     // need to set sVars to resultVars since that's what the user will be feeding with the input
     std::stringstream sVars;
-<<<<<<< HEAD
-    if( !resultVars.empty() ) {
-        sVars << resultVars[0];
-        for(size_t i = 1; i < resultVars.size(); ++i) {
-=======
     if( !!nVars ) {
         sVars << resultVars[0];
         for(size_t i = 1; i < nVars; ++i) {
->>>>>>> 0e1711ae
             sVars << "," << resultVars[i];
         }
     }
@@ -1799,10 +1781,6 @@
             continue;
         }
 
-<<<<<<< HEAD
-        std::vector<OpenRAVEFunctionParserRealPtr> vfns(resultVars.size());
-        // extract the equations
-=======
         std::vector<OpenRAVEFunctionParserRealPtr> vfns(nVars);
         /* 
             extract from `eq` the partial derivative formulas ∂z/∂xi for joint z:=z(x0,x1,...xn) defined in `poseq`.
@@ -1816,7 +1794,6 @@
             where xi's are joints on which z depends, and ci are common subexpressions in formulas ∂z/∂xi.
 
         */
->>>>>>> 0e1711ae
         utils::SearchAndReplace(eq, pmimic->_equations[itype], jointnamepairs);
         size_t index = eq.find('|');
         const std::string sCommonSubexpressions = (index != std::string::npos) ? eq.substr(0, index) : ""; ///< common subexpressions
@@ -1844,12 +1821,6 @@
                 varname = sequation.substr(0, nameendindex); // variable for the depended joint xi
                 sequation = sequation.substr(nameendindex);
             }
-<<<<<<< HEAD
-            std::vector<string>::iterator itnameindex = find(resultVars.begin(),resultVars.end(),varname);
-            OPENRAVE_ASSERT_FORMAT(itnameindex != resultVars.end(), "variable %s from velocity equation is not referenced in the position, skipping...", mapinvnames[varname],ORE_InvalidArguments);
-
-            OpenRAVEFunctionParserRealPtr fn = CreateJointFunctionParser();
-=======
 
             // ensure varname is indeed in the variable list
             std::vector<string>::iterator itnameindex = find(resultVars.begin(), resultVars.end(), varname);
@@ -1857,7 +1828,6 @@
 
             OpenRAVEFunctionParserRealPtr fn = CreateJointFunctionParser();
             sequation = sCommonSubexpressions + sequation; ///< compute common subexpressions
->>>>>>> 0e1711ae
             ret = fn->Parse(sequation, sVars.str());
             if( ret >= 0 ) {
                 throw OPENRAVE_EXCEPTION_FORMAT(_("failed to set equation '%s' on %s:%s, at %d. Error is %s"), sequation%parent->GetName()%GetName()%ret%fn->ErrorMsg(),ORE_InvalidArguments);
@@ -1901,15 +1871,6 @@
     return ss.str();
 }
 
-<<<<<<< HEAD
-void KinBody::Joint::_ComputePartialVelocities(std::vector<std::pair<int, dReal> >& vpartials,
-                                               const int iaxis,
-                                               std::map< std::pair<Mimic::DOFFormat, int>, dReal >& mapcachedpartials) const
-{
-    OPENRAVE_ASSERT_FORMAT(vpartials.empty(), "Expect empty vpartials; now it has size %d", vpartials.size(), ORE_InvalidArguments);
-    if( this->dofindex >= 0 ) {
-        vpartials.emplace_back(this->dofindex + iaxis, 1.0); // this joint is active; return immediately
-=======
 void KinBody::Joint::_ComputePartialVelocities(std::vector<std::pair<int, dReal> >& vDofindexDerivativePairs,
                                                const int iaxis,
                                                std::map< std::pair<Mimic::DOFFormat, int>, dReal >& mTotalderivativepairValue) const
@@ -1917,7 +1878,6 @@
     OPENRAVE_ASSERT_FORMAT(vDofindexDerivativePairs.empty(), "Expect empty vDofindexDerivativePairs; now it has size %d", vDofindexDerivativePairs.size(), ORE_InvalidArguments);
     if( this->dofindex >= 0 ) {
         vDofindexDerivativePairs.emplace_back(this->dofindex + iaxis, 1.0); // this joint is active; return immediately
->>>>>>> 0e1711ae
         return;
     }
 
@@ -1925,11 +1885,7 @@
                            this->GetName() % iaxis, ORE_Failed
     );
 
-<<<<<<< HEAD
-    /* ========== Set up information about this mimic joint z ========== */
-=======
     /* ========== Set up information about this mimic joint, call it z ========== */
->>>>>>> 0e1711ae
     Mimic::DOFFormat thisdofformat;
     thisdofformat.dofindex = -1; ///< dofindex being -1 means it is a mimic joint
     thisdofformat.axis = iaxis;  ///< from input
@@ -1942,9 +1898,6 @@
         // this is the *generalized* joint index for a mimic joint
         thisdofformat.jointindex = nActiveJoints + (find(begin(vPassiveJoints), end(vPassiveJoints), shared_from_this()) - begin(vPassiveJoints));
     }
-<<<<<<< HEAD
-    RAVELOG_VERBOSE_FORMAT("Joint %s has dofformat: %s", this->GetName() % thisdofformat.to_string());
-=======
 #if defined(DEBUG_KINBODYJOINT_CALCULATEJACOBIAN)
     RAVELOG_VERBOSE_FORMAT("Joint %s has dofformat: %s", this->GetName() % thisdofformat.to_string());
 #endif
@@ -1974,26 +1927,15 @@
 #endif
         return;
     }
->>>>>>> 0e1711ae
 
     /* ========== Collect values of joints on which joint z depends ========== */
     const MimicPtr& pmimic = _vmimic[iaxis];
     const std::vector<Mimic::DOFFormat>& vdofformats = pmimic->_vdofformat; ///< collection of information of joints
 
-<<<<<<< HEAD
-    std::stringstream ss;
-    ss << "pmimic: " << pmimic->to_string() << "depended joints are ";
-=======
->>>>>>> 0e1711ae
     std::vector<dReal> vDependedJointValues; ///< collect values of joints on which this joint *directly* depends on
     for(const Mimic::DOFFormat& dofformat : vdofformats) {
         const JointConstPtr dependedjoint = dofformat.GetJoint(*parent); ///< say joint y
         vDependedJointValues.push_back(dependedjoint->GetValue(dofformat.axis));
-<<<<<<< HEAD
-        ss << dependedjoint->GetName() << ", ";
-    }
-    RAVELOG_VERBOSE(ss.str());
-=======
     }
 
 #if defined(DEBUG_KINBODYJOINT_CALCULATEJACOBIAN)
@@ -2007,7 +1949,6 @@
         RAVELOG_VERBOSE(ss.str());
     }
 #endif
->>>>>>> 0e1711ae
 
     std::map< std::pair<Mimic::DOFFormat, int>, dReal > localmap;
     const size_t nvars = vdofformats.size(); ///< number of joints on which this joint depends on
@@ -2017,17 +1958,6 @@
         const int jointindex = dofformat.jointindex; ///< index of this depended joint
         const OpenRAVEFunctionParserRealPtr velfn = pmimic->_velfns.at(ivar); ///< function that evaluates the partial derivative ∂z/∂x
         const dReal fvel = velfn->Eval(vDependedJointValues.empty() ? NULL : &vDependedJointValues[0]); ///< value of ∂z/∂x
-<<<<<<< HEAD
-        
-        RAVELOG_VERBOSE_FORMAT("∂(J%d)/∂(J%d) = ∂(%s)/∂(%s) = %.8e", thisdofformat.jointindex % jointindex % this->GetName() % dependedjoint->GetName() % fvel);
-
-        if(dependedjoint->IsMimic(dofformat.axis)) {
-            // depended joint is also mimic; go down the dependency tree and collect partial derivatives by chain rule
-            RAVELOG_VERBOSE_FORMAT("Joint \"%s\" calls recursion _ComputePartialVelocities on joint \"%s\"", this->GetName() % dependedjoint->GetName());
-
-            std::vector<std::pair<int, dReal> > vLocalIndexPartialPairs;
-            dependedjoint->_ComputePartialVelocities(vLocalIndexPartialPairs, iaxis, mapcachedpartials); ///< recursion: computes ∂y/∂x
-=======
 
 #if defined(DEBUG_KINBODYJOINT_CALCULATEJACOBIAN)
         RAVELOG_VERBOSE_FORMAT("∂(J%d)/∂(J%d) = ∂(%s)/∂(%s) = %.8e", thisdofformat.jointindex % jointindex % this->GetName() % dependedjoint->GetName() % fvel);
@@ -2040,7 +1970,6 @@
 #endif
             std::vector<std::pair<int, dReal> > vLocalIndexPartialPairs;
             dependedjoint->_ComputePartialVelocities(vLocalIndexPartialPairs, iaxis, mTotalderivativepairValue); ///< recursion: computes ∂y/∂x
->>>>>>> 0e1711ae
             for(const std::pair<int, dReal>& pIndexPartial : vLocalIndexPartialPairs) {
                 localmap[{thisdofformat, pIndexPartial.first}] += fvel * pIndexPartial.second; ///< dz/dx += ∂z/∂y * ∂y/∂x
             }
@@ -2051,19 +1980,6 @@
         }
     }
 
-<<<<<<< HEAD
-    // collect results in vpartials
-    for(const std::pair<const std::pair<Mimic::DOFFormat, int>, dReal>& keyvalue : localmap) {
-        const int dependedJointIndex = keyvalue.first.second;
-        const dReal partialDerivative = keyvalue.second;
-        vpartials.emplace_back(dependedJointIndex, partialDerivative); // collect all dz/dx
-    }
-
-    RAVELOG_VERBOSE_FORMAT("localmap: %s\nmapcachedpartials: %s\nvpartials: %s", to_string(localmap) % to_string(mapcachedpartials) % to_string(vpartials));
-
-    mapcachedpartials.insert(std::make_move_iterator(begin(localmap)),
-                             std::make_move_iterator(end(localmap))
-=======
     // collect results in vDofindexDerivativePairs
     for(const std::pair<const std::pair<Mimic::DOFFormat, int>, dReal>& keyvalue : localmap) {
         const int dependedJointIndex = keyvalue.first.second;
@@ -2078,7 +1994,6 @@
     mTotalderivativepairValue.insert(
         std::make_move_iterator(begin(localmap)),
         std::make_move_iterator(end(localmap))
->>>>>>> 0e1711ae
     );
 }
 
@@ -2131,11 +2046,7 @@
 }
 
 std::string KinBody::Joint::MIMIC::DOFFormat::to_string() const { 
-<<<<<<< HEAD
-    return boost::str(boost::format("jointindex = %d, dofindex = %d, axis = %d") % jointindex % dofindex % axis);
-=======
     return "jointindex = " + std::to_string(jointindex) + ", dofindex = " + std::to_string(dofindex) + ", axis = " + std::to_string(axis);
->>>>>>> 0e1711ae
 }
 
 KinBody::JointConstPtr KinBody::Joint::MIMIC::DOFFormat::GetJoint(const KinBody &parent) const
@@ -2145,11 +2056,7 @@
 }
 
 std::string KinBody::Joint::MIMIC::DOFHierarchy::to_string() const {
-<<<<<<< HEAD
-    return boost::str(boost::format("dofindex = %d, dofformatindex = %d") % dofindex % dofformatindex);
-=======
     return "dofindex = " + std::to_string(dofindex) + ", dofformatindex = " + std::to_string(dofformatindex);
->>>>>>> 0e1711ae
 }
 
 std::string KinBody::Joint::MIMIC::to_string() const {
