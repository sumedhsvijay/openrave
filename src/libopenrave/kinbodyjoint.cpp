// -*- coding: utf-8 -*-
// Copyright (C) 2006-2014 Rosen Diankov (rosen.diankov@gmail.com)
//
// This file is part of OpenRAVE.
// OpenRAVE is free software: you can redistribute it and/or modify
// it under the terms of the GNU Lesser General Public License as published by
// the Free Software Foundation, either version 3 of the License, or
// at your option) any later version.
//
// This program is distributed in the hope that it will be useful,
// but WITHOUT ANY WARRANTY; without even the implied warranty of
// MERCHANTABILITY or FITNESS FOR A PARTICULAR PURPOSE.  See the
// GNU Lesser General Public License for more details.
//
// You should have received a copy of the GNU Lesser General Public License
// along with this program.  If not, see <http://www.gnu.org/licenses/>.
#include "libopenrave.h"
#include <algorithm>
#include <boost/algorithm/string.hpp> // boost::trim
#include <boost/lexical_cast.hpp>

#include "fparsermulti.h"


namespace OpenRAVE {


KinBody::JointInfo::JointControlInfo_RobotController::JointControlInfo_RobotController() : robotId(-1)
{
    robotControllerDOFIndex[0] = robotControllerDOFIndex[1] = robotControllerDOFIndex[2] = -1;
}

KinBody::JointInfo::JointControlInfo_IO::JointControlInfo_IO() : deviceId(-1)
{
}

KinBody::JointInfo::JointControlInfo_ExternalDevice::JointControlInfo_ExternalDevice()
{
}

KinBody::JointInfo::JointInfo() : XMLReadable("joint"), _type(JointNone), _bIsActive(true), _controlMode(JCM_None) {
    for(size_t i = 0; i < _vaxes.size(); ++i) {
        _vaxes[i] = Vector(0,0,1);
    }
    std::fill(_vresolution.begin(), _vresolution.end(), 0.02);
    std::fill(_vmaxvel.begin(), _vmaxvel.end(), 10);
    std::fill(_vhardmaxvel.begin(), _vhardmaxvel.end(), 0); // Default hard limits is 0. if 0, the user should not use the hard limit value.
    std::fill(_vmaxaccel.begin(), _vmaxaccel.end(), 50);
    std::fill(_vhardmaxaccel.begin(), _vhardmaxaccel.end(), 0); // Default hard limits is 0. if 0, the user should not use the hard limit value.
    std::fill(_vmaxjerk.begin(), _vmaxjerk.end(), 50*1000); // Set negligibly large jerk by default which can change acceleration between min and max within a typical time step.
    std::fill(_vhardmaxjerk.begin(), _vhardmaxjerk.end(), 0); // Default hard limits is 0. if 0, the user should not use the hard limit value.
    std::fill(_vmaxtorque.begin(), _vmaxtorque.end(), 0); // set max torque to 0 to notify the system that dynamics parameters might not be valid.
    std::fill(_vmaxinertia.begin(), _vmaxinertia.end(), 0);
    std::fill(_vweights.begin(), _vweights.end(), 1);
    std::fill(_voffsets.begin(), _voffsets.end(), 0);
    std::fill(_vlowerlimit.begin(), _vlowerlimit.end(), 0);
    std::fill(_vupperlimit.begin(), _vupperlimit.end(), 0);
    std::fill(_bIsCircular.begin(), _bIsCircular.end(), 0);
}

KinBody::JointInfo::JointInfo(const JointInfo& other) : XMLReadable("joint")
{
    *this = other;
}

int KinBody::JointInfo::GetDOF() const
{
    if(_type & KinBody::JointSpecialBit){
        switch(_type) {
        case KinBody::JointHinge2:
        case KinBody::JointUniversal: return 2;
        case KinBody::JointSpherical: return 3;
        case KinBody::JointTrajectory: return 1;
        default:
            throw OPENRAVE_EXCEPTION_FORMAT(_("invalid joint type 0x%x"), _type, ORE_Failed);
        }
    }
    return int(_type & 0xf);
}

void KinBody::JointInfo::SerializeJSON(rapidjson::Value& value, rapidjson::Document::AllocatorType& allocator, dReal fUnitScale, int options) const
{
    int dof = GetDOF();

    switch (_type) {
    case JointRevolute:
        SetJsonValueByKey(value, "type", "revolute", allocator);
        break;
    case JointPrismatic:
        SetJsonValueByKey(value, "type", "prismatic", allocator);
        break;
    case JointNone:
        break;
    default:
        SetJsonValueByKey(value, "type", static_cast<int>(_type), allocator);
        break;
    }

    dReal fjointmult = fUnitScale;
    if(_type == JointRevolute)
    {
        fjointmult = 1;
    }
    else if(_type == JointPrismatic)
    {
        fjointmult = fUnitScale;
    }

    SetJsonValueByKey(value, "name", _name, allocator);
    SetJsonValueByKey(value, "anchors", _vanchor, allocator);
    SetJsonValueByKey(value, "parentLinkName", _linkname0, allocator);
    SetJsonValueByKey(value, "childLinkName", _linkname1, allocator);
    SetJsonValueByKey(value, "axes", _vaxes, allocator);
    SetJsonValueByKey(value, "currentValues", _vcurrentvalues, allocator);
    SetJsonValueByKey(value, "resolutions", _vresolution, allocator);

    boost::array<dReal, 3> newvmaxvel = _vmaxvel;
    boost::array<dReal, 3> newvmaxaccel = _vmaxaccel;
    boost::array<dReal, 3> newvlowerlimit = _vlowerlimit;
    boost::array<dReal, 3> newvupperlimit = _vupperlimit;
    for(size_t i = 0; i < 3; i++) {
        newvmaxvel[i] *= fjointmult;
        newvmaxaccel[i] *= fjointmult;
        newvlowerlimit[i] *= fjointmult;
        newvupperlimit[i] *= fjointmult;
    }
    SetJsonValueByKey(value, "maxVel", newvmaxvel, allocator);
    SetJsonValueByKey(value, "hardMaxVel", _vhardmaxvel, allocator);
    SetJsonValueByKey(value, "maxAccel", newvmaxaccel, allocator);
    SetJsonValueByKey(value, "hardMaxAccel", _vhardmaxaccel, allocator);
    SetJsonValueByKey(value, "maxJerk", _vmaxjerk, allocator);
    SetJsonValueByKey(value, "hardMaxJerk", _vhardmaxjerk, allocator);
    SetJsonValueByKey(value, "maxTorque", _vmaxtorque, allocator);
    SetJsonValueByKey(value, "maxInertia", _vmaxinertia, allocator);
    SetJsonValueByKey(value, "weights", _vweights, allocator);
    SetJsonValueByKey(value, "offsets", _voffsets, allocator);
    SetJsonValueByKey(value, "lowerLimit", newvlowerlimit, allocator);
    SetJsonValueByKey(value, "upperLimit", newvupperlimit, allocator);
    // TODO: SetJsonValueByKey(value, allocator, "trajfollow", _trajfollow);

    if (_vmimic.size() > 0) {
        bool bfound = false;
        for (size_t i = 0; i < _vmimic.size() && i < (size_t)dof; ++i) {
            if (!!_vmimic[i]) {
                bfound = true;
                break;
            }
        }
        if (bfound) {
            rapidjson::Value mimics;
            mimics.SetArray();
            for (size_t i = 0; i < _vmimic.size() && i < (size_t)dof; ++i) {
                rapidjson::Value mimicValue;
                _vmimic[i]->SerializeJSON(mimicValue, allocator, fUnitScale);
                mimics.PushBack(mimicValue, allocator);
            }
            value.AddMember("mimics", mimics, allocator);
        }
    }

    if(_mapFloatParameters.size() > 0)
    {
        SetJsonValueByKey(value, "floatParameters", _mapFloatParameters, allocator);
    }
    if(_mapIntParameters.size() > 0)
    {
        SetJsonValueByKey(value, "intParameters", _mapIntParameters, allocator);
    }
    if(_mapStringParameters.size() > 0)
    {
        SetJsonValueByKey(value, "stringParameters", _mapStringParameters, allocator);
    }

    if (!!_infoElectricMotor) {
        rapidjson::Value electricMotorInfoValue;
        electricMotorInfoValue.SetObject();
        _infoElectricMotor->SerializeJSON(electricMotorInfoValue, allocator, fUnitScale, options);
        value.AddMember("electricMotorActuator", electricMotorInfoValue, allocator);
    }

    SetJsonValueByKey(value, "isCircular", _bIsCircular, allocator, dof);
    SetJsonValueByKey(value, "isActive", _bIsActive, allocator);

}

void KinBody::JointInfo::DeserializeJSON(const rapidjson::Value& value, dReal fUnitScale)
{
    std::string typestr;
    LoadJsonValueByKey(value, "type", typestr);

    if (typestr == "revolute")
    {
        _type = JointType::JointRevolute;
    }
    else if (typestr == "prismatic")
    {
        _type = JointType::JointPrismatic;
    }
    else
    {
        throw OPENRAVE_EXCEPTION_FORMAT("failed to deserialize json, unsupported joint type \"%s\"", typestr, ORE_InvalidArguments);
    }

    LoadJsonValueByKey(value, "name", _name);
    LoadJsonValueByKey(value, "parentLinkName", _linkname0);
    LoadJsonValueByKey(value, "anchors", _vanchor);
    LoadJsonValueByKey(value, "childLinkName", _linkname1);
    LoadJsonValueByKey(value, "axes", _vaxes);
    LoadJsonValueByKey(value, "currentValues", _vcurrentvalues);
    LoadJsonValueByKey(value, "resolutions", _vresolution);
    LoadJsonValueByKey(value, "maxVel", _vmaxvel);
    LoadJsonValueByKey(value, "hardMaxVel", _vhardmaxvel);
    LoadJsonValueByKey(value, "maxAccel", _vmaxaccel);
    LoadJsonValueByKey(value, "hardMaxAccel", _vhardmaxaccel);
    LoadJsonValueByKey(value, "maxJerk", _vmaxjerk);
    LoadJsonValueByKey(value, "hardMaxJerk", _vhardmaxjerk);
    LoadJsonValueByKey(value, "maxTorque", _vmaxtorque);
    LoadJsonValueByKey(value, "maxInertia", _vmaxinertia);
    LoadJsonValueByKey(value, "weights", _vweights);
    LoadJsonValueByKey(value, "offsets", _voffsets);
    LoadJsonValueByKey(value, "lowerLimit", _vlowerlimit);
    LoadJsonValueByKey(value, "upperLimit", _vupperlimit);
    LoadJsonValueByKey(value, "isCircular", _bIsCircular);
    LoadJsonValueByKey(value, "isActive", _bIsActive);

    // multiply fUnitScale on maxVel, maxAccel, lowerLimit, upperLimit
    dReal fjointmult = fUnitScale;
    if(_type == JointRevolute)
    {
        fjointmult = 1;
    }
    else if(_type == JointPrismatic)
    {
        fjointmult = fUnitScale;
    }
    for(size_t ic = 0; ic < _vaxes.size(); ic++)
    {
        _vmaxvel[ic] *= fjointmult;
        _vmaxaccel[ic] *= fjointmult;
        _vlowerlimit[ic] *= fjointmult;
        _vupperlimit[ic] *= fjointmult;
    }

    boost::array<MimicInfoPtr, 3> newmimic;
    if (value.HasMember("mimics"))
    {
<<<<<<< HEAD
        for (rapidjson::SizeType i = 0; i < value["mimics"].Size(); ++i) {
=======
        for (rapidjson::SizeType i = 0; i < value["mimic"].Size(); ++i) {
>>>>>>> 2e7de80f
            MimicInfoPtr mimicinfo(new MimicInfo());
            mimicinfo->DeserializeJSON(value["mimics"][i], fUnitScale);
            newmimic[i] = mimicinfo;
        }
    }
    _vmimic = newmimic;

    LoadJsonValueByKey(value, "floatParameters", _mapFloatParameters);
    LoadJsonValueByKey(value, "intParameters", _mapIntParameters);
    LoadJsonValueByKey(value, "stringParameters", _mapStringParameters);

    if (value.HasMember("electricMotorActuator")) {
        ElectricMotorActuatorInfoPtr info(new ElectricMotorActuatorInfo());
        info->DeserializeJSON(value["electricMotorActuator"], fUnitScale);
        _infoElectricMotor = info;
    }
}

KinBody::JointInfo& KinBody::JointInfo::operator=(const KinBody::JointInfo& other)
{
    _type = other._type;
    _name = other._name;
    _linkname0 = other._linkname0;
    _linkname1 = other._linkname1;
    _vanchor = other._vanchor;
    _vaxes = other._vaxes;
    _vcurrentvalues = other._vcurrentvalues;
    _vresolution = other._vresolution;
    _vmaxvel = other._vmaxvel;
    _vhardmaxvel = other._vhardmaxvel;
    _vmaxaccel = other._vmaxaccel;
    _vhardmaxaccel = other._vhardmaxaccel;
    _vmaxjerk = other._vmaxjerk;
    _vhardmaxjerk = other._vhardmaxjerk;
    _vmaxtorque = other._vmaxtorque;
    _vmaxinertia = other._vmaxinertia;
    _vweights = other._vweights;
    _voffsets = other._voffsets;
    _vlowerlimit = other._vlowerlimit;
    _vupperlimit = other._vupperlimit;

    if( !other._trajfollow ) {
        _trajfollow.reset();
    }
    else {
        _trajfollow = RaveClone<TrajectoryBase>(other._trajfollow, Clone_All);
    }

    for( size_t i = 0; i < _vmimic.size(); ++i ) {
        if( !other._vmimic[i] ) {
            _vmimic[i].reset();
        }
        else {
            _vmimic[i].reset(new MimicInfo(*(other._vmimic[i])));
        }
    }

    _mapFloatParameters = other._mapFloatParameters;
    _mapIntParameters = other._mapIntParameters;
    _mapStringParameters = other._mapStringParameters;

    if( !other._infoElectricMotor ) {
        _infoElectricMotor.reset();
    }
    else {
        _infoElectricMotor.reset(new ElectricMotorActuatorInfo(*other._infoElectricMotor));
    }

    _bIsCircular = other._bIsCircular;
    _bIsActive = other._bIsActive;

    _controlMode = other._controlMode;
    if( _controlMode == KinBody::JCM_RobotController ) {
        if( !other._jci_robotcontroller ) {
            _jci_robotcontroller.reset();
        }
        else {
            _jci_robotcontroller.reset(new JointControlInfo_RobotController(*other._jci_robotcontroller));
        }
    }
    else if( _controlMode == KinBody::JCM_IO ) {
        if( !other._jci_io ) {
            _jci_io.reset();
        }
        else {
            _jci_io.reset(new JointControlInfo_IO(*other._jci_io));
        }
    }
    else if( _controlMode == KinBody::JCM_ExternalDevice ) {
        if( !other._jci_externaldevice ) {
            _jci_externaldevice.reset();
        }
        else {
            _jci_externaldevice.reset(new JointControlInfo_ExternalDevice(*other._jci_externaldevice));
        }
    }
    return *this;
}




static void fparser_polyroots2(vector<dReal>& rawroots, const vector<dReal>& rawcoeffs)
{
    BOOST_ASSERT(rawcoeffs.size()==3);
    int numroots=0;
    rawroots.resize(2);
    polyroots2<dReal>(&rawcoeffs[0],&rawroots[0],numroots);
    rawroots.resize(numroots);
}

template <int D>
static void fparser_polyroots(vector<dReal>& rawroots, const vector<dReal>& rawcoeffs)
{
    BOOST_ASSERT(rawcoeffs.size()==D+1);
    int numroots=0;
    rawroots.resize(D);
    polyroots<dReal,D>(&rawcoeffs[0],&rawroots[0],numroots);
    rawroots.resize(numroots);
}

// take triangle 3 sides and compute the angle opposite the first side
static void fparser_sssa(std::vector<dReal>& res, const vector<dReal>& coeffs)
{
    dReal a = coeffs.at(0), b = coeffs.at(1), c = coeffs.at(2);
    dReal f = (a*a+b*b-c*c)/(2*b);
    res.resize(1);
    res[0] = RaveAtan2(RaveSqrt(a*a-f*f),b-f);
}

/// take triangle 2 sides and an angle and compute the missing angle
static void fparser_sasa(std::vector<dReal>& res, const vector<dReal>& coeffs)
{
    dReal a = coeffs[0], gamma = coeffs[1], b = coeffs[2];
    res.resize(1);
    res[0] = RaveAtan2(a*RaveSin(gamma),b-a*RaveCos(gamma));
}

/// take triangle 2 sides and an angle and compute the missing side
static void fparser_sass(std::vector<dReal>& res, const vector<dReal>& coeffs)
{
    dReal a = coeffs[0], gamma = coeffs[1], b = coeffs[2];
    res.resize(1);
    res[0] = RaveSqrt(a*a+b*b-2*a*b*RaveCos(gamma));
}

OpenRAVEFunctionParserRealPtr CreateJointFunctionParser()
{
    OpenRAVEFunctionParserRealPtr parser(new OpenRAVEFunctionParserReal());
#ifdef OPENRAVE_FPARSER_SETEPSILON
    parser->setEpsilon(g_fEpsilonLinear);
#endif
    // register commonly used functions
    parser->AddBoostFunction("polyroots2",fparser_polyroots2,3);
    parser->AddBoostFunction("polyroots3",fparser_polyroots<3>,4);
    parser->AddBoostFunction("polyroots4",fparser_polyroots<4>,5);
    parser->AddBoostFunction("polyroots5",fparser_polyroots<5>,6);
    parser->AddBoostFunction("polyroots6",fparser_polyroots<6>,7);
    parser->AddBoostFunction("polyroots7",fparser_polyroots<7>,8);
    parser->AddBoostFunction("polyroots8",fparser_polyroots<8>,9);
    parser->AddBoostFunction("SSSA",fparser_sssa,3);
    parser->AddBoostFunction("SASA",fparser_sasa,3);
    parser->AddBoostFunction("SASS",fparser_sass,3);
    return parser;
}

KinBody::Joint::Joint(KinBodyPtr parent, KinBody::JointType type)
{
    _parent = parent;
    FOREACH(it,_doflastsetvalues) {
        *it = 0;
    }
    for(size_t i = 0; i < _vaxes.size(); ++i) {
        _vaxes[i] = Vector(0,0,1);
    }
    jointindex=-1;
    dofindex = -1; // invalid index
    _bInitialized = false;
    _info._type = type;
    _info._controlMode = JCM_None;
}

KinBody::Joint::~Joint()
{
}

int KinBody::Joint::GetDOF() const
{
    return _info.GetDOF();
}

bool KinBody::Joint::IsCircular() const
{
    return _info._bIsCircular[0] || _info._bIsCircular[1] || _info._bIsCircular[2];
}

bool KinBody::Joint::IsCircular(int iaxis) const
{
    return static_cast<bool>(_info._bIsCircular.at(iaxis));
}

bool KinBody::Joint::IsRevolute(int iaxis) const
{
    if( _info._type & KinBody::JointSpecialBit ) {
        return _info._type == KinBody::JointHinge2 || _info._type == KinBody::JointUniversal;
    }
    return !(_info._type&(1<<(4+iaxis)));
}

bool KinBody::Joint::IsPrismatic(int iaxis) const
{
    if( _info._type & KinBody::JointSpecialBit ) {
        return false;
    }
    return !!(_info._type&(1<<(4+iaxis)));
}

bool KinBody::Joint::IsStatic() const
{
    if( IsMimic() ) {
        bool bstatic = true;
        KinBodyConstPtr parent(_parent);
        for(int i = 0; i < GetDOF(); ++i) {
            if( !!_vmimic.at(i) ) {
                FOREACHC(it, _vmimic.at(i)->_vmimicdofs) {
                    if( !parent->GetJointFromDOFIndex(it->dofindex)->IsStatic() ) {
                        bstatic = false;
                        break;
                    }
                }
                if( !bstatic ) {
                    break;
                }
            }
        }
        if( bstatic ) {
            return true;
        }
    }
    for(int i = 0; i < GetDOF(); ++i) {
        if( IsCircular(i) ) {
            return false;
        }
        if( _info._vlowerlimit.at(i) < _info._vupperlimit.at(i) ) {
            return false;
        }
    }
    return true;
}

void KinBody::Joint::GetValues(vector<dReal>& pValues, bool bAppend) const
{
    OPENRAVE_ASSERT_FORMAT0(_bInitialized, "joint not initialized",ORE_NotInitialized);
    if( !bAppend ) {
        pValues.resize(0);
    }
    if( GetDOF() == 1 ) {
        pValues.push_back(GetValue(0));
        return;
    }
    dReal f;
    Transform tjoint = _tinvLeft * _attachedbodies[0]->GetTransform().inverse() * _attachedbodies[1]->GetTransform() * _tinvRight;
    if( _info._type & KinBody::JointSpecialBit ) {
        switch(_info._type) {
        case KinBody::JointHinge2: {
            Vector axis1cur = tjoint.rotate(_vaxes[0]), axis2cur = tjoint.rotate(_vaxes[1]);
            Vector vec1, vec2, vec3;
            vec1 = (_vaxes[1] - _vaxes[0].dot3(_vaxes[1])*_vaxes[0]).normalize();
            vec2 = (axis2cur - _vaxes[0].dot3(axis2cur)*_vaxes[0]).normalize();
            vec3 = _vaxes[0].cross(vec1);
            f = 2.0*RaveAtan2(vec3.dot3(vec2), vec1.dot3(vec2));
            pValues.push_back(GetClosestValueAlongCircle(_info._voffsets[0]+f, _doflastsetvalues[0]));
            vec1 = (_vaxes[0] - axis2cur.dot(_vaxes[0])*axis2cur).normalize();
            vec2 = (axis1cur - axis2cur.dot(axis1cur)*axis2cur).normalize();
            vec3 = axis2cur.cross(vec1);
            f = 2.0*RaveAtan2(vec3.dot(vec2), vec1.dot(vec2));
            if( f < -PI ) {
                f += 2*PI;
            }
            else if( f > PI ) {
                f -= 2*PI;
            }
            pValues.push_back(GetClosestValueAlongCircle(_info._voffsets[1]+f, _doflastsetvalues[1]));
            break;
        }
        case KinBody::JointSpherical: {
            dReal fsinang2 = tjoint.rot.y*tjoint.rot.y+tjoint.rot.z*tjoint.rot.z+tjoint.rot.w*tjoint.rot.w;
            if( fsinang2 > 1e-10f ) {
                dReal fsinang = RaveSqrt(fsinang2);
                dReal fmult = 2*RaveAtan2(fsinang,tjoint.rot.x)/fsinang;
                pValues.push_back(tjoint.rot.y*fmult);
                pValues.push_back(tjoint.rot.z*fmult);
                pValues.push_back(tjoint.rot.w*fmult);
            }
            else {
                pValues.push_back(0);
                pValues.push_back(0);
                pValues.push_back(0);
            }
            break;
        }
        default:
            throw OPENRAVE_EXCEPTION_FORMAT(_("unknown joint type 0x%x"), _info._type, ORE_Failed);
        }
    }
    else {
        // chain of revolute and prismatic joints
        for(int i = 0; i < GetDOF(); ++i) {
            Vector vaxis = _vaxes.at(i);
            if( IsRevolute(i) ) {
                if( i+1 < GetDOF() ) {
                    std::pair<dReal, Vector > res = normalizeAxisRotation(vaxis,tjoint.rot);
                    tjoint.rot = res.second;
                    if( res.first != 0 ) {
                        // could speed up by checking if trans is ever needed after this
                        tjoint.trans = quatRotate(quatFromAxisAngle(vaxis,res.first),tjoint.trans);
                    }
                    f = -res.first;
                }
                else {
                    f = 2.0f*RaveAtan2(tjoint.rot.y*vaxis.x+tjoint.rot.z*vaxis.y+tjoint.rot.w*vaxis.z, tjoint.rot.x);
                }
                // expect values to be within -PI to PI range
                if( f < -PI ) {
                    f += 2*PI;
                }
                else if( f > PI ) {
                    f -= 2*PI;
                }
                pValues.push_back(GetClosestValueAlongCircle(_info._voffsets[i]+f, _doflastsetvalues[i]));
            }
            else { // prismatic
                f = tjoint.trans.x*vaxis.x+tjoint.trans.y*vaxis.y+tjoint.trans.z*vaxis.z;
                pValues.push_back(_info._voffsets[i]+f);
                if( i+1 < GetDOF() ) {
                    tjoint.trans -= vaxis*f;
                }
            }
        }
    }
}

dReal KinBody::Joint::GetValue(int iaxis) const
{
    OPENRAVE_ASSERT_FORMAT0(_bInitialized, "joint not initialized",ORE_NotInitialized);
    dReal f;
    Transform tjoint = _tinvLeft * _attachedbodies[0]->GetTransform().inverse() * _attachedbodies[1]->GetTransform() * _tinvRight;
    if( _info._type & KinBody::JointSpecialBit ) {
        switch(_info._type) {
        case KinBody::JointHinge2: {
            Vector axis1cur = tjoint.rotate(_vaxes[0]), axis2cur = tjoint.rotate(_vaxes[1]);
            Vector vec1, vec2, vec3;
            if( iaxis == 0 ) {
                vec1 = (_vaxes[1] - _vaxes[0].dot3(_vaxes[1])*_vaxes[0]).normalize();
                vec2 = (axis2cur - _vaxes[0].dot3(axis2cur)*_vaxes[0]).normalize();
                vec3 = _vaxes[0].cross(vec1);
                f = 2.0*RaveAtan2(vec3.dot3(vec2), vec1.dot3(vec2));
                if( f < -PI ) {
                    f += 2*PI;
                }
                else if( f > PI ) {
                    f -= 2*PI;
                }
                return GetClosestValueAlongCircle(_info._voffsets[0]+f, _doflastsetvalues[0]);
            }
            else if( iaxis == 1 ) {
                vec1 = (_vaxes[0] - axis2cur.dot(_vaxes[0])*axis2cur).normalize();
                vec2 = (axis1cur - axis2cur.dot(axis1cur)*axis2cur).normalize();
                vec3 = axis2cur.cross(vec1);
                f = 2.0*RaveAtan2(vec3.dot(vec2), vec1.dot(vec2));
                if( f < -PI ) {
                    f += 2*PI;
                }
                else if( f > PI ) {
                    f -= 2*PI;
                }
                return GetClosestValueAlongCircle(_info._voffsets[1]+f, _doflastsetvalues[1]);
            }
            break;
        }
        case KinBody::JointSpherical: {
            dReal fsinang2 = tjoint.rot.y*tjoint.rot.y+tjoint.rot.z*tjoint.rot.z+tjoint.rot.w*tjoint.rot.w;
            if( fsinang2 > 1e-10f ) {
                dReal fsinang = RaveSqrt(fsinang2);
                dReal fmult = 2*RaveAtan2(fsinang,tjoint.rot.x)/fsinang;
                if( iaxis == 0 ) {
                    return tjoint.rot.y*fmult;
                }
                else if( iaxis == 1 ) {
                    return tjoint.rot.z*fmult;
                }
                else if( iaxis == 2 ) {
                    return tjoint.rot.w*fmult;
                }
            }
            else {
                if((iaxis >= 0)&&(iaxis < 3)) {
                    return 0;
                }
            }
            break;
        }
        case KinBody::JointTrajectory: {
            //uint64_t starttime = utils::GetMicroTime();
            vector<dReal> vsampledata;
            dReal splitpercentage = 0.01;
            dReal precision(1e-6);
            dReal timemin = 0, timemax = _info._trajfollow->GetDuration();
            Transform tbest, ttest;
            int totalcalls = 0;
            while(timemin+precision < timemax) {
                dReal timestep = (timemax-timemin)*splitpercentage;
                dReal timeclosest = timemin;
                dReal bestdist = 1e30, besttime=0;
                for(; timeclosest < timemax; timeclosest += timestep ) {
                    if( timeclosest > timemax ) {
                        timeclosest = timemax;
                    }
                    totalcalls += 1;
                    _info._trajfollow->Sample(vsampledata,timeclosest);
                    if( _info._trajfollow->GetConfigurationSpecification().ExtractTransform(ttest,vsampledata.begin(),KinBodyConstPtr()) ) {
                        dReal fdist = TransformDistanceFast(ttest,tjoint,0.3);
                        if( bestdist > fdist ) {
                            besttime = timeclosest;
                            bestdist = fdist;
                            tbest = ttest;
                        }
                    }
                }
                OPENRAVE_ASSERT_OP_FORMAT(bestdist, <, 1e30, "failed to compute trajectory value for joint %s\n",GetName(),ORE_Assert);
                timemin = max(timemin,besttime-timestep);
                timemax = min(timemax, besttime+timestep);
                splitpercentage = 0.1f;
                //RAVELOG_INFO(str(boost::format("calls: %d time: %f")%totalcalls%((utils::GetMicroTime()-starttime)*1e-6)));
            }
            return 0.5*(timemin+timemax);
        }
        default:
            break;
        }
    }
    else {
        if( _info._type == KinBody::JointPrismatic ) {
            return _info._voffsets[0]+(tjoint.trans.x*_vaxes[0].x+tjoint.trans.y*_vaxes[0].y+tjoint.trans.z*_vaxes[0].z);
        }
        else if( _info._type == KinBody::JointRevolute ) {
            f = 2.0f*RaveAtan2(tjoint.rot.y*_vaxes[0].x+tjoint.rot.z*_vaxes[0].y+tjoint.rot.w*_vaxes[0].z, tjoint.rot.x);
            // expect values to be within -PI to PI range
            if( f < -PI ) {
                f += 2*PI;
            }
            else if( f > PI ) {
                f -= 2*PI;
            }
            return GetClosestValueAlongCircle(_info._voffsets[0]+f, _doflastsetvalues[0]);
        }

        // chain of revolute and prismatic joints
        for(int i = 0; i < GetDOF(); ++i) {
            Vector vaxis = _vaxes.at(i);
            if( IsRevolute(i) ) {
                if( i+1 < GetDOF() ) {
                    std::pair<dReal, Vector > res = normalizeAxisRotation(vaxis,tjoint.rot);
                    tjoint.rot = res.second;
                    if( res.first != 0 ) {
                        // could speed up by checking if trans is ever needed after this
                        tjoint.trans = quatRotate(quatFromAxisAngle(vaxis,res.first),tjoint.trans);
                    }
                    f = -res.first;
                }
                else {
                    f = 2.0f*RaveAtan2(tjoint.rot.y*vaxis.x+tjoint.rot.z*vaxis.y+tjoint.rot.w*vaxis.z, tjoint.rot.x);
                }
                // expect values to be within -PI to PI range
                if( f < -PI ) {
                    f += 2*PI;
                }
                else if( f > PI ) {
                    f -= 2*PI;
                }
                if( i == iaxis ) {
                    return GetClosestValueAlongCircle(_info._voffsets[i]+f, _doflastsetvalues[i]);
                }
            }
            else { // prismatic
                f = tjoint.trans.x*vaxis.x+tjoint.trans.y*vaxis.y+tjoint.trans.z*vaxis.z;
                if( i == iaxis ) {
                    return _info._voffsets[i]+f;
                }
                if( i+1 < GetDOF() ) {
                    tjoint.trans -= vaxis*f;
                }
            }
        }
    }
    throw OPENRAVE_EXCEPTION_FORMAT(_("unknown joint type 0x%x axis %d\n"), _info._type%iaxis, ORE_Failed);
}

void KinBody::Joint::GetVelocities(std::vector<dReal>& pVelocities, bool bAppend) const
{
    OPENRAVE_ASSERT_FORMAT0(_bInitialized, "joint not initialized",ORE_NotInitialized);
    if( !bAppend ) {
        pVelocities.resize(0);
    }
    if( GetDOF() == 1 ) {
        pVelocities.push_back(GetVelocity(0));
        return;
    }
    _GetVelocities(pVelocities,bAppend,_attachedbodies[0]->GetVelocity(), _attachedbodies[1]->GetVelocity());
};

dReal KinBody::Joint::GetVelocity(int axis) const
{
    OPENRAVE_ASSERT_FORMAT0(_bInitialized, "joint not initialized",ORE_NotInitialized);
    return _GetVelocity(axis,_attachedbodies[0]->GetVelocity(), _attachedbodies[1]->GetVelocity());
}

void KinBody::Joint::_GetVelocities(std::vector<dReal>& pVelocities, bool bAppend, const std::pair<Vector,Vector>& linkparentvelocity, const std::pair<Vector,Vector>& linkchildvelocity) const
{
    if( !bAppend ) {
        pVelocities.resize(0);
    }
    if( GetDOF() == 1 ) {
        pVelocities.push_back(GetVelocity(0));
        return;
    }
    const Transform& linkparenttransform = _attachedbodies[0]->_info._t;
    const Transform& linkchildtransform = _attachedbodies[1]->_info._t;
    Vector quatdelta = quatMultiply(linkparenttransform.rot,_tLeft.rot);
    Vector quatdeltainv = quatInverse(quatdelta);
    if( _info._type & KinBody::JointSpecialBit ) {
        switch(_info._type) {
        case KinBody::JointSpherical: {
            Vector v = quatRotate(quatdeltainv,linkchildvelocity.second-linkparentvelocity.second);
            pVelocities.push_back(v.x);
            pVelocities.push_back(v.y);
            pVelocities.push_back(v.z);
            break;
        }
        default:
            throw OPENRAVE_EXCEPTION_FORMAT(_("unknown joint type 0x%x"), _info._type, ORE_InvalidArguments);
        }
    }
    else {
        // chain of revolute and prismatic joints
        Vector angvelocitycovered, linvelocitycovered;
        for(int i = 0; i < GetDOF(); ++i) {
            if( IsRevolute(i) ) {
                pVelocities.push_back(_vaxes[i].dot3(quatRotate(quatdeltainv,linkchildvelocity.second-linkparentvelocity.second-angvelocitycovered)));
                angvelocitycovered += quatRotate(quatdelta,_vaxes[i]*pVelocities.back());
            }
            else { // prismatic
                pVelocities.push_back(_vaxes[i].dot3(quatRotate(quatdeltainv,linkchildvelocity.first-linkparentvelocity.first-(linkparentvelocity.second-angvelocitycovered).cross(linkchildtransform.trans-linkparenttransform.trans)-linvelocitycovered)));
                linvelocitycovered += quatRotate(quatdelta,_vaxes[i]*pVelocities.back());
            }
        }
    }
}

dReal KinBody::Joint::_GetVelocity(int axis, const std::pair<Vector,Vector>&linkparentvelocity, const std::pair<Vector,Vector>&linkchildvelocity) const
{
    const Transform& linkparenttransform = _attachedbodies[0]->_info._t;
    const Transform& linkchildtransform = _attachedbodies[1]->_info._t;
    Vector quatdelta = quatMultiply(linkparenttransform.rot,_tLeft.rot);
    Vector quatdeltainv = quatInverse(quatdelta);
    if( _info._type & KinBody::JointSpecialBit ) {
        switch(_info._type) {
        case KinBody::JointSpherical: {
            Vector v = quatRotate(quatdeltainv,linkchildvelocity.second-linkparentvelocity.second);
            return v[axis];
        }
        default:
            throw OPENRAVE_EXCEPTION_FORMAT(_("unknown joint type 0x%x"), _info._type, ORE_InvalidArguments);
        }
    }
    else {
        if( _info._type == KinBody::JointPrismatic ) {
            return _vaxes[0].dot3(quatRotate(quatdeltainv,linkchildvelocity.first-linkparentvelocity.first-linkparentvelocity.second.cross(linkchildtransform.trans-linkparenttransform.trans)));
        }
        else if( _info._type == KinBody::JointRevolute ) {
            return _vaxes[0].dot3(quatRotate(quatdeltainv,linkchildvelocity.second-linkparentvelocity.second));
        }
        else {
            // chain of revolute and prismatic joints
            Vector angvelocitycovered, linvelocitycovered;
            for(int i = 0; i < GetDOF(); ++i) {
                if( IsRevolute(i) ) {
                    dReal fvelocity = _vaxes[i].dot3(quatRotate(quatdeltainv,linkchildvelocity.second-linkparentvelocity.second-angvelocitycovered));
                    if( i == axis ) {
                        return fvelocity;
                    }
                    angvelocitycovered += quatRotate(quatdelta,_vaxes[i]*fvelocity);
                }
                else { // prismatic
                    dReal fvelocity = _vaxes[i].dot3(quatRotate(quatdeltainv,linkchildvelocity.first-linkparentvelocity.first-(linkparentvelocity.second-angvelocitycovered).cross(linkparenttransform.trans-linkchildtransform.trans)-linvelocitycovered));
                    if( i == axis ) {
                        return fvelocity;
                    }
                    linvelocitycovered += quatRotate(quatdelta,_vaxes[i]*fvelocity);
                }
            }
        }
    }
    throw OPENRAVE_EXCEPTION_FORMAT(_("unsupported joint type 0x%x"), _info._type, ORE_InvalidArguments);
}

Vector KinBody::Joint::GetAnchor() const
{
    return _attachedbodies[0]->GetTransform() * _tLeft.trans;
}

Vector KinBody::Joint::GetAxis(int iaxis) const
{
    return _attachedbodies[0]->GetTransform().rotate(_tLeft.rotate(_vaxes.at(iaxis)));
}

void KinBody::Joint::_ComputeInternalInformation(LinkPtr plink0, LinkPtr plink1, const Vector& vanchorraw, const std::vector<Vector>& vaxes, const std::vector<dReal>& vcurrentvalues)
{
    OPENRAVE_ASSERT_OP_FORMAT(!!plink0,&&,!!plink1, "one or more attached _attachedbodies are invalid for joint %s", GetName(),ORE_InvalidArguments);
    for(int i = 0; i < GetDOF(); ++i) {
        OPENRAVE_ASSERT_OP_FORMAT(_info._vmaxvel[i], >=, 0, "joint %s[%d] max velocity is invalid",_info._name%i, ORE_InvalidArguments);
        OPENRAVE_ASSERT_OP_FORMAT(_info._vmaxaccel[i], >=, 0, "joint %s[%d] max acceleration is invalid",_info._name%i, ORE_InvalidArguments);
        OPENRAVE_ASSERT_OP_FORMAT(_info._vmaxjerk[i], >=, 0, "joint %s[%d] max jerk is invalid",_info._name%i, ORE_InvalidArguments);
        OPENRAVE_ASSERT_OP_FORMAT(_info._vmaxtorque[i], >=, 0, "joint %s[%d] max torque is invalid",_info._name%i, ORE_InvalidArguments);
        OPENRAVE_ASSERT_OP_FORMAT(_info._vmaxinertia[i], >=, 0, "joint %s[%d] max inertia is invalid",_info._name%i, ORE_InvalidArguments);
    }

    KinBodyPtr parent(_parent);
    _bInitialized = false;
    _attachedbodies[0] = plink0;
    _attachedbodies[1] = plink1;
    Transform trel, tbody0, tbody1;
    Vector vanchor=vanchorraw;
    for(size_t i = 0; i < vaxes.size(); ++i) {
        _vaxes[i] = vaxes[i];
    }
    // make sure first body is always closer to the root, unless the second body is static and the first body is not the root link
    if( _attachedbodies[1]->IsStatic() && _attachedbodies[0]->GetIndex() > 0) {
        if( !_attachedbodies[0]->IsStatic() ) {
            Transform tswap = plink1->GetTransform().inverse() * plink0->GetTransform();
            for(int i = 0; i < GetDOF(); ++i) {
                _vaxes[i] = -tswap.rotate(_vaxes[i]);
            }
            vanchor = tswap*vanchor;
            swap(_attachedbodies[0],_attachedbodies[1]);
        }
    }

    // update _info
    for(size_t i = 0; i < vaxes.size(); ++i) {
        _info._vaxes[i] = _vaxes[i];
    }
    _info._vanchor = vanchor;

    tbody0 = _attachedbodies[0]->GetTransform();
    tbody1 = _attachedbodies[1]->GetTransform();
    trel = tbody0.inverse() * tbody1;
    _tLeft = Transform();
    _tLeftNoOffset = Transform();
    _tRight = Transform();
    _tRightNoOffset = Transform();

    if( _info._type & KinBody::JointSpecialBit ) {
        switch(_info._type) {
        case KinBody::JointUniversal:
            _tLeft.trans = vanchor;
            _tRight.trans = -vanchor;
            _tRight = _tRight * trel;
            OPENRAVE_ASSERT_OP((int)vaxes.size(),==,2);
            break;
        case KinBody::JointHinge2:
            _tLeft.trans = vanchor;
            _tRight.trans = -vanchor;
            _tRight = _tRight * trel;
            OPENRAVE_ASSERT_OP((int)vaxes.size(),==,2);
            break;
        case KinBody::JointSpherical:
            _tLeft.trans = vanchor;
            _tRight.trans = -vanchor;
            _tRight = _tRight * trel;
            break;
        case KinBody::JointTrajectory:
            if( !_info._trajfollow ) {
                throw OPENRAVE_EXCEPTION_FORMAT0(_("trajectory joint requires Joint::_trajfollow to be initialized"),ORE_InvalidState);
            }
            _tRight = _tRight * trel;
            break;
        default:
            throw OPENRAVE_EXCEPTION_FORMAT(_("unrecognized joint type 0x%x"), _info._type, ORE_InvalidArguments);
        }
        _tLeftNoOffset = _tLeft;
        _tRightNoOffset = _tRight;
    }
    else {
        OPENRAVE_ASSERT_OP((int)vaxes.size(),==,GetDOF());
        _tLeftNoOffset.trans = vanchor;
        _tRightNoOffset.trans = -vanchor;
        _tRightNoOffset = _tRightNoOffset * trel;
        if( GetDOF() == 1 ) {
            // in the case of one axis, create a new coordinate system such that the axis rotates about (0,0,1)
            // this is necessary in order to simplify the rotation matrices (for future symbolic computation)
            // and suppress any floating-point error. The data structures are only setup for this to work in 1 DOF.
            Transform trot; trot.rot = quatRotateDirection(_vaxes[0],Vector(0,0,1));
            _tLeftNoOffset = _tLeftNoOffset * trot.inverse();
            _tRightNoOffset = trot*_tRightNoOffset;
            _vaxes[0] = Vector(0,0,1);
        }

        Transform toffset;
        if( IsRevolute(0) ) {
            toffset.rot = quatFromAxisAngle(_vaxes[0], _info._voffsets[0]);
        }
        else {
            toffset.trans = _vaxes[0]*_info._voffsets[0];
        }
        _tLeft = _tLeftNoOffset * toffset;
        _tRight = _tRightNoOffset;
        if( GetDOF() > 1 ) {
            // right multiply by the offset of the last axis, might be buggy?
            if( IsRevolute(GetDOF()-1) ) {
                _tRight = matrixFromAxisAngle(_vaxes[GetDOF()-1], _info._voffsets[GetDOF()-1]) * _tRight;
            }
            else {
                _tRight.trans += _vaxes[GetDOF()-1]*_info._voffsets[GetDOF()-1];
            }
        }
    }

    if( vcurrentvalues.size() > 0 ) {
        // see if any joints have offsets
        Transform toffset;
        if( _info._type == KinBody::JointTrajectory ) {
            vector<dReal> vsampledata;
            Transform t0, t1;
            _info._trajfollow->Sample(vsampledata,0);
            if( !_info._trajfollow->GetConfigurationSpecification().ExtractTransform(t0,vsampledata.begin(),KinBodyConstPtr()) ) {
                throw OPENRAVE_EXCEPTION_FORMAT(_("failed to sample trajectory for joint %s"),GetName(),ORE_Assert);
            }
            _info._trajfollow->Sample(vsampledata,vcurrentvalues.at(0));
            if( !_info._trajfollow->GetConfigurationSpecification().ExtractTransform(t1,vsampledata.begin(),KinBodyConstPtr()) ) {
                throw OPENRAVE_EXCEPTION_FORMAT(_("failed to sample trajectory for joint %s"),GetName(),ORE_Assert);
            }
            toffset = t0*t1.inverse();
        }
        else if( !(_info._type&KinBody::JointSpecialBit) || _info._type == KinBody::JointUniversal || _info._type == KinBody::JointHinge2 ) {
            if( IsRevolute(0) ) {
                toffset.rot = quatFromAxisAngle(_vaxes[0], -vcurrentvalues[0]);
            }
            else {
                toffset.trans = -_vaxes[0]*vcurrentvalues[0];
            }
        }
        _tLeftNoOffset *= toffset;
        _tLeft *= toffset;
        if( vcurrentvalues.size() > 1 ) {
            if( IsRevolute(GetDOF()-1) ) {
                toffset.rot = quatFromAxisAngle(_vaxes[GetDOF()-1], -vcurrentvalues.at(GetDOF()-1));
            }
            else {
                toffset.trans = -_vaxes[GetDOF()-1]*vcurrentvalues.at(GetDOF()-1);
            }
            _tRightNoOffset = toffset * _tRightNoOffset;
            _tRight = toffset * _tRight;
        }
    }
    _tinvRight = _tRight.inverse();
    _tinvLeft = _tLeft.inverse();

    _vcircularlowerlimit = _info._vlowerlimit;
    _vcircularupperlimit = _info._vupperlimit;
    for(int i = 0; i < GetDOF(); ++i) {
        if( IsCircular(i) ) {
            // can rotate forever, so don't limit it. Unfortunately if numbers are too big precision will start getting lost
            _info._vlowerlimit.at(i) = -1e4;
            _info._vupperlimit.at(i) = 1e4;
        }
    }

    if( !!_attachedbodies[0] ) {
        _info._linkname0 = _attachedbodies[0]->GetName();
    }
    else {
        _info._linkname0.clear();
    }
    if( !!_attachedbodies[1] ) {
        _info._linkname1 = _attachedbodies[1]->GetName();
    }
    else {
        _info._linkname1.clear();
    }
    _info._vcurrentvalues = vcurrentvalues;

    _bInitialized = true;

    if( _attachedbodies[1]->IsStatic() && !IsStatic() ) {
        RAVELOG_WARN(str(boost::format("joint %s: all attached links are static, but joint is not!\n")%GetName()));
    }
}

KinBody::LinkPtr KinBody::Joint::GetHierarchyParentLink() const
{
    return _attachedbodies[0];
}

KinBody::LinkPtr KinBody::Joint::GetHierarchyChildLink() const
{
    return _attachedbodies[1];
}

const Vector& KinBody::Joint::GetInternalHierarchyAxis(int iaxis) const
{
    return _vaxes.at(iaxis);
}

const Transform& KinBody::Joint::GetInternalHierarchyLeftTransform() const
{
    OPENRAVE_ASSERT_FORMAT0(_bInitialized, "joint not initialized",ORE_NotInitialized);
    return _tLeftNoOffset;
}

const Transform& KinBody::Joint::GetInternalHierarchyRightTransform() const
{
    OPENRAVE_ASSERT_FORMAT0(_bInitialized, "joint not initialized",ORE_NotInitialized);
    return _tRightNoOffset;
}

void KinBody::Joint::GetLimits(std::vector<dReal>& vLowerLimit, std::vector<dReal>& vUpperLimit, bool bAppend) const
{
    if( !bAppend ) {
        vLowerLimit.resize(0);
        vUpperLimit.resize(0);
    }
    for(int i = 0; i < GetDOF(); ++i) {
        vLowerLimit.push_back(_info._vlowerlimit[i]);
        vUpperLimit.push_back(_info._vupperlimit[i]);
    }
}

std::pair<dReal, dReal> KinBody::Joint::GetLimit(int iaxis) const
{
    return make_pair(_info._vlowerlimit.at(iaxis),_info._vupperlimit.at(iaxis));
}

void KinBody::Joint::SetLimits(const std::vector<dReal>& vLowerLimit, const std::vector<dReal>& vUpperLimit)
{
    bool bChanged = false;
    for(int i = 0; i < GetDOF(); ++i) {
        if( _info._vlowerlimit[i] != vLowerLimit.at(i) || _info._vupperlimit[i] != vUpperLimit.at(i) ) {
            bChanged = true;
            _info._vlowerlimit[i] = vLowerLimit.at(i);
            _info._vupperlimit[i] = vUpperLimit.at(i);
            if( IsRevolute(i) && !IsCircular(i) ) {
                // TODO, necessary to set wrap?
                if( _info._vlowerlimit[i] < -PI || _info._vupperlimit[i] > PI) {
                    SetWrapOffset(0.5f * (_info._vlowerlimit.at(i) + _info._vupperlimit.at(i)),i);
                }
                else {
                    SetWrapOffset(0,i);
                }
            }
        }
    }
    if( bChanged ) {
        GetParent()->_PostprocessChangedParameters(Prop_JointLimits);
    }
}

void KinBody::Joint::GetVelocityLimits(std::vector<dReal>& vlower, std::vector<dReal>& vupper, bool bAppend) const
{
    if( !bAppend ) {
        vlower.resize(0);
        vupper.resize(0);
    }
    for(int i = 0; i < GetDOF(); ++i) {
        vlower.push_back(-_info._vmaxvel[i]);
        vupper.push_back(_info._vmaxvel[i]);
    }
}

void KinBody::Joint::GetVelocityLimits(std::vector<dReal>& vmax, bool bAppend) const
{
    if( !bAppend ) {
        vmax.resize(0);
    }
    for(int i = 0; i < GetDOF(); ++i) {
        vmax.push_back(_info._vmaxvel[i]);
    }
}

std::pair<dReal, dReal> KinBody::Joint::GetVelocityLimit(int iaxis) const
{
    return make_pair(-_info._vmaxvel.at(iaxis), _info._vmaxvel.at(iaxis));
}

void KinBody::Joint::SetVelocityLimits(const std::vector<dReal>& vmaxvel)
{
    for(int i = 0; i < GetDOF(); ++i) {
        _info._vmaxvel[i] = vmaxvel.at(i);
    }
    GetParent()->_PostprocessChangedParameters(Prop_JointAccelerationVelocityTorqueLimits);
}

void KinBody::Joint::GetAccelerationLimits(std::vector<dReal>& vmax, bool bAppend) const
{
    if( !bAppend ) {
        vmax.resize(0);
    }
    for(int i = 0; i < GetDOF(); ++i) {
        vmax.push_back(_info._vmaxaccel[i]);
    }
}

dReal KinBody::Joint::GetAccelerationLimit(int iaxis) const
{
    return _info._vmaxaccel.at(iaxis);
}

void KinBody::Joint::SetAccelerationLimits(const std::vector<dReal>& vmax)
{
    for(int i = 0; i < GetDOF(); ++i) {
        _info._vmaxaccel[i] = vmax.at(i);
    }
    GetParent()->_PostprocessChangedParameters(Prop_JointAccelerationVelocityTorqueLimits);
}

void KinBody::Joint::GetJerkLimits(std::vector<dReal>& vmax, bool bAppend) const
{
    if( !bAppend ) {
        vmax.resize(0);
    }
    for(int i = 0; i < GetDOF(); ++i) {
        vmax.push_back(_info._vmaxjerk[i]);
    }
}

dReal KinBody::Joint::GetJerkLimit(int iaxis) const
{
    return _info._vmaxjerk.at(iaxis);
}

void KinBody::Joint::SetJerkLimits(const std::vector<dReal>& vmax)
{
    for(int i = 0; i < GetDOF(); ++i) {
        _info._vmaxjerk[i] = vmax.at(i);
    }
    GetParent()->_PostprocessChangedParameters(Prop_JointAccelerationVelocityTorqueLimits);
}

void KinBody::Joint::GetHardVelocityLimits(std::vector<dReal>& vmax, bool bAppend) const
{
    if( !bAppend ) {
        vmax.resize(0);
    }
    for(int i = 0; i < GetDOF(); ++i) {
        vmax.push_back(_info._vhardmaxvel[i]);
    }
}

dReal KinBody::Joint::GetHardVelocityLimit(int iaxis) const
{
    return _info._vhardmaxvel.at(iaxis);
}

void KinBody::Joint::SetHardVelocityLimits(const std::vector<dReal>& vmax)
{
    for(int i = 0; i < GetDOF(); ++i) {
        _info._vhardmaxvel[i] = vmax.at(i);
    }
    GetParent()->_PostprocessChangedParameters(Prop_JointAccelerationVelocityTorqueLimits);
}

void KinBody::Joint::GetHardAccelerationLimits(std::vector<dReal>& vmax, bool bAppend) const
{
    if( !bAppend ) {
        vmax.resize(0);
    }
    for(int i = 0; i < GetDOF(); ++i) {
        vmax.push_back(_info._vhardmaxaccel[i]);
    }
}

dReal KinBody::Joint::GetHardAccelerationLimit(int iaxis) const
{
    return _info._vhardmaxaccel.at(iaxis);
}

void KinBody::Joint::SetHardAccelerationLimits(const std::vector<dReal>& vmax)
{
    for(int i = 0; i < GetDOF(); ++i) {
        _info._vhardmaxaccel[i] = vmax.at(i);
    }
    GetParent()->_PostprocessChangedParameters(Prop_JointAccelerationVelocityTorqueLimits);
}

void KinBody::Joint::GetHardJerkLimits(std::vector<dReal>& vmax, bool bAppend) const
{
    if( !bAppend ) {
        vmax.resize(0);
    }
    for(int i = 0; i < GetDOF(); ++i) {
        vmax.push_back(_info._vhardmaxjerk[i]);
    }
}

dReal KinBody::Joint::GetHardJerkLimit(int iaxis) const
{
    return _info._vhardmaxjerk.at(iaxis);
}

void KinBody::Joint::SetHardJerkLimits(const std::vector<dReal>& vmax)
{
    for(int i = 0; i < GetDOF(); ++i) {
        _info._vhardmaxjerk[i] = vmax.at(i);
    }
    GetParent()->_PostprocessChangedParameters(Prop_JointAccelerationVelocityTorqueLimits);
}

void KinBody::Joint::GetTorqueLimits(std::vector<dReal>& vmax, bool bAppend) const
{
    if( !bAppend ) {
        vmax.resize(0);
    }
    for(int i = 0; i < GetDOF(); ++i) {
        vmax.push_back(_info._vmaxtorque[i]);
    }
}

void KinBody::Joint::SetTorqueLimits(const std::vector<dReal>& vmax)
{
    for(int i = 0; i < GetDOF(); ++i) {
        _info._vmaxtorque[i] = vmax.at(i);
    }
    GetParent()->_PostprocessChangedParameters(Prop_JointAccelerationVelocityTorqueLimits);
}

void KinBody::Joint::GetInertiaLimits(std::vector<dReal>& vmax, bool bAppend) const
{
    if( !bAppend ) {
        vmax.resize(0);
    }
    for(int i = 0; i < GetDOF(); ++i) {
        vmax.push_back(_info._vmaxinertia[i]);
    }
}

void KinBody::Joint::SetInertiaLimits(const std::vector<dReal>& vmax)
{
    for(int i = 0; i < GetDOF(); ++i) {
        _info._vmaxinertia[i] = vmax.at(i);
    }
    GetParent()->_PostprocessChangedParameters(Prop_JointAccelerationVelocityTorqueLimits);
}

void KinBody::Joint::SetWrapOffset(dReal newoffset, int iaxis)
{
    if( _info._voffsets.at(iaxis) != newoffset ) {
        _info._voffsets.at(iaxis) = newoffset;
        if( iaxis == 0 ) {
            Transform toffset;
            if( IsRevolute(0) ) {
                toffset.rot = quatFromAxisAngle(_vaxes[0], newoffset);
            }
            else {
                toffset.trans = _vaxes[0]*newoffset;
            }
            _tLeft = _tLeftNoOffset * toffset;
            _tinvLeft = _tLeft.inverse();
        }
        if(GetDOF() > 1 && iaxis==GetDOF()-1 ) {
            _tRight = _tRightNoOffset;
            // right multiply by the offset of the last axis, might be buggy?
            if( IsRevolute(GetDOF()-1) ) {
                _tRight = matrixFromAxisAngle(_vaxes[GetDOF()-1], newoffset) * _tRight;
            }
            else {
                _tRight.trans += _vaxes[GetDOF()-1]*newoffset;
            }
            _tinvRight = _tRight.inverse();
        }
        GetParent()->_PostprocessChangedParameters(Prop_JointOffset);
    }
}

void KinBody::Joint::GetResolutions(std::vector<dReal>& resolutions, bool bAppend) const
{
    if( !bAppend ) {
        resolutions.resize(GetDOF());
    }
    for(int i = 0; i < GetDOF(); ++i) {
        resolutions.push_back(_info._vresolution[i]);
    }
}

dReal KinBody::Joint::GetResolution(int iaxis) const
{
    return _info._vresolution.at(iaxis);
}

void KinBody::Joint::SetResolution(dReal resolution, int iaxis)
{
    _info._vresolution.at(iaxis) = resolution;
    GetParent()->_PostprocessChangedParameters(Prop_JointProperties);
}

void KinBody::Joint::GetWeights(std::vector<dReal>& weights, bool bAppend) const
{
    if( !bAppend ) {
        weights.resize(GetDOF());
    }
    for(int i = 0; i < GetDOF(); ++i) {
        weights.push_back(_info._vweights[i]);
    }
}

dReal KinBody::Joint::GetWeight(int iaxis) const
{
    return _info._vweights.at(iaxis);
}

void KinBody::Joint::SetWeights(const std::vector<dReal>& vweights)
{
    for(int i = 0; i < GetDOF(); ++i) {
        OPENRAVE_ASSERT_OP(vweights.at(i),>,0);
        _info._vweights[i] = vweights.at(i);
    }
    GetParent()->_PostprocessChangedParameters(Prop_JointProperties);
}

void KinBody::Joint::SubtractValues(std::vector<dReal>& q1, const std::vector<dReal>& q2) const
{
    for(int i = 0; i < GetDOF(); ++i) {
        if( IsCircular(i) ) {
            q1.at(i) = utils::NormalizeCircularAngle(q1.at(i)-q2.at(i),_vcircularlowerlimit.at(i),_vcircularupperlimit.at(i));
        }
        else {
            q1.at(i) -= q2.at(i);
        }
    }
}

dReal KinBody::Joint::SubtractValue(dReal value1, dReal value2, int iaxis) const
{
    if( IsCircular(iaxis) ) {
        return utils::NormalizeCircularAngle(value1-value2,_vcircularlowerlimit.at(iaxis),_vcircularupperlimit.at(iaxis));
    }
    else {
        return value1-value2;
    }
}

void KinBody::Joint::AddTorque(const std::vector<dReal>& pTorques)
{
    GetParent()->GetEnv()->GetPhysicsEngine()->AddJointTorque(shared_from_this(), pTorques);
}

dReal KinBody::Joint::GetMaxTorque(int iaxis) const
{
    if( !_info._infoElectricMotor ) {
        return _info._vmaxtorque.at(iaxis);
    }
    else {
        if( _info._infoElectricMotor->max_speed_torque_points.size() > 0 ) {
            if( _info._infoElectricMotor->max_speed_torque_points.size() == 1 ) {
                // doesn't matter what the velocity is
                return _info._infoElectricMotor->max_speed_torque_points.at(0).second*_info._infoElectricMotor->gear_ratio;
            }

            dReal velocity = RaveFabs(GetVelocity(iaxis));
            dReal revolutionsPerSecond = _info._infoElectricMotor->gear_ratio * velocity;
            if( IsRevolute(iaxis) ) {
                revolutionsPerSecond /= 2*M_PI;
            }

            if( revolutionsPerSecond <= _info._infoElectricMotor->max_speed_torque_points.at(0).first ) {
                return _info._infoElectricMotor->max_speed_torque_points.at(0).second*_info._infoElectricMotor->gear_ratio;
            }

            for(size_t i = 1; i < _info._infoElectricMotor->max_speed_torque_points.size(); ++i) {
                if( revolutionsPerSecond <= _info._infoElectricMotor->max_speed_torque_points.at(i).first ) {
                    // linearly interpolate to get the desired torque
                    dReal rps0 = _info._infoElectricMotor->max_speed_torque_points.at(i-1).first;
                    dReal torque0 = _info._infoElectricMotor->max_speed_torque_points.at(i-1).second;
                    dReal rps1 = _info._infoElectricMotor->max_speed_torque_points.at(i).first;
                    dReal torque1 = _info._infoElectricMotor->max_speed_torque_points.at(i).second;
                    if( rps1 - rps0 <= g_fEpsilonLinear ) {
                        return torque1*_info._infoElectricMotor->gear_ratio;
                    }

                    return ((revolutionsPerSecond - rps0)/(rps1 - rps0)*(torque1-torque0) + torque0)*_info._infoElectricMotor->gear_ratio;
                }
            }

            // revolutionsPerSecond is huge, return the last point
            return _info._infoElectricMotor->max_speed_torque_points.back().second*_info._infoElectricMotor->gear_ratio;
        }
        else {
            return _info._infoElectricMotor->max_instantaneous_torque*_info._infoElectricMotor->gear_ratio;
        }
    }
}

std::pair<dReal, dReal> KinBody::Joint::GetInstantaneousTorqueLimits(int iaxis) const
{
    if( !_info._infoElectricMotor ) {
        return std::make_pair(-_info._vmaxtorque.at(iaxis), _info._vmaxtorque.at(iaxis));
    }
    else {
        if( _info._infoElectricMotor->max_speed_torque_points.size() > 0 ) {
            dReal fMaxTorqueAtZeroSpeed = _info._infoElectricMotor->max_speed_torque_points.at(0).second*_info._infoElectricMotor->gear_ratio;
            if( _info._infoElectricMotor->max_speed_torque_points.size() == 1 ) {
                // doesn't matter what the velocity is
                return std::make_pair(-fMaxTorqueAtZeroSpeed, fMaxTorqueAtZeroSpeed);
            }

            dReal rawvelocity = GetVelocity(iaxis);
            dReal velocity = RaveFabs(rawvelocity);
            dReal revolutionsPerSecond = _info._infoElectricMotor->gear_ratio * velocity;
            if( IsRevolute(iaxis) ) {
                revolutionsPerSecond /= 2*M_PI;
            }

            if( revolutionsPerSecond <= _info._infoElectricMotor->max_speed_torque_points.at(0).first ) {
                return std::make_pair(-fMaxTorqueAtZeroSpeed, fMaxTorqueAtZeroSpeed);
            }

            for(size_t i = 1; i < _info._infoElectricMotor->max_speed_torque_points.size(); ++i) {
                if( revolutionsPerSecond <= _info._infoElectricMotor->max_speed_torque_points.at(i).first ) {
                    // linearly interpolate to get the desired torque
                    dReal rps0 = _info._infoElectricMotor->max_speed_torque_points.at(i-1).first;
                    dReal torque0 = _info._infoElectricMotor->max_speed_torque_points.at(i-1).second;
                    dReal rps1 = _info._infoElectricMotor->max_speed_torque_points.at(i).first;
                    dReal torque1 = _info._infoElectricMotor->max_speed_torque_points.at(i).second;

                    dReal finterpolatedtorque;
                    if( rps1 - rps0 <= g_fEpsilonLinear ) {
                        finterpolatedtorque = torque1*_info._infoElectricMotor->gear_ratio;
                    }
                    else {
                        finterpolatedtorque = ((revolutionsPerSecond - rps0)/(rps1 - rps0)*(torque1-torque0) + torque0)*_info._infoElectricMotor->gear_ratio;
                    }

                    // due to back emf, the deceleration magnitude is less than acceleration?
                    if (abs(rawvelocity) < 1.0/360) {
                        return std::make_pair(-finterpolatedtorque, finterpolatedtorque);
                    }
                    else if( rawvelocity > 0 ) {
                        return std::make_pair(-0.9*finterpolatedtorque, finterpolatedtorque);
                    }
                    else {
                        return std::make_pair(-finterpolatedtorque, 0.9*finterpolatedtorque);
                    }
                }
            }

            // due to back emf, the deceleration magnitude is less than acceleration?
            // revolutionsPerSecond is huge, return the last point
            dReal f = _info._infoElectricMotor->max_speed_torque_points.back().second*_info._infoElectricMotor->gear_ratio;
            if (abs(rawvelocity) < 1.0/360) {
                return std::make_pair(-f, f);
            }
            else if( rawvelocity > 0 ) {
                return std::make_pair(-0.9*f, f);
            }
            else {
                return std::make_pair(-f, 0.9*f);
            }
        }
        else {
            dReal f = _info._infoElectricMotor->max_instantaneous_torque*_info._infoElectricMotor->gear_ratio;
            return std::make_pair(-f, f);
        }
    }
}

std::pair<dReal, dReal> KinBody::Joint::GetNominalTorqueLimits(int iaxis) const
{
    if( !_info._infoElectricMotor ) {
        return std::make_pair(-_info._vmaxtorque.at(iaxis), _info._vmaxtorque.at(iaxis));
    }
    else {
        if( _info._infoElectricMotor->nominal_speed_torque_points.size() > 0 ) {
            dReal fMaxTorqueAtZeroSpeed = _info._infoElectricMotor->nominal_speed_torque_points.at(0).second*_info._infoElectricMotor->gear_ratio;
            if( _info._infoElectricMotor->nominal_speed_torque_points.size() == 1 ) {
                // doesn't matter what the velocity is
                return std::make_pair(-fMaxTorqueAtZeroSpeed, fMaxTorqueAtZeroSpeed);
            }

            dReal rawvelocity = GetVelocity(iaxis);
            dReal velocity = RaveFabs(rawvelocity);
            dReal revolutionsPerSecond = _info._infoElectricMotor->gear_ratio * velocity;
            if( IsRevolute(iaxis) ) {
                revolutionsPerSecond /= 2*M_PI;
            }

            if( revolutionsPerSecond <= _info._infoElectricMotor->nominal_speed_torque_points.at(0).first ) {
                return std::make_pair(-fMaxTorqueAtZeroSpeed, fMaxTorqueAtZeroSpeed);
            }

            for(size_t i = 1; i < _info._infoElectricMotor->nominal_speed_torque_points.size(); ++i) {
                if( revolutionsPerSecond <= _info._infoElectricMotor->nominal_speed_torque_points.at(i).first ) {
                    // linearly interpolate to get the desired torque
                    dReal rps0 = _info._infoElectricMotor->nominal_speed_torque_points.at(i-1).first;
                    dReal torque0 = _info._infoElectricMotor->nominal_speed_torque_points.at(i-1).second;
                    dReal rps1 = _info._infoElectricMotor->nominal_speed_torque_points.at(i).first;
                    dReal torque1 = _info._infoElectricMotor->nominal_speed_torque_points.at(i).second;

                    dReal finterpolatedtorque;
                    if( rps1 - rps0 <= g_fEpsilonLinear ) {
                        finterpolatedtorque = torque1*_info._infoElectricMotor->gear_ratio;
                    }
                    else {
                        finterpolatedtorque = ((revolutionsPerSecond - rps0)/(rps1 - rps0)*(torque1-torque0) + torque0)*_info._infoElectricMotor->gear_ratio;
                    }

                    // due to back emf, the deceleration magnitude is less than acceleration?
                    if (abs(rawvelocity) < 1.0/360) {
                        return std::make_pair(-finterpolatedtorque, finterpolatedtorque);
                    }
                    else if( rawvelocity > 0 ) {
                        return std::make_pair(-0.9*finterpolatedtorque, finterpolatedtorque);
                    }
                    else {
                        return std::make_pair(-finterpolatedtorque, 0.9*finterpolatedtorque);
                    }
                }
            }

            // due to back emf, the deceleration magnitude is less than acceleration?
            // revolutionsPerSecond is huge, return the last point
            dReal f = _info._infoElectricMotor->nominal_speed_torque_points.back().second*_info._infoElectricMotor->gear_ratio;
            if (abs(rawvelocity) < 1.0/360) {
                return std::make_pair(-f, f);
            }
            else if( rawvelocity > 0 ) {
                return std::make_pair(-0.9*f, f);
            }
            else {
                return std::make_pair(-f, 0.9*f);
            }
        }
        else {
            dReal f = _info._infoElectricMotor->nominal_torque*_info._infoElectricMotor->gear_ratio;
            return std::make_pair(-f, f);
        }
    }
}

int KinBody::Joint::GetMimicJointIndex() const
{
    for(int i = 0; i < GetDOF(); ++i) {
        if( !!_vmimic.at(i) &&(_vmimic.at(i)->_vmimicdofs.size() > 0)) {
            return GetParent()->GetJointFromDOFIndex(_vmimic.at(i)->_vmimicdofs.front().dofindex)->GetJointIndex();
        }
    }
    return -1;
}

const std::vector<dReal> KinBody::Joint::GetMimicCoeffs() const
{
    RAVELOG_WARN("deprecated KinBody::Joint::GetMimicCoeffs(): could not deduce coeffs\n");
    std::vector<dReal> coeffs(2); coeffs[0] = 1; coeffs[1] = 0;
    return coeffs;
}

bool KinBody::Joint::IsMimic(int iaxis) const
{
    if( iaxis >= 0 ) {
        return !!_vmimic.at(iaxis);
    }
    for(int i = 0; i < GetDOF(); ++i) {
        if( !!_vmimic.at(i) ) {
            return true;
        }
    }
    return false;
}

std::string KinBody::Joint::GetMimicEquation(int iaxis, int itype, const std::string& format) const
{
    if( !_vmimic.at(iaxis) ) {
        return "";
    }
    if((format.size() == 0)||(format == "fparser")) {
        return _vmimic.at(iaxis)->_equations.at(itype);
    }
    else if( format == "mathml" ) {
        boost::format mathfmt("<math xmlns=\"http://www.w3.org/1998/Math/MathML\">\n%s</math>\n");
        std::vector<std::string> Vars;
        std::string sout;
        KinBodyConstPtr parent(_parent);
        FOREACHC(itdofformat, _vmimic.at(iaxis)->_vdofformat) {
            JointConstPtr pjoint = itdofformat->GetJoint(*parent);
            if( pjoint->GetDOF() > 1 ) {
                Vars.push_back(str(boost::format("<csymbol>%s_%d</csymbol>")%pjoint->GetName()%(int)itdofformat->axis));
            }
            else {
                Vars.push_back(str(boost::format("<csymbol>%s</csymbol>")%pjoint->GetName()));
            }
        }
        if( itype == 0 ) {
            _vmimic.at(iaxis)->_posfn->toMathML(sout,Vars);
            if((sout.size() > 9)&&(sout.substr(0,9) == "<csymbol>")) {
                // due to a bug in ROS robot_model, have to return with <apply> (remove this in 2012).
                sout = boost::str(boost::format("<apply>\n  <plus/><cn type=\"real\">0</cn>\n  %s\n  </apply>")%sout);
            }
            sout = str(mathfmt%sout);
        }
        else if( itype == 1 ) {
            std::string stemp;
            FOREACHC(itfn, _vmimic.at(iaxis)->_velfns) {
                (*itfn)->toMathML(stemp,Vars);
                sout += str(mathfmt%stemp);
            }
        }
        else if( itype == 2 ) {
            std::string stemp;
            FOREACHC(itfn, _vmimic.at(iaxis)->_accelfns) {
                (*itfn)->toMathML(stemp,Vars);
                sout += str(mathfmt%stemp);
            }
        }
        return sout;
    }
    throw OPENRAVE_EXCEPTION_FORMAT(_("unsupported math format %s"), format, ORE_InvalidArguments);
}

void KinBody::Joint::GetMimicDOFIndices(std::vector<int>& vmimicdofs, int iaxis) const
{
    OPENRAVE_ASSERT_FORMAT(!!_vmimic.at(iaxis), "joint %s axis %d is not mimic", GetName()%iaxis,ORE_InvalidArguments);
    vmimicdofs.resize(0);
    FOREACHC(it, _vmimic.at(iaxis)->_vmimicdofs) {
        std::vector<int>::iterator itinsert = std::lower_bound(vmimicdofs.begin(),vmimicdofs.end(), it->dofindex);
        if((itinsert == vmimicdofs.end())||(*itinsert != it->dofindex)) {
            vmimicdofs.insert(itinsert,it->dofindex);
        }
    }
}

void KinBody::Joint::SetMimicEquations(int iaxis, const std::string& poseq, const std::string& veleq, const std::string& acceleq)
{
    _vmimic.at(iaxis).reset();
    if( poseq.size() == 0 ) {
        return;
    }
    KinBodyPtr parent(_parent);
    std::vector<std::string> resultVars;
    MimicPtr mimic(new Mimic());
    mimic->_equations.at(0) = poseq;
    mimic->_equations.at(1) = veleq;
    mimic->_equations.at(2) = acceleq;

    // copy equations into the info
    if( !_info._vmimic.at(iaxis) ) {
        _info._vmimic.at(iaxis).reset(new MimicInfo());
    }
    _info._vmimic.at(iaxis)->_equations = mimic->_equations;

    OpenRAVEFunctionParserRealPtr posfn = CreateJointFunctionParser();
    mimic->_posfn = posfn;
    // because openrave joint names can hold symbols like '-' and '.' can affect the equation, so first do a search and replace
    std::vector< std::pair<std::string, std::string> > jointnamepairs; jointnamepairs.reserve(parent->GetJoints().size());
    FOREACHC(itjoint,parent->GetJoints()) {
        if( (*itjoint)->GetName().size() > 0 ) {
            std::string newname = str(boost::format("joint%d")%(*itjoint)->GetJointIndex());
            jointnamepairs.emplace_back((*itjoint)->GetName(), newname);
        }
    }
    size_t index = parent->GetJoints().size();
    FOREACHC(itjoint,parent->GetPassiveJoints()) {
        if( (*itjoint)->GetName().size() > 0 ) {
            std::string newname = str(boost::format("joint%d")%index);
            jointnamepairs.emplace_back((*itjoint)->GetName(), newname);
        }
        ++index;
    }

    std::map<std::string,std::string> mapinvnames;
    FOREACH(itpair,jointnamepairs) {
        mapinvnames[itpair->second] = itpair->first;
    }

    std::string eq;
    int ret = posfn->ParseAndDeduceVariables(utils::SearchAndReplace(eq,mimic->_equations[0],jointnamepairs),resultVars);
    if( ret >= 0 ) {
        throw OPENRAVE_EXCEPTION_FORMAT(_("failed to set equation '%s' on %s:%s, at %d. Error is %s\n"), mimic->_equations[0]%parent->GetName()%GetName()%ret%posfn->ErrorMsg(),ORE_InvalidArguments);
    }
    // process the variables
    FOREACH(itvar,resultVars) {
        OPENRAVE_ASSERT_FORMAT(itvar->find("joint") == 0, "equation '%s' uses unknown variable", mimic->_equations[0], ORE_InvalidArguments);
        MIMIC::DOFFormat dofformat;
        size_t axisindex = itvar->find('_');
        if( axisindex != std::string::npos ) {
            dofformat.jointindex = boost::lexical_cast<uint16_t>(itvar->substr(5,axisindex-5));
            dofformat.axis = boost::lexical_cast<uint8_t>(itvar->substr(axisindex+1));
        }
        else {
            dofformat.jointindex = boost::lexical_cast<uint16_t>(itvar->substr(5));
            dofformat.axis = 0;
        }
        dofformat.dofindex = -1;
        JointPtr pjoint = dofformat.GetJoint(*parent);
        if((pjoint->GetDOFIndex() >= 0)&& !pjoint->IsMimic(dofformat.axis) ) {
            dofformat.dofindex = pjoint->GetDOFIndex()+dofformat.axis;
            MIMIC::DOFHierarchy h;
            h.dofindex = dofformat.dofindex;
            h.dofformatindex = mimic->_vdofformat.size();
            mimic->_vmimicdofs.push_back(h);
        }
        mimic->_vdofformat.push_back(dofformat);
    }

    // need to set sVars to resultVars since that's what the user will be feeding with the input
    stringstream sVars;
    if( !resultVars.empty() ) {
        sVars << resultVars.at(0);
        for(size_t i = 1; i < resultVars.size(); ++i) {
            sVars << "," << resultVars[i];
        }
    }

    for(int itype = 1; itype < 3; ++itype) {
        if((itype == 2)&&(mimic->_equations[itype].size() == 0)) {
            continue;
        }

        std::vector<OpenRAVEFunctionParserRealPtr> vfns(resultVars.size());
        // extract the equations
        utils::SearchAndReplace(eq,mimic->_equations[itype],jointnamepairs);
        size_t index = eq.find('|');
        while(index != std::string::npos) {
            size_t startindex = index+1;
            index = eq.find('|',startindex);
            string sequation;
            if( index != std::string::npos) {
                sequation = eq.substr(startindex,index-startindex);
            }
            else {
                sequation = eq.substr(startindex);
            }
            boost::trim(sequation);
            size_t nameendindex = sequation.find(' ');
            string varname;
            if( nameendindex == std::string::npos ) {
                RAVELOG_WARN(str(boost::format("invalid equation syntax '%s' for joint %s")%sequation%_info._name));
                varname = sequation;
                sequation = "0";
            }
            else {
                varname = sequation.substr(0,nameendindex);
                sequation = sequation.substr(nameendindex);
            }
            vector<string>::iterator itnameindex = find(resultVars.begin(),resultVars.end(),varname);
            OPENRAVE_ASSERT_FORMAT(itnameindex != resultVars.end(), "variable %s from velocity equation is not referenced in the position, skipping...", mapinvnames[varname],ORE_InvalidArguments);

            OpenRAVEFunctionParserRealPtr fn = CreateJointFunctionParser();
            ret = fn->Parse(sequation,sVars.str());
            if( ret >= 0 ) {
                throw OPENRAVE_EXCEPTION_FORMAT(_("failed to set equation '%s' on %s:%s, at %d. Error is %s"), sequation%parent->GetName()%GetName()%ret%fn->ErrorMsg(),ORE_InvalidArguments);
            }
            vfns.at(itnameindex-resultVars.begin()) = fn;
        }
        // check if anything is missing
        for(size_t j = 0; j < resultVars.size(); ++j) {
            if( !vfns[j] ) {
                // print a message instead of throwing an exception since it might be common for only position equations to be specified
                RAVELOG_WARN(str(boost::format("SetMimicEquations: missing variable %s from partial derivatives of joint %s!")%mapinvnames[resultVars[j]]%_info._name));
                vfns[j] = CreateJointFunctionParser();
                vfns[j]->Parse("0","");
            }
        }

        if( itype == 1 ) {
            mimic->_velfns.swap(vfns);
        }
        else {
            mimic->_accelfns.swap(vfns);
        }
    }
    _vmimic.at(iaxis) = mimic;
    parent->_PostprocessChangedParameters(Prop_JointMimic);
}

void KinBody::Joint::_ComputePartialVelocities(std::vector<std::pair<int,dReal> >& vpartials, int iaxis, std::map< std::pair<MIMIC::DOFFormat, int>, dReal >& mapcachedpartials) const
{
    vpartials.resize(0);
    if( dofindex >= 0 ) {
        vpartials.emplace_back(dofindex+iaxis, 1.0);
        return;
    }
    OPENRAVE_ASSERT_FORMAT(!!_vmimic.at(iaxis), "cannot compute partial velocities of joint %s", _info._name, ORE_Failed);
    KinBodyConstPtr parent(_parent);
    MIMIC::DOFFormat thisdofformat;
    thisdofformat.dofindex = -1; // always -1 since it is mimiced
    thisdofformat.axis = iaxis;
    thisdofformat.jointindex = jointindex;
    if( jointindex < 0 ) {
        // this is a weird computation... have to figure out the passive joint index given where it is in parent->GetPassiveJoints()
        thisdofformat.jointindex = parent->GetJoints().size() + (find(parent->GetPassiveJoints().begin(),parent->GetPassiveJoints().end(),shared_from_this()) - parent->GetPassiveJoints().begin());
    }
    std::vector<std::pair<int,dReal> > vtemppartials;
    vector<dReal> vtempvalues;
    FOREACHC(itmimicdof, _vmimic[iaxis]->_vmimicdofs) {
        std::pair<MIMIC::DOFFormat, int> key = make_pair(thisdofformat,itmimicdof->dofindex);
        std::map< std::pair<MIMIC::DOFFormat, int>, dReal >::iterator it = mapcachedpartials.find(key);
        if( it == mapcachedpartials.end() ) {
            // not in the cache so compute using the chain rule
            if( vtempvalues.empty() ) {
                FOREACHC(itdofformat, _vmimic[iaxis]->_vdofformat) {
                    vtempvalues.push_back(itdofformat->GetJoint(*parent)->GetValue(itdofformat->axis));
                }
            }
            dReal fvel = _vmimic[iaxis]->_velfns.at(itmimicdof->dofformatindex)->Eval(vtempvalues.empty() ? NULL : &vtempvalues[0]);
            const MIMIC::DOFFormat& dofformat = _vmimic[iaxis]->_vdofformat.at(itmimicdof->dofformatindex);
            if( dofformat.GetJoint(*parent)->IsMimic(dofformat.axis) ) {
                dofformat.GetJoint(*parent)->_ComputePartialVelocities(vtemppartials,dofformat.axis,mapcachedpartials);
                dReal fpartial = 0;
                FOREACHC(itpartial,vtemppartials) {
                    if( itpartial->first == itmimicdof->dofindex ) {
                        fpartial += itpartial->second;
                    }
                }
                fvel *= fpartial;
            }
            // before pushing back, check for repetition
            bool badd = true;
            FOREACH(itpartial,vpartials) {
                if( itpartial->first == itmimicdof->dofindex ) {
                    itpartial->second += fvel;
                    badd = false;
                    break;
                }
            }
            if( badd ) {
                vpartials.emplace_back(itmimicdof->dofindex,  fvel);
            }
        }
        else {
            bool badd = true;
            FOREACH(itpartial,vpartials) {
                if( itpartial->first == itmimicdof->dofindex ) {
                    badd = false;
                    break;
                }
            }
            if( badd ) {
                vpartials.emplace_back(itmimicdof->dofindex,  it->second);
            }
        }
    }
}

int KinBody::Joint::_Eval(int axis, uint32_t timederiv, const std::vector<dReal>& vdependentvalues, std::vector<dReal>& voutput)
{
    if( timederiv == 0 ) {
        _vmimic.at(axis)->_posfn->EvalMulti(voutput, vdependentvalues.empty() ? NULL : &vdependentvalues[0]);
        return _vmimic.at(axis)->_posfn->EvalError();
    }
    else if( timederiv == 1 ) {
        voutput.resize(_vmimic.at(axis)->_velfns.size());
        for(size_t i = 0; i < voutput.size(); ++i) {
            voutput[i] = _vmimic.at(axis)->_velfns.at(i)->Eval(vdependentvalues.empty() ? NULL : &vdependentvalues[0]);
            int err = _vmimic.at(axis)->_velfns.at(i)->EvalError();
            if( err ) {
                return err;
            }
        }
    }
    else if( timederiv == 2 ) {
        voutput.resize(_vmimic.at(axis)->_accelfns.size());
        for(size_t i = 0; i < voutput.size(); ++i) {
            voutput[i] = _vmimic.at(axis)->_accelfns.at(i)->Eval(vdependentvalues.empty() ? NULL : &vdependentvalues[0]);
            int err = _vmimic.at(axis)->_accelfns.at(i)->EvalError();
            if( err ) {
                return err;
            }
        }
    }
    else {
        throw OPENRAVE_EXCEPTION_FORMAT(_("timederiv %d not supported"),timederiv,ORE_InvalidArguments);
    }
    return 0;
}

bool KinBody::Joint::MIMIC::DOFFormat::operator <(const KinBody::Joint::MIMIC::DOFFormat& r) const
{
    return jointindex < r.jointindex || (jointindex == r.jointindex && (dofindex < r.dofindex || (dofindex == r.dofindex && axis < r.axis)));
}

bool KinBody::Joint::MIMIC::DOFFormat::operator ==(const KinBody::Joint::MIMIC::DOFFormat& r) const
{
    return jointindex == r.jointindex && dofindex == r.dofindex && axis == r.axis;
}

KinBody::JointPtr KinBody::Joint::MIMIC::DOFFormat::GetJoint(KinBody &parent) const
{
    int numjoints = (int)parent.GetJoints().size();
    return jointindex < numjoints ? parent.GetJoints().at(jointindex) : parent.GetPassiveJoints().at(jointindex-numjoints);
}

KinBody::JointConstPtr KinBody::Joint::MIMIC::DOFFormat::GetJoint(const KinBody &parent) const
{
    int numjoints = (int)parent.GetJoints().size();
    return jointindex < numjoints ? parent.GetJoints().at(jointindex) : parent.GetPassiveJoints().at(jointindex-numjoints);
}

void KinBody::Joint::SetFloatParameters(const std::string& key, const std::vector<dReal>& parameters)
{
    if( parameters.size() > 0 ) {
        _info._mapFloatParameters[key] = parameters;
    }
    else {
        _info._mapFloatParameters.erase(key);
    }
    GetParent()->_PostprocessChangedParameters(Prop_JointCustomParameters);
}

void KinBody::Joint::SetIntParameters(const std::string& key, const std::vector<int>& parameters)
{
    if( parameters.size() > 0 ) {
        _info._mapIntParameters[key] = parameters;
    }
    else {
        _info._mapIntParameters.erase(key);
    }
    GetParent()->_PostprocessChangedParameters(Prop_JointCustomParameters);
}

void KinBody::Joint::SetStringParameters(const std::string& key, const std::string& value)
{
    if( value.size() > 0 ) {
        _info._mapStringParameters[key] = value;
    }
    else {
        _info._mapStringParameters.erase(key);
    }
    GetParent()->_PostprocessChangedParameters(Prop_JointCustomParameters);
}

void KinBody::Joint::UpdateInfo()
{
    _info._vcurrentvalues.resize(0);
    GetValues(_info._vcurrentvalues);
}

void KinBody::Joint::serialize(std::ostream& o, int options) const
{
    if( options & SO_Kinematics ) {
        o << dofindex << " " << jointindex << " " << _info._type << " ";
        SerializeRound(o,_tRightNoOffset);
        SerializeRound(o,_tLeftNoOffset);
        for(int i = 0; i < GetDOF(); ++i) {
            SerializeRound3(o,_vaxes[i]);
            if( !!_vmimic.at(i) ) {
                FOREACHC(iteq,_vmimic.at(i)->_equations) {
                    o << *iteq << " ";
                }
            }
        }
        o << (!_attachedbodies[0] ? -1 : _attachedbodies[0]->GetIndex()) << " " << (_attachedbodies[1]->GetIndex()) << " ";
    }
    // in the past was including saving limits as part of SO_Dynamics, but given that limits change a lot when planning, should *not* include them as part of dynamics.
    if( options & SO_JointLimits ) {
        for(int i = 0; i < GetDOF(); ++i) {
            SerializeRound(o,_info._vmaxvel[i]);
            SerializeRound(o,_info._vmaxaccel[i]);
            SerializeRound(o,_info._vmaxjerk[i]);
            SerializeRound(o,_info._vmaxtorque[i]);
            SerializeRound(o,_info._vmaxinertia[i]);
            SerializeRound(o,_info._vlowerlimit[i]);
            SerializeRound(o,_info._vupperlimit[i]);
        }
    }
}

void KinBody::MimicInfo::SerializeJSON(rapidjson::Value& value, rapidjson::Document::AllocatorType& allocator, dReal fUnitScale, int options) const
{
    SetJsonValueByKey(value, "equations", _equations, allocator);
}

void KinBody::MimicInfo::DeserializeJSON(const rapidjson::Value& value, dReal fUnitScale)
{
    LoadJsonValueByKey(value, "equations", _equations);
}

}<|MERGE_RESOLUTION|>--- conflicted
+++ resolved
@@ -244,11 +244,7 @@
     boost::array<MimicInfoPtr, 3> newmimic;
     if (value.HasMember("mimics"))
     {
-<<<<<<< HEAD
         for (rapidjson::SizeType i = 0; i < value["mimics"].Size(); ++i) {
-=======
-        for (rapidjson::SizeType i = 0; i < value["mimic"].Size(); ++i) {
->>>>>>> 2e7de80f
             MimicInfoPtr mimicinfo(new MimicInfo());
             mimicinfo->DeserializeJSON(value["mimics"][i], fUnitScale);
             newmimic[i] = mimicinfo;
