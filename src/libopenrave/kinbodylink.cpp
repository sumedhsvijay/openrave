--- conflicted
+++ resolved
@@ -74,18 +74,12 @@
             rapidjson::Value geometriesValue;
             geometriesValue.SetArray();
             FOREACHC(iv, im->second){
-<<<<<<< HEAD
-                rapidjson::Value geometryValue;
-                (*iv)->SerializeJSON(geometryValue, allocator);
-                geometriesValue.PushBack(geometryValue, allocator);
-=======
                 if(!!(*iv))
                 {
                     rapidjson::Value geometryValue;
                     (*iv)->SerializeJSON(geometryValue, allocator);
                     geometriesValue.PushBack(geometryValue, allocator);
                 }
->>>>>>> d8694547
             }
             extraGeometriesValue.AddMember(rapidjson::Value(im->first.c_str(), allocator).Move(), geometriesValue, allocator);
         }
