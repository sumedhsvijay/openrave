// -*- coding: utf-8 -*-
// Copyright (C) 2006-2017 Rosen Diankov (rosen.diankov@gmail.com)
//
// This file is part of OpenRAVE.
// OpenRAVE is free software: you can redistribute it and/or modify
// it under the terms of the GNU Lesser General Public License as published by
// the Free Software Foundation, either version 3 of the License, or
// at your option) any later version.
//
// This program is distributed in the hope that it will be useful,
// but WITHOUT ANY WARRANTY; without even the implied warranty of
// MERCHANTABILITY or FITNESS FOR A PARTICULAR PURPOSE.  See the
// GNU Lesser General Public License for more details.
//
// You should have received a copy of the GNU Lesser General Public License
// along with this program.  If not, see <http://www.gnu.org/licenses/>.
#include "libopenrave.h"

#include <algorithm>

namespace OpenRAVE {

KinBody::LinkInfo::LinkInfo() : _mass(0), _bStatic(false), _bIsEnabled(true) {
}

KinBody::LinkInfo::LinkInfo(const LinkInfo& other)
{
    *this = other;
}

void KinBody::LinkInfo::SerializeJSON(rapidjson::Value &value, rapidjson::Document::AllocatorType& allocator, dReal fUnitScale, int options) const
{
    OpenRAVE::JSON::SetJsonValueByKey(value, "id", _id, allocator);
    OpenRAVE::JSON::SetJsonValueByKey(value, "name", _name, allocator);

    Transform tmpTransform {_t};
    Transform tmpMassTransform {_tMassFrame};
    tmpTransform.trans *= fUnitScale;
    tmpMassTransform.trans *= fUnitScale;

    OpenRAVE::JSON::SetJsonValueByKey(value, "transform", tmpTransform, allocator);
    OpenRAVE::JSON::SetJsonValueByKey(value, "massTransform", tmpMassTransform, allocator);
    OpenRAVE::JSON::SetJsonValueByKey(value, "mass", _mass, allocator);
    OpenRAVE::JSON::SetJsonValueByKey(value, "intertialMoments", _vinertiamoments, allocator);

    if (_mapFloatParameters.size() > 0) {
        OpenRAVE::JSON::SetJsonValueByKey(value, "floatParameters", _mapFloatParameters, allocator);
    }

    if (_mapIntParameters.size() > 0) {
        OpenRAVE::JSON::SetJsonValueByKey(value, "intParameters", _mapIntParameters, allocator);
    }

    if (_mapStringParameters.size() > 0) {
        OpenRAVE::JSON::SetJsonValueByKey(value, "stringParameters", _mapStringParameters, allocator);
    }

    if (_vForcedAdjacentLinks.size() > 0) {
        OpenRAVE::JSON::SetJsonValueByKey(value, "forcedAdjacentLinks", _vForcedAdjacentLinks, allocator);
    }

    if (_vgeometryinfos.size() > 0) {
        rapidjson::Value geometriesValue;
        geometriesValue.SetArray();
        geometriesValue.Reserve(_vgeometryinfos.size(), allocator);
        FOREACHC(it, _vgeometryinfos) {
            rapidjson::Value geometryValue;
            (*it)->SerializeJSON(geometryValue, allocator, options);
            geometriesValue.PushBack(geometryValue, allocator);
        }
        value.AddMember("geometries", geometriesValue, allocator);
    }

    if(_mapExtraGeometries.size() > 0 ) {
        rapidjson::Value extraGeometriesValue;
        extraGeometriesValue.SetObject();
        FOREACHC(im, _mapExtraGeometries) {
            rapidjson::Value geometriesValue;
            geometriesValue.SetArray();
            FOREACHC(iv, im->second){
                if(!!(*iv))
                {
                    rapidjson::Value geometryValue;
                    (*iv)->SerializeJSON(geometryValue, allocator);
                    geometriesValue.PushBack(geometryValue, allocator);
                }
            }
            extraGeometriesValue.AddMember(rapidjson::Value(im->first.c_str(), allocator).Move(), geometriesValue, allocator);
        }
        value.AddMember("extraGeometries", extraGeometriesValue, allocator);
    }

    OpenRAVE::JSON::SetJsonValueByKey(value, "isStatic", _bStatic, allocator);
    OpenRAVE::JSON::SetJsonValueByKey(value, "isEnabled", _bIsEnabled, allocator);
}

void KinBody::LinkInfo::DeserializeJSON(const rapidjson::Value &value, dReal fUnitScale)
{
    OpenRAVE::JSON::LoadJsonValueByKey(value, "id", _id);
    OpenRAVE::JSON::LoadJsonValueByKey(value, "name", _name);
    OpenRAVE::JSON::LoadJsonValueByKey(value, "transform", _t);
    OpenRAVE::JSON::LoadJsonValueByKey(value, "massTransform", _tMassFrame);
    OpenRAVE::JSON::LoadJsonValueByKey(value, "mass", _mass);
    OpenRAVE::JSON::LoadJsonValueByKey(value, "intertialMoments", _vinertiamoments);
    OpenRAVE::JSON::LoadJsonValueByKey(value, "floatParameters", _mapFloatParameters);
    OpenRAVE::JSON::LoadJsonValueByKey(value, "intParameters", _mapIntParameters);
    OpenRAVE::JSON::LoadJsonValueByKey(value, "stringParameters", _mapStringParameters);
    OpenRAVE::JSON::LoadJsonValueByKey(value, "forcedAdjacentLinks", _vForcedAdjacentLinks);

    _t.trans *= fUnitScale;
    _tMassFrame.trans *= fUnitScale;

    _vgeometryinfos.clear();
    if (value.HasMember("geometries")) {
        _vgeometryinfos.reserve(value["geometries"].Size());
        for (size_t i = 0; i < value["geometries"].Size(); ++i) {
            GeometryInfoPtr pGeometryInfo(new GeometryInfo());
            pGeometryInfo->DeserializeJSON(value["geometries"][i], fUnitScale);
            _vgeometryinfos.push_back(pGeometryInfo);
        }
    }

    _mapExtraGeometries.clear();
    if (value.HasMember("extraGeometries")) {
        for (rapidjson::Value::ConstMemberIterator it = value["extraGeometries"].MemberBegin(); it != value["extraGeometries"].MemberEnd(); ++it) {
            _mapExtraGeometries[it->name.GetString()] = std::vector<GeometryInfoPtr>();
            std::vector<GeometryInfoPtr>& vgeometries = _mapExtraGeometries[it->name.GetString()];
            vgeometries.reserve(it->value.Size());

            for(rapidjson::Value::ConstValueIterator im = it->value.Begin(); im != it->value.End(); ++im) {
                GeometryInfoPtr pInfo (new GeometryInfo());
                pInfo->DeserializeJSON(*im, fUnitScale);
                vgeometries.push_back(pInfo);
            }
        }
    }

    OpenRAVE::JSON::LoadJsonValueByKey(value, "isStatic", _bStatic);
    OpenRAVE::JSON::LoadJsonValueByKey(value, "isEnabled", _bIsEnabled);
}

const KinBody::LinkInfo& KinBody::LinkInfo::operator=(const KinBody::LinkInfo& other)
{
    _Update(other);
    return *this;
}

<<<<<<< HEAD
template<typename T>
bool Compare(const std::vector<boost::shared_ptr<T>>& vec1, const std::vector<boost::shared_ptr<T>>& vec2) {

    if (vec1.size() != vec2.size()) return false;

    typedef std::pair<boost::shared_ptr<T>, boost::shared_ptr<T>> SameIDPair;
    std::vector<SameIDPair> sameItems;
    sameItems.resize(vec1.size());
    FOREACHC(itVec1, vec1) {
        bool found = false;
        FOREACHC(itVec2, vec2) {
            if ((*itVec1)->_id == (*itVec2)->_id) {
                found = true;
                sameItems.push_back(make_pair(*itVec1, *itVec2));
                break;
            }
        }
        if (!found) return false;
    }

    for(typename std::vector<SameIDPair>::iterator itr = sameItems.begin(); itr != sameItems.end(); itr++) {
        if (*((*itr).first) != *((*itr).second)) {
            return false;
        }
    }
}

bool KinBody::LinkInfo::operator==(const KinBody::LinkInfo& other) const {
    bool equal = true;
    equal = _id == other._id
=======
bool KinBody::LinkInfo::operator==(const KinBody::LinkInfo& other) const {
    return _id == other._id
>>>>>>> 2846b62a
            && _name == other._name
            && _t == other._t
            && _tMassFrame == other._tMassFrame
            && _mass == other._mass
            && _vinertiamoments == other._vinertiamoments
            && _mapFloatParameters == other._mapFloatParameters
            && _mapIntParameters == other._mapIntParameters
            && _mapStringParameters == other._mapStringParameters
            && _vForcedAdjacentLinks == other._vForcedAdjacentLinks
            && _bStatic == other._bStatic
<<<<<<< HEAD
            && _bIsEnabled == other._bIsEnabled;

    equal = (equal && Compare(_vgeometryinfos, other._vgeometryinfos));
    // TODO: _mapExtraGeometries;
    return equal;
=======
            && _bIsEnabled == other._bIsEnabled
            && _vgeometryinfos == other._vgeometryinfos;
    // TODO: _mapExtraGeometries
>>>>>>> 2846b62a
}

void KinBody::LinkInfo::_Update(const KinBody::LinkInfo& other) {
    _vgeometryinfos.resize(other._vgeometryinfos.size());
    for( size_t i = 0; i < _vgeometryinfos.size(); ++i ) {
        if( !other._vgeometryinfos[i] ) {
            _vgeometryinfos[i].reset();
        }
        else {
            _vgeometryinfos[i].reset(new GeometryInfo(*(other._vgeometryinfos[i])));
        }
    }

    _mapExtraGeometries.clear();
    for( std::map< std::string, std::vector<GeometryInfoPtr> >::const_iterator it = other._mapExtraGeometries.begin(); it != other._mapExtraGeometries.end(); ++it ) {
        _mapExtraGeometries[it->first] = std::vector<GeometryInfoPtr>(it->second.size());
        std::vector<GeometryInfoPtr>& extraGeometries = _mapExtraGeometries[it->first];
        for( size_t i = 0; i < extraGeometries.size(); ++i ) {
            if( !!(it->second[i]) ) {
                extraGeometries[i].reset(new GeometryInfo(*(it->second[i])));
            }
        }
    }
    _id = other._id;
    _name = other._name;
    _t = other._t;
    _tMassFrame = other._tMassFrame;
    _mass = other._mass;
    _vinertiamoments = other._vinertiamoments;
    _mapFloatParameters = other._mapFloatParameters;
    _mapIntParameters = other._mapIntParameters;
    _mapStringParameters = other._mapStringParameters;
    _vForcedAdjacentLinks = other._vForcedAdjacentLinks;
    _bStatic = other._bStatic;
    _bIsEnabled = other._bIsEnabled;
}

KinBody::Link::Link(KinBodyPtr parent)
{
    _parent = parent;
    _index = -1;
}

KinBody::Link::~Link()
{
}

void KinBody::Link::Enable(bool bEnable)
{
    if( _info._bIsEnabled != bEnable ) {
        KinBodyPtr parent = GetParent();
        parent->_nNonAdjacentLinkCache &= ~AO_Enabled;
        _info._bIsEnabled = bEnable;
        GetParent()->_PostprocessChangedParameters(Prop_LinkEnable);
    }
}

bool KinBody::Link::IsEnabled() const
{
    return _info._bIsEnabled;
}

bool KinBody::Link::SetVisible(bool visible)
{
    bool bchanged = false;
    FOREACH(itgeom,_vGeometries) {
        if( (*itgeom)->_info._bVisible != visible ) {
            (*itgeom)->_info._bVisible = visible;
            bchanged = true;
        }
    }
    if( bchanged ) {
        GetParent()->_PostprocessChangedParameters(Prop_LinkDraw);
        return true;
    }
    return false;
}

bool KinBody::Link::IsVisible() const
{
    FOREACHC(itgeom,_vGeometries) {
        if( (*itgeom)->IsVisible() ) {
            return true;
        }
    }
    return false;
}

void KinBody::Link::GetParentLinks(std::vector< boost::shared_ptr<Link> >& vParentLinks) const
{
    KinBodyConstPtr parent(_parent);
    vParentLinks.resize(_vParentLinks.size());
    for(size_t i = 0; i < _vParentLinks.size(); ++i) {
        vParentLinks[i] = parent->GetLinks().at(_vParentLinks[i]);
    }
}

bool KinBody::Link::IsParentLink(const Link &link) const
{
    return find(_vParentLinks.begin(),_vParentLinks.end(), link.GetIndex()) != _vParentLinks.end();
}

/** _tMassFrame * PrincipalInertia * _tMassFrame.inverse()

    from openravepy.ikfast import *
    quat = [Symbol('q0'),Symbol('q1'),Symbol('q2'),Symbol('q3')]
    IKFastSolver.matrixFromQuat(quat)
    Inertia = eye(3)
    Inertia[0,0] = Symbol('i0'); Inertia[1,1] = Symbol('i1'); Inertia[2,2] = Symbol('i2')
    MM = M * Inertia * M.transpose()
 */
static TransformMatrix ComputeInertia(const Transform& tMassFrame, const Vector& vinertiamoments)
{
    TransformMatrix minertia;
    dReal i0 = vinertiamoments[0], i1 = vinertiamoments[1], i2 = vinertiamoments[2];
    dReal q0=tMassFrame.rot[0], q1=tMassFrame.rot[1], q2=tMassFrame.rot[2], q3=tMassFrame.rot[3];
    dReal q1_2 = q1*q1, q2_2 = q2*q2, q3_2 = q3*q3;
    minertia.m[0] = i0*utils::Sqr(1 - 2*q2_2 - 2*q3_2) + i1*utils::Sqr(-2*q0*q3 + 2*q1*q2) + i2*utils::Sqr(2*q0*q2 + 2*q1*q3);
    minertia.m[1] = i0*(2*q0*q3 + 2*q1*q2)*(1 - 2*q2_2 - 2*q3_2) + i1*(-2*q0*q3 + 2*q1*q2)*(1 - 2*q1_2 - 2*q3_2) + i2*(-2*q0*q1 + 2*q2*q3)*(2*q0*q2 + 2*q1*q3);
    minertia.m[2] = i0*(-2*q0*q2 + 2*q1*q3)*(1 - 2*q2_2 - 2*q3_2) + i1*(-2*q0*q3 + 2*q1*q2)*(2*q0*q1 + 2*q2*q3) + i2*(2*q0*q2 + 2*q1*q3)*(1 - 2*q1_2 - 2*q2_2);
    minertia.m[3] = 0;
    minertia.m[4] = minertia.m[1];
    minertia.m[5] = i0*utils::Sqr(2*q0*q3 + 2*q1*q2) + i1*utils::Sqr(1 - 2*q1_2 - 2*q3_2) + i2*utils::Sqr(-2*q0*q1 + 2*q2*q3);
    minertia.m[6] = i0*(-2*q0*q2 + 2*q1*q3)*(2*q0*q3 + 2*q1*q2) + i1*(2*q0*q1 + 2*q2*q3)*(1 - 2*q1_2 - 2*q3_2) + i2*(-2*q0*q1 + 2*q2*q3)*(1 - 2*q1_2 - 2*q2_2);
    minertia.m[7] = 0;
    minertia.m[8] = minertia.m[2];
    minertia.m[9] = minertia.m[6];
    minertia.m[10] = i0*utils::Sqr(-2*q0*q2 + 2*q1*q3) + i1*utils::Sqr(2*q0*q1 + 2*q2*q3) + i2*utils::Sqr(1 - 2*q1_2 - 2*q2_2);
    minertia.m[11] = 0;
    return minertia;
}
TransformMatrix KinBody::Link::GetLocalInertia() const
{
    return ComputeInertia(_info._tMassFrame, _info._vinertiamoments);
}

TransformMatrix KinBody::Link::GetGlobalInertia() const
{
    return ComputeInertia(_info._t*_info._tMassFrame, _info._vinertiamoments);
}

void KinBody::Link::SetLocalMassFrame(const Transform& massframe)
{
    _info._tMassFrame=massframe;
    GetParent()->_PostprocessChangedParameters(Prop_LinkDynamics);
}

void KinBody::Link::SetPrincipalMomentsOfInertia(const Vector& inertiamoments)
{
    _info._vinertiamoments = inertiamoments;
    GetParent()->_PostprocessChangedParameters(Prop_LinkDynamics);
}

void KinBody::Link::SetMass(dReal mass)
{
    _info._mass=mass;
    GetParent()->_PostprocessChangedParameters(Prop_LinkDynamics);
}

AABB KinBody::Link::ComputeLocalAABB() const
{
    return ComputeAABBFromTransform(Transform());
}

AABB KinBody::Link::ComputeAABB() const
{
    return ComputeAABBFromTransform(_info._t);
}

AABB KinBody::Link::ComputeAABBFromTransform(const Transform& tLink) const
{
    if( _vGeometries.size() == 1) {
        return _vGeometries.front()->ComputeAABB(tLink);
    }
    else if( _vGeometries.size() > 1 ) {
        Vector vmin, vmax;
        bool binitialized=false;
        AABB ab;
        FOREACHC(itgeom,_vGeometries) {
            ab = (*itgeom)->ComputeAABB(tLink);
            if( ab.extents.x <= 0 || ab.extents.y <= 0 || ab.extents.z <= 0 ) {
                continue;
            }
            Vector vnmin = ab.pos - ab.extents;
            Vector vnmax = ab.pos + ab.extents;
            if( !binitialized ) {
                vmin = vnmin;
                vmax = vnmax;
                binitialized = true;
            }
            else {
                if( vmin.x > vnmin.x ) {
                    vmin.x = vnmin.x;
                }
                if( vmin.y > vnmin.y ) {
                    vmin.y = vnmin.y;
                }
                if( vmin.z > vnmin.z ) {
                    vmin.z = vnmin.z;
                }
                if( vmax.x < vnmax.x ) {
                    vmax.x = vnmax.x;
                }
                if( vmax.y < vnmax.y ) {
                    vmax.y = vnmax.y;
                }
                if( vmax.z < vnmax.z ) {
                    vmax.z = vnmax.z;
                }
            }
        }
        if( !binitialized ) {
            ab.pos = tLink.trans;
            ab.extents = Vector(0,0,0);
        }
        else {
            ab.pos = (dReal)0.5 * (vmin + vmax);
            ab.extents = vmax - ab.pos;
        }
        return ab;
    }
    // have to at least return the correct position!
    return AABB(tLink.trans,Vector(0,0,0));
}

void KinBody::Link::serialize(std::ostream& o, int options) const
{
    o << _index << " ";
    if( options & SO_Geometry ) {
        o << _vGeometries.size() << " ";
        FOREACHC(it,_vGeometries) {
            (*it)->serialize(o,options);
        }
    }
    if( options & SO_Dynamics ) {
        SerializeRound(o,_info._tMassFrame);
        SerializeRound(o,_info._mass);
        SerializeRound3(o,_info._vinertiamoments);
    }
}

void KinBody::Link::SetStatic(bool bStatic)
{
    if( _info._bStatic != bStatic ) {
        _info._bStatic = bStatic;
        GetParent()->_PostprocessChangedParameters(Prop_LinkStatic);
    }
}

void KinBody::Link::SetTransform(const Transform& t)
{
    _info._t = t;
    GetParent()->_nUpdateStampId++;
}

void KinBody::Link::SetForce(const Vector& force, const Vector& pos, bool bAdd)
{
    GetParent()->GetEnv()->GetPhysicsEngine()->SetBodyForce(shared_from_this(), force, pos, bAdd);
}

void KinBody::Link::SetTorque(const Vector& torque, bool bAdd)
{
    GetParent()->GetEnv()->GetPhysicsEngine()->SetBodyTorque(shared_from_this(), torque, bAdd);
}

void KinBody::Link::SetVelocity(const Vector& linearvel, const Vector& angularvel)
{
    GetParent()->GetEnv()->GetPhysicsEngine()->SetLinkVelocity(shared_from_this(), linearvel, angularvel);
}

void KinBody::Link::GetVelocity(Vector& linearvel, Vector& angularvel) const
{
    GetParent()->GetEnv()->GetPhysicsEngine()->GetLinkVelocity(shared_from_this(), linearvel, angularvel);
}

/// \brief return the linear/angular velocity of the link
std::pair<Vector,Vector> KinBody::Link::GetVelocity() const
{
    std::pair<Vector,Vector> velocities;
    GetParent()->GetEnv()->GetPhysicsEngine()->GetLinkVelocity(shared_from_this(), velocities.first, velocities.second);
    return velocities;
}

KinBody::Link::GeometryPtr KinBody::Link::GetGeometry(int index)
{
    return _vGeometries.at(index);
}

void KinBody::Link::InitGeometries(std::vector<KinBody::GeometryInfoConstPtr>& geometries, bool bForceRecomputeMeshCollision)
{
    _vGeometries.resize(geometries.size());
    for(size_t i = 0; i < geometries.size(); ++i) {
        _vGeometries[i].reset(new Geometry(shared_from_this(),*geometries[i]));
        if( bForceRecomputeMeshCollision || _vGeometries[i]->GetCollisionMesh().vertices.size() == 0 ) {
            if( !bForceRecomputeMeshCollision ) {
                RAVELOG_VERBOSE("geometry has empty collision mesh\n");
            }
            _vGeometries[i]->InitCollisionMesh(); // have to initialize the mesh since some plugins might not understand all geometry types
        }
    }
    _info._mapExtraGeometries.clear();
    // have to reset the self group! cannot use geometries directly since we require exclusive access to the GeometryInfo objects
    std::vector<KinBody::GeometryInfoPtr> vgeometryinfos;
    vgeometryinfos.resize(_vGeometries.size());
    for(size_t i = 0; i < vgeometryinfos.size(); ++i) {
        vgeometryinfos[i].reset(new KinBody::GeometryInfo());
        // *vgeometryinfos[i] = _vGeometries[i]->_info;
        *vgeometryinfos[i] = _vGeometries[i]->GetInfo();
    }
    SetGroupGeometries("self", vgeometryinfos);
    _Update();
}

void KinBody::Link::InitGeometries(std::list<KinBody::GeometryInfo>& geometries, bool bForceRecomputeMeshCollision)
{
    _vGeometries.resize(geometries.size());
    size_t i = 0;
    FOREACH(itinfo,geometries) {
        _vGeometries[i].reset(new Geometry(shared_from_this(),*itinfo));
        if( _vGeometries[i]->GetCollisionMesh().vertices.size() == 0 ) {
            RAVELOG_VERBOSE("geometry has empty collision mesh\n");
            _vGeometries[i]->InitCollisionMesh(); // have to initialize the mesh since some plugins might not understand all geometry types
        }
        ++i;
    }
    _info._mapExtraGeometries.clear();
    // have to reset the self group!
    std::vector<KinBody::GeometryInfoPtr> vgeometryinfos;
    vgeometryinfos.resize(_vGeometries.size());
    for(size_t i = 0; i < vgeometryinfos.size(); ++i) {
        vgeometryinfos[i].reset(new KinBody::GeometryInfo());
        // *vgeometryinfos[i] = _vGeometries[i]->_info;
        *vgeometryinfos[i] = _vGeometries[i]->GetInfo();
    }
    SetGroupGeometries("self", vgeometryinfos);
    _Update();
}

void KinBody::Link::SetGeometriesFromGroup(const std::string& groupname)
{
    std::vector<KinBody::GeometryInfoPtr>* pvinfos = NULL;
    if( groupname.size() == 0 ) {
        pvinfos = &_info._vgeometryinfos;
    }
    else {
        std::map< std::string, std::vector<KinBody::GeometryInfoPtr> >::iterator it = _info._mapExtraGeometries.find(groupname);
        if( it == _info._mapExtraGeometries.end() ) {
            throw OPENRAVE_EXCEPTION_FORMAT(_("could not find geometries %s for link %s"),groupname%GetName(),ORE_InvalidArguments);
        }
        pvinfos = &it->second;
    }
    _vGeometries.resize(pvinfos->size());
    for(size_t i = 0; i < pvinfos->size(); ++i) {
        _vGeometries[i].reset(new Geometry(shared_from_this(),*pvinfos->at(i)));
        if( _vGeometries[i]->GetCollisionMesh().vertices.size() == 0 ) {
            RAVELOG_VERBOSE("geometry has empty collision mesh\n");
            _vGeometries[i]->InitCollisionMesh();
        }
    }
    _Update();
}

const std::vector<KinBody::GeometryInfoPtr>& KinBody::Link::GetGeometriesFromGroup(const std::string& groupname) const
{
    std::map< std::string, std::vector<KinBody::GeometryInfoPtr> >::const_iterator it = _info._mapExtraGeometries.find(groupname);
    if( it == _info._mapExtraGeometries.end() ) {
        throw OPENRAVE_EXCEPTION_FORMAT(_("geometry group %s does not exist for link %s"), groupname%GetName(), ORE_InvalidArguments);
    }
    return it->second;
}

void KinBody::Link::SetGroupGeometries(const std::string& groupname, const std::vector<KinBody::GeometryInfoPtr>& geometries)
{
    FOREACH(itgeominfo, geometries) {
        if( !(*itgeominfo) ) {
            int igeominfo = itgeominfo - geometries.begin();
            throw OPENRAVE_EXCEPTION_FORMAT("GeometryInfo index %d is invalid for body %s", igeominfo%GetParent()->GetName(), ORE_InvalidArguments);
        }
    }
    std::map< std::string, std::vector<KinBody::GeometryInfoPtr> >::iterator it = _info._mapExtraGeometries.insert(make_pair(groupname,std::vector<KinBody::GeometryInfoPtr>())).first;
    it->second.resize(geometries.size());
    std::copy(geometries.begin(),geometries.end(),it->second.begin());
    GetParent()->_PostprocessChangedParameters(Prop_LinkGeometryGroup); // have to notify collision checkers that the geometry info they are caching could have changed.
}

int KinBody::Link::GetGroupNumGeometries(const std::string& groupname) const
{
    std::map< std::string, std::vector<KinBody::GeometryInfoPtr> >::const_iterator it = _info._mapExtraGeometries.find(groupname);
    if( it == _info._mapExtraGeometries.end() ) {
        return -1;
    }
    return it->second.size();
}

void KinBody::Link::AddGeometry(KinBody::GeometryInfoPtr pginfo, bool addToGroups)
{
    if( !pginfo ) {
        throw OPENRAVE_EXCEPTION_FORMAT(_("tried to add improper geometry to link %s"), GetName(), ORE_InvalidArguments);
    }

    const KinBody::GeometryInfo& ginfo = *pginfo;
    if( ginfo._name.size() > 0 ) {
        // check if similar name exists and throw if it does
        FOREACH(itgeometry, _vGeometries) {
            if( (*itgeometry)->GetName() == ginfo._name ) {
                throw OPENRAVE_EXCEPTION_FORMAT(_("new added geometry %s has conflicting name for link %s"), ginfo._name%GetName(), ORE_InvalidArguments);
            }
        }

        FOREACH(itgeometryinfo, _info._vgeometryinfos) {
            if( (*itgeometryinfo)->_name == ginfo._name ) {
                throw OPENRAVE_EXCEPTION_FORMAT(_("new added geometry %s has conflicting name for link %s"), ginfo._name%GetName(), ORE_InvalidArguments);
            }
        }
        if( addToGroups ) {
            FOREACH(itgeometrygroup, _info._mapExtraGeometries) {
                FOREACH(itgeometryinfo, itgeometrygroup->second) {
                    if( (*itgeometryinfo)->_name == ginfo._name ) {
                        throw OPENRAVE_EXCEPTION_FORMAT(_("new added geometry %s for group %s has conflicting name for link %s"), ginfo._name%itgeometrygroup->first%GetName(), ORE_InvalidArguments);
                    }
                }
            }
        }
    }

    _vGeometries.push_back(GeometryPtr(new Geometry(shared_from_this(),*pginfo)));
    _vGeometries.back()->InitCollisionMesh();
    _info._vgeometryinfos.push_back(pginfo);
    if( addToGroups ) {
        FOREACH(itgeometrygroup, _info._mapExtraGeometries) {
            itgeometrygroup->second.push_back(pginfo);
        }
    }
    _Update(true, Prop_LinkGeometryGroup); // have to notify collision checkers that the geometry info they are caching could have changed.
}

void KinBody::Link::RemoveGeometryByName(const std::string& geometryname, bool removeFromAllGroups)
{
    OPENRAVE_ASSERT_OP(geometryname.size(),>,0);
    bool bChanged = false;

    std::vector<GeometryPtr>::iterator itgeometry = _vGeometries.begin();
    while(itgeometry != _vGeometries.end()) {
        if( (*itgeometry)->GetName() == geometryname ) {
            itgeometry = _vGeometries.erase(itgeometry);
            bChanged = true;
        }
        else {
            ++itgeometry;
        }
    }
    std::vector<KinBody::GeometryInfoPtr>::iterator itgeometryinfo = _info._vgeometryinfos.begin();
    while(itgeometryinfo != _info._vgeometryinfos.end()) {
        if( (*itgeometryinfo)->_name == geometryname ) {
            itgeometryinfo = _info._vgeometryinfos.erase(itgeometryinfo);
            bChanged = true;
        }
        else {
            ++itgeometryinfo;
        }
    }

    if( removeFromAllGroups ) {
        FOREACH(itgeometrygroup, _info._mapExtraGeometries) {
            std::vector<KinBody::GeometryInfoPtr>::iterator itgeometryinfo2 = itgeometrygroup->second.begin();
            while(itgeometryinfo2 != itgeometrygroup->second.end()) {
                if( (*itgeometryinfo2)->_name == geometryname ) {
                    itgeometryinfo2 = itgeometrygroup->second.erase(itgeometryinfo2);
                    bChanged = true;
                }
                else {
                    ++itgeometryinfo2;
                }
            }
        }
    }

    if( bChanged ) {
        _Update(true, Prop_LinkGeometryGroup); // have to notify collision checkers that the geometry info they are caching could have changed.
    }
}

void KinBody::Link::SwapGeometries(boost::shared_ptr<Link>& link)
{
    _vGeometries.swap(link->_vGeometries);
    FOREACH(itgeom,_vGeometries) {
        (*itgeom)->_parent = shared_from_this();
    }
    FOREACH(itgeom,link->_vGeometries) {
        (*itgeom)->_parent = link;
    }
    _Update();
    link->_Update();
}

bool KinBody::Link::ValidateContactNormal(const Vector& position, Vector& normal) const
{
    if( _vGeometries.size() == 1) {
        return _vGeometries.front()->ValidateContactNormal(position,normal);
    }
    else if( _vGeometries.size() > 1 ) {
        RAVELOG_VERBOSE(str(boost::format("cannot validate normal when there is more than one geometry in link '%s(%d)' (do not know colliding geometry)")%_info._name%GetIndex()));
    }
    return false;
}

void KinBody::Link::GetRigidlyAttachedLinks(std::vector<boost::shared_ptr<Link> >& vattachedlinks) const
{
    KinBodyPtr parent(_parent);
    vattachedlinks.resize(0);
    FOREACHC(it, _vRigidlyAttachedLinks) {
        vattachedlinks.push_back(parent->GetLinks().at(*it));
    }
}

void KinBody::Link::SetFloatParameters(const std::string& key, const std::vector<dReal>& parameters)
{
    if( parameters.size() > 0 ) {
        _info._mapFloatParameters[key] = parameters;
    }
    else {
        _info._mapFloatParameters.erase(key);
    }
    GetParent()->_PostprocessChangedParameters(Prop_LinkCustomParameters);
}

void KinBody::Link::SetIntParameters(const std::string& key, const std::vector<int>& parameters)
{
    if( parameters.size() > 0 ) {
        _info._mapIntParameters[key] = parameters;
    }
    else {
        _info._mapIntParameters.erase(key);
    }
    GetParent()->_PostprocessChangedParameters(Prop_LinkCustomParameters);
}

void KinBody::Link::SetStringParameters(const std::string& key, const std::string& value)
{
    if( value.size() > 0 ) {
        _info._mapStringParameters[key] = value;
    }
    else {
        _info._mapStringParameters.erase(key);
    }
    GetParent()->_PostprocessChangedParameters(Prop_LinkCustomParameters);
}

bool KinBody::Link::IsRigidlyAttached(const Link &link) const
{
    return find(_vRigidlyAttachedLinks.begin(),_vRigidlyAttachedLinks.end(),link.GetIndex()) != _vRigidlyAttachedLinks.end();
}

void KinBody::Link::UpdateInfo()
{
    // always have to recompute the geometries
    _info._vgeometryinfos.resize(_vGeometries.size());
    for(size_t i = 0; i < _info._vgeometryinfos.size(); ++i) {
        if( !_info._vgeometryinfos[i] ) {
            _info._vgeometryinfos[i].reset(new KinBody::GeometryInfo());
        }
        *_info._vgeometryinfos[i] = _vGeometries[i]->GetInfo();
    }
}

void KinBody::Link::_Update(bool parameterschanged, uint32_t extraParametersChanged)
{
    // if there's only one trimesh geometry and it has identity offset, then copy it directly
    if( _vGeometries.size() == 1 && _vGeometries.at(0)->GetType() == GT_TriMesh && TransformDistanceFast(Transform(), _vGeometries.at(0)->GetTransform()) <= g_fEpsilonLinear ) {
        _collision = _vGeometries.at(0)->GetCollisionMesh();
    }
    else {
        _collision.vertices.resize(0);
        _collision.indices.resize(0);
        FOREACH(itgeom,_vGeometries) {
            _collision.Append((*itgeom)->GetCollisionMesh(),(*itgeom)->GetTransform());
        }
    }
    if( parameterschanged || extraParametersChanged ) {
        GetParent()->_PostprocessChangedParameters(Prop_LinkGeometry|extraParametersChanged);
    }
}

uint8_t KinBody::Link::ApplyDiff(const rapidjson::Value& linkValue, KinBody::LinkInfo& newInfo) {
    newInfo = UpdateAndGetInfo();
    uint8_t applyResult = 0;

    newInfo._vgeometryinfos.reserve(_info._vgeometryinfos.size());
    FOREACHC(itGeomInfo, _info._vgeometryinfos) {
        KinBody::GeometryInfoPtr pGeomInfo(new KinBody::GeometryInfo(**itGeomInfo));
        newInfo._vgeometryinfos.push_back(pGeomInfo);
    }
    if (linkValue.HasMember("geometries")) {
        for(rapidjson::Value::ConstValueIterator itGeomValue = linkValue["geometries"].Begin(); itGeomValue != linkValue["geometries"].End(); ++itGeomValue) {
            std::string geomId;
            OpenRAVE::JSON::LoadJsonValueByKey(*itGeomValue, "id", geomId);
            bool foundGeometry = false;
            for(std::vector<KinBody::Link::GeometryPtr>::iterator itGeom = _vGeometries.begin(); itGeom!= _vGeometries.end(); itGeom++) {
                if((*itGeom)->_info._id == geomId) {
                    foundGeometry = true;
                    // delete
                    if(OpenRAVE::JSON::GetJsonValueByKey<bool>(*itGeomValue, "__delete__", false)) {
                        std::remove_if(newInfo._vgeometryinfos.begin(), newInfo._vgeometryinfos.end(), [geomId](KinBody::GeometryInfoPtr pGeomInfo){return pGeomInfo->_id == geomId;});
                        RemoveGeometryByName((*itGeom)->GetName(), true);
                        // TODO: need to do some collision computation?
                        break;
                    }
                    // update
                    KinBody::GeometryInfoPtr pGeomInfo(new KinBody::GeometryInfo());
                    applyResult |= (*itGeom)->ApplyDiff(*itGeomValue, *pGeomInfo);
                    FOREACH(itGeomInfo, newInfo._vgeometryinfos) {
                        if((*itGeomInfo)->_id == geomId) {
                            *itGeomInfo = pGeomInfo;
                            break;
                        }
                    }
                    break;
                }
            }

            if(!foundGeometry){
                // error input protect
                if (OpenRAVE::JSON::GetJsonValueByKey<bool>(*itGeomValue, "__delete__", false)) {
                    continue;
                }
                KinBody::GeometryInfoPtr pGeomInfo(new KinBody::GeometryInfo());
                pGeomInfo->DeserializeJSON(*itGeomValue);
                newInfo._vgeometryinfos.push_back(pGeomInfo);
                AddGeometry(pGeomInfo, false);
            }
        }
    }

    if (linkValue.HasMember("isEnabled")) {
        OpenRAVE::JSON::LoadJsonValueByKey(linkValue, "isEnabled", newInfo._bIsEnabled);
        Enable(newInfo._bIsEnabled);
    }

    if (linkValue.HasMember("mass")) {
        OpenRAVE::JSON::LoadJsonValueByKey(linkValue, "mass", newInfo._mass);
        SetMass(newInfo._mass);
    }

    if (linkValue.HasMember("transform")) {
        OpenRAVE::JSON::LoadJsonValueByKey(linkValue, "transform", newInfo._t);
        SetTransform(newInfo._t);
    }

    return applyResult | ApplyDiffResult::ADR_OK;
}

}<|MERGE_RESOLUTION|>--- conflicted
+++ resolved
@@ -139,47 +139,14 @@
     OpenRAVE::JSON::LoadJsonValueByKey(value, "isEnabled", _bIsEnabled);
 }
 
-const KinBody::LinkInfo& KinBody::LinkInfo::operator=(const KinBody::LinkInfo& other)
+KinBody::LinkInfo& KinBody::LinkInfo::operator=(const KinBody::LinkInfo& other)
 {
     _Update(other);
     return *this;
 }
 
-<<<<<<< HEAD
-template<typename T>
-bool Compare(const std::vector<boost::shared_ptr<T>>& vec1, const std::vector<boost::shared_ptr<T>>& vec2) {
-
-    if (vec1.size() != vec2.size()) return false;
-
-    typedef std::pair<boost::shared_ptr<T>, boost::shared_ptr<T>> SameIDPair;
-    std::vector<SameIDPair> sameItems;
-    sameItems.resize(vec1.size());
-    FOREACHC(itVec1, vec1) {
-        bool found = false;
-        FOREACHC(itVec2, vec2) {
-            if ((*itVec1)->_id == (*itVec2)->_id) {
-                found = true;
-                sameItems.push_back(make_pair(*itVec1, *itVec2));
-                break;
-            }
-        }
-        if (!found) return false;
-    }
-
-    for(typename std::vector<SameIDPair>::iterator itr = sameItems.begin(); itr != sameItems.end(); itr++) {
-        if (*((*itr).first) != *((*itr).second)) {
-            return false;
-        }
-    }
-}
-
-bool KinBody::LinkInfo::operator==(const KinBody::LinkInfo& other) const {
-    bool equal = true;
-    equal = _id == other._id
-=======
 bool KinBody::LinkInfo::operator==(const KinBody::LinkInfo& other) const {
     return _id == other._id
->>>>>>> 2846b62a
             && _name == other._name
             && _t == other._t
             && _tMassFrame == other._tMassFrame
@@ -190,17 +157,9 @@
             && _mapStringParameters == other._mapStringParameters
             && _vForcedAdjacentLinks == other._vForcedAdjacentLinks
             && _bStatic == other._bStatic
-<<<<<<< HEAD
-            && _bIsEnabled == other._bIsEnabled;
-
-    equal = (equal && Compare(_vgeometryinfos, other._vgeometryinfos));
-    // TODO: _mapExtraGeometries;
-    return equal;
-=======
             && _bIsEnabled == other._bIsEnabled
             && _vgeometryinfos == other._vgeometryinfos;
     // TODO: _mapExtraGeometries
->>>>>>> 2846b62a
 }
 
 void KinBody::LinkInfo::_Update(const KinBody::LinkInfo& other) {
