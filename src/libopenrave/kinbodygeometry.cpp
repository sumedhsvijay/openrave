--- conflicted
+++ resolved
@@ -560,11 +560,7 @@
         return "cylinder";
     case GT_TriMesh:
         return "trimesh";
-<<<<<<< HEAD
-    default:
-=======
     case GT_None:
->>>>>>> 9cb0ef9a
         return "";
     }
 }
