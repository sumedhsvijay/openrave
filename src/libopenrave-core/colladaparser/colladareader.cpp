// -*- coding: utf-8 -*-
// Copyright (C) 2006-2013 Rosen Diankov <rosen.diankov@gmail.com>, Stefan Ulbrich, Gustavo Rodriguez
//
// This file is part of OpenRAVE.
// OpenRAVE is free software: you can redistribute it and/or modify
// it under the terms of the GNU Lesser General Public License as published by
// the Free Software Foundation, either version 3 of the License, or
// at your option) any later version.
//
// This program is distributed in the hope that it will be useful,
// but WITHOUT ANY WARRANTY; without even the implied warranty of
// MERCHANTABILITY or FITNESS FOR A PARTICULAR PURPOSE.  See the
// GNU Lesser General Public License for more details.
//
// You should have received a copy of the GNU Lesser General Public License
// along with this program.  If not, see <http://www.gnu.org/licenses/>.
#include "colladacommon.h"
#include <boost/algorithm/string.hpp>
#include <openrave/xmlreaders.h>

namespace OpenRAVE
{

using namespace ColladaDOM150;

class ColladaReader : public daeErrorHandler
{
public:
    template <typename T>
    inline static std::string getSid(T t)
    {
        if( !t->getSid() ) {
            return "(None)";
        }
        return t->getSid();
    }
    template <typename T>
    inline static std::string getElementId(T t)
    {
        if( !t->getId() ) {
            return "(None)";
        }
        return t->getId();
    }

    class daeOpenRAVEURIResolver : public daeURIResolver
    {
public:
        daeOpenRAVEURIResolver(DAE& dae, const std::string& scheme, ColladaReader* preader) : daeURIResolver(dae), _scheme(scheme), _preader(preader) {
        }

        ~daeOpenRAVEURIResolver() {
        }

public:
        virtual daeElement* resolveElement(const daeURI& uri) {
            string docuri = cdom::assembleUri(uri.scheme(), uri.authority(), uri.path(), "", "");
            daeDocument* doc = dae->getDatabase()->getDocument(docuri.c_str(), true);
            if( !doc ) {
                if( uri.scheme() == _scheme ) {
                    std::string uriNativePath = cdom::uriToFilePath(uri.path());
                    if( uriNativePath.size() == 0 ) {
                        return NULL;
                    }
                    // remove first slash because we need relative file
                    std::string docurifull="file:";
                    if( uriNativePath.at(0) == '/' ) {
                        docurifull += cdom::nativePathToUri(RaveFindLocalFile(uriNativePath.substr(1), "/"));
                    }
                    else {
                        docurifull += cdom::nativePathToUri(RaveFindLocalFile(uriNativePath, "/"));
                    }
                    if( docurifull.size() == 5 ) {
                        RAVELOG_WARN(str(boost::format("daeOpenRAVEURIResolver::resolveElement() - Failed to resolve %s ")%uri.str()));
                        return NULL;
                    }
                    domCOLLADA* proxy = (domCOLLADA*)dae->open(docurifull);
                    if( !!proxy ) {
                        if( !!_preader ) {
                            // have to convert the first element back to URI with %20 since that's what other functions input
                            _preader->_mapInverseResolvedURIList.insert(make_pair(docurifull,daeURI(*uri.getDAE(),docuri)));
                        }
                        doc = uri.getDAE()->getDatabase()->getDocument(docurifull.c_str(),true);
                        if( !!doc ) {
                            // insert it again with the original URI
                            uri.getDAE()->getDatabase()->insertDocument(docuri.c_str(),doc->getDomRoot(),&doc,doc->isZAERootDocument(),doc->getExtractedFileURI().getURI());
                        }
                    }
                }
                else {
                    dae->open(docuri);
                    doc = uri.getReferencedDocument();
                    if( !!doc && !!doc->getDocumentURI() ) {
                        // this document could be extracted from a zae, so have to link with the original zae
                        daeUInt num = dae->getDatabase()->getDocumentCount();
                        for(daeUInt i = 0; i < num; ++i) {
                            daeDocument* doctest = dae->getDatabase()->getDocument(i);
                            if( doctest->getExtractedFileURI().str() == docuri ) {
                                // found
                                if( !!doctest->getDocumentURI() ) {
                                    _preader->_mapInverseResolvedURIList.insert(make_pair(doc->getDocumentURI()->str(),*doctest->getDocumentURI()));
                                    break;
                                }
                            }
                        }
                    }
                }
                if (!doc) {
                    RAVELOG_WARN(str(boost::format("daeOpenRAVEURIResolver::resolveElement() - Failed to resolve %s ")%uri.str()));
                    return NULL;
                }
            }
            daeElement* elt = dae->getDatabase()->idLookup(uri.id(), doc);
            if (!elt) {
                RAVELOG_WARN(str(boost::format("daeOpenRAVEURIResolver::resolveElement() - Failed to resolve %s ")%uri.str()));
            }
            return elt;
        }
        virtual daeString getName() {
            return "OpenRAVEResolver";
        }

        std::string _scheme;
        ColladaReader *_preader;
    };

    class InterfaceType
    {
public:
        InterfaceType(const std::string& type, const std::string& name) : type(type), name(name) {
        }
        std::string type, name;
    };
    typedef boost::shared_ptr<InterfaceType> InterfaceTypePtr;

    /// \brief bindings for instance models
    class InstanceModelBinding
    {
public:
        InstanceModelBinding(domInstance_nodeRef inode, domNodeRef node, domInstance_kinematics_modelRef ikmodel, const std::list<daeElementRef>& listInstanceScope = std::list<daeElementRef>(), const std::string& idsuffix=std::string()) : _inode(inode), _node(node), _ikmodel(ikmodel), _idsuffix(idsuffix) {
            _listInstanceScopeKModel = listInstanceScope;
        }
        domInstance_nodeRef _inode; ///< optional instance node that the visual node could have come from
        domNodeRef _node; ///< visual nod
        domInstance_kinematics_modelRef _ikmodel;
        std::string _idsuffix; ///< if _node is instantiated (cloned), then this holds the suffix used to instantiate
        domInstance_physics_modelRef _ipmodel;
        std::list<daeElementRef> _listInstanceScopeKModel;
        domKinematics_modelRef _kmodel; // the resolved model from _ikmodel
    };

    /// \brief bindings for joints between different specs
    class JointAxisBinding
    {
public:
        JointAxisBinding(const boost::function<domNodeRef(daeElementRef)>& instantiatenodefn, daeElementRef pvisualtrans, domAxis_constraintRef pkinematicaxis, dReal jointvalue, domKinematics_axis_infoRef kinematics_axis_info, domMotion_axis_infoRef motion_axis_info, const std::list<daeElementRef>& listInstanceScope = std::list<daeElementRef>()) : pvisualtrans(pvisualtrans), pkinematicaxis(pkinematicaxis), jointvalue(jointvalue), kinematics_axis_info(kinematics_axis_info), motion_axis_info(motion_axis_info),_iaxis(0) {
            _listInstanceScopeAxis = listInstanceScope;
            BOOST_ASSERT( !!pkinematicaxis );
            if( !!pvisualtrans ) {
                daeElement* pae = pvisualtrans->getParentElement();
                while (!!pae) {
                    visualnode = daeSafeCast<domNode> (pae);
                    if (!!visualnode) {
                        break;
                    }
                    ivisualnode = daeSafeCast<domInstance_node>(pae);
                    if( !!ivisualnode ) {
                        visualnode = instantiatenodefn(pae);
                        if( !!visualnode ) {
                            break;
                        }
                    }
                    pae = pae->getParentElement();
                }

                if (!visualnode) {
                    RAVELOG_WARN(str(boost::format("couldn't find parent node of element id %s, sid %s\n")%pkinematicaxis->getID()%getSid(pkinematicaxis)));
                }
            }
        }

        daeElementRef pvisualtrans;
        domAxis_constraintRef pkinematicaxis;
        dReal jointvalue; ///< this value is in degrees/meters
        domInstance_nodeRef ivisualnode; ///< if the visual node comes from instantiating, this points to the instance_node element
        domNodeRef visualnode; ///< the visual node
        domKinematics_axis_infoRef kinematics_axis_info;
        domMotion_axis_infoRef motion_axis_info;
        KinBody::JointPtr _pjoint;
        std::string _jointsidref; ///< the sid of the joint
        std::list<daeElementRef> _listInstanceScopeAxis; // <joint>
        int _iaxis;
    };

    /// \brief bindings for links between different specs
    class InstanceLinkBinding
    {
public:
        KinBody::LinkPtr _link;
        domNodeRef _node;
        boost::shared_ptr<daeURI> _nodeurifromphysics; ///< node URL from instance_rigid_body
        domLinkRef _domlink;
        domInstance_rigid_bodyRef _irigidbody;
        domRigid_bodyRef _rigidbody;
        domNodeRef _nodephysicsoffset; ///< the physics rigid body is in this coordinate system
        domInstance_physics_modelRef _ipmodel; ///< parent to _irigidbody
    };

    /// \brief inter-collada bindings for a kinematics scene
    class KinematicsSceneBindings
    {
public:
        std::list<InstanceModelBinding> listInstanceModelBindings;
        std::list<JointAxisBinding> listAxisBindings;
        std::list<InstanceLinkBinding> listInstanceLinkBindings;

        bool AddAxisInfo(const domInstance_kinematics_model_Array& arr, domKinematics_axis_infoRef kinematics_axis_info, domMotion_axis_infoRef motion_axis_info)
        {
            if( !kinematics_axis_info ) {
                return false;
            }
            for(size_t ik = 0; ik < arr.getCount(); ++ik) {
                daeElement* pelt = daeSidRef(kinematics_axis_info->getAxis(), arr[ik]->getUrl().getElement()).resolve().elt;
                if( !!pelt ) {
                    // look for the correct placement
                    bool bfound = false;
                    FOREACH(itbinding,listAxisBindings) {
                        if( ColladaReader::CompareElementsSidToId(itbinding->pkinematicaxis,pelt) > 0 ) {
                            RAVELOG_DEBUG(str(boost::format("find binding for axis: %s\n")%kinematics_axis_info->getAxis()));
                            itbinding->kinematics_axis_info = kinematics_axis_info;
                            if( !!motion_axis_info ) {
                                itbinding->motion_axis_info = motion_axis_info;
                            }
                            bfound = true;
                            break;
                        }
                    }
                    if( !bfound ) {
                        RAVELOG_WARN_FORMAT("could not find binding for axis=%s, sid=%s, listAxisBindings.size()=%d", kinematics_axis_info->getAxis()%pelt->getAttribute("sid")%listAxisBindings.size());
                        return false;
                    }
                    return true;
                }
            }
            RAVELOG_WARN(str(boost::format("could not find kinematics axis target: %s\n")%kinematics_axis_info->getAxis()));
            return false;
        }
    };

public:
    ColladaReader(EnvironmentBasePtr penv) : _dom(NULL), _penv(penv), _nGlobalSensorId(0), _nGlobalManipulatorId(0), _nGlobalIndex(0)
    {
        daeErrorHandler::setErrorHandler(this);
        _bOpeningZAE = false;
        _bSkipGeometry = false;
        _fGlobalScale = 1.0/penv->GetUnit().second;
        _bBackCompatValuesInRadians = false;
        if( sizeof(daeFloat) == 4 ) {
            RAVELOG_WARN("collada-dom compiled with 32-bit floating-point, so there might be precision errors\n");
        }
    }
    virtual ~ColladaReader() {
    }

    bool InitFromURI(const string& uristr, const AttributesList& atts)
    {
        _InitPreOpen(atts);
        _bOpeningZAE = uristr.find(".zae") == uristr.size()-4;
        daeURI urioriginal(*_dae, uristr);
        urioriginal.fragment(std::string()); // have to set the fragment to empty!
        std::string uriresolved;

        if( find(_vOpenRAVESchemeAliases.begin(),_vOpenRAVESchemeAliases.end(),urioriginal.scheme()) != _vOpenRAVESchemeAliases.end() ) {
            if( urioriginal.path().size() == 0 ) {
                return NULL;
            }
            // remove first slash because we need relative file
            uriresolved="file:";
            if( urioriginal.path().at(0) == '/' ) {
                uriresolved += RaveFindLocalFile(urioriginal.path().substr(1), "/");
            }
            else {
                uriresolved += RaveFindLocalFile(urioriginal.path(), "/");
            }
            if( uriresolved.size() == 5 ) {
                return false;
            }
        }
        _dom = daeSafeCast<domCOLLADA>(_dae->open(uriresolved.size() > 0 ? uriresolved : urioriginal.str()));
        if( !_dom ) {
            return false;
        }
        if( uriresolved.size() > 0 ) {
            _mapInverseResolvedURIList.insert(make_pair(uriresolved, daeURI(*_dae,urioriginal.str())));
        }

        return _InitPostOpen(atts);
    }

    bool InitFromFile(const string& filename, const AttributesList& atts)
    {
        _InitPreOpen(atts);
        _bOpeningZAE = filename.find(".zae") == filename.size()-4;
        _dom = daeSafeCast<domCOLLADA>(_dae->open(filename));
        _bOpeningZAE = false;
        if (!_dom) {
            return false;
        }
        _filename=filename;
        return _InitPostOpen(atts);
    }

    bool InitFromData(const string& pdata,const AttributesList& atts)
    {
        _InitPreOpen(atts);
        _dom = daeSafeCast<domCOLLADA>(_dae->openFromMemory(".",pdata.c_str()));
        if (!_dom) {
            return false;
        }
        return _InitPostOpen(atts);
    }

    bool _InitPreOpen(const AttributesList& atts)
    {
        _mapInstantiatedNodes.clear();
        RAVELOG_VERBOSE(str(boost::format("init COLLADA reader version: %s, namespace: %s\n")%COLLADA_VERSION%COLLADA_NAMESPACE));
        _dae = GetGlobalDAE();
        _bSkipGeometry = false;
        _vOpenRAVESchemeAliases.resize(0);
        FOREACHC(itatt,atts) {
            if( itatt->first == "skipgeometry" ) {
                _bSkipGeometry = _stricmp(itatt->second.c_str(), "true") == 0 || itatt->second=="1";
            }
            else if( itatt->first == "prefix" ) {
                _prefix = itatt->second;
            }
            else if( itatt->first == "name" ) {
                RAVELOG_VERBOSE(str(boost::format("collada reader robot name=%s is processed from xmlreaders side")%itatt->second));
            }
            else if( itatt->first == "openravescheme" ) {
                _dae->getURIResolvers().list().clear();
                stringstream ss(itatt->second);
                _vOpenRAVESchemeAliases = std::vector<std::string>((istream_iterator<std::string>(ss)), istream_iterator<std::string>());
            }
            else if( itatt->first == "uripassword" ) {
                size_t passwordindex = itatt->second.find_last_of(' ');
                if( passwordindex != std::string::npos ) {
                    string name = itatt->second.substr(0,passwordindex);
                    boost::trim(name);
                    string password = itatt->second.substr(passwordindex+1);
                    boost::trim(password);
                }
            }
            else if( itatt->first == "scalegeometry" ) {
            }
            else {
                //RAVELOG_WARN(str(boost::format("collada reader unprocessed attribute pair: %s:%s")%itatt->first%itatt->second));
                if( !!_dae->getIOPlugin() ) {
                    _dae->getIOPlugin()->setOption(itatt->first.c_str(),itatt->second.c_str());
                }
            }
        }

        if( _vOpenRAVESchemeAliases.size() == 0 ) {
            _vOpenRAVESchemeAliases.push_back("openrave");
        }
        FOREACHC(itname,_vOpenRAVESchemeAliases) {
            _dae->getURIResolvers().list().prepend(new daeOpenRAVEURIResolver(*_dae,*itname,this));
        }
        return true;
    }

    bool _InitPostOpen(const AttributesList& atts)
    {
        _fGlobalScale = 1.0/_penv->GetUnit().second;
        _bBackCompatValuesInRadians = false;
        if( !!_dom->getAsset() ) {
            // do not modify _fGlobalScale here since _GetUnitScale propagates up the hierarchy
            if( !!_dom->getAsset()->getUnit() ) {
                _fGlobalScale *= _dom->getAsset()->getUnit()->getMeter();
            }

            // check the authoring tool
            for(size_t icontrib = 0; icontrib < _dom->getAsset()->getContributor_array().getCount(); ++icontrib) {
                domAsset::domContributorRef pcontrib = _dom->getAsset()->getContributor_array()[icontrib];
                if( !!pcontrib->getAuthoring_tool() ) {
                    std::string authoring_tool = pcontrib->getAuthoring_tool()->getValue();
                    // possible there's other old writers that save in radians...
                    // newest openrave writers should have vX.Y.Z appended
                    if( authoring_tool == "OpenRAVE Collada Writer" || authoring_tool == "URDF Collada Writer" ) {
                        _bBackCompatValuesInRadians = true;
                        RAVELOG_DEBUG("collada reader backcompat parsing for joint values\n");
                    }
                }
            }
        }
        FOREACHC(itatt,atts) {
            if( itatt->first == "scalegeometry" ) {
                stringstream ss(itatt->second);
                Vector v(1,1,1);
                ss >> v.x;
                _fGlobalScale *= v.x;
            }
        }

        // instantiate all nodes, might not be necessary
        domCOLLADA::domSceneRef allscene = _dom->getScene();
        if( !!allscene->getInstance_visual_scene() ) {
            domVisual_sceneRef visual_scene = daeSafeCast<domVisual_scene>(allscene->getInstance_visual_scene()->getUrl().getElement().cast());
            if( !!visual_scene ) {
                _InstantiateVisualSceneNodes(visual_scene->getNode_array());
            }
        }
        return true;
    }

    /// \brief Extract all possible collada scene objects into the environment
    bool Extract()
    {
        uint64_t starttime = utils::GetNanoPerformanceTime();
        domCOLLADA::domSceneRef allscene = _dom->getScene();
        if( !allscene ) {
            return false;
        }

        if( !!_dom->getAsset() ) {
            if( !!_dom->getAsset()->getUp_axis() && !!_penv->GetPhysicsEngine() ) {
                float f = -9.7979302;
                if( _dom->getAsset()->getUp_axis()->getValue() == UP_AXIS_X_UP ) {
                    _penv->GetPhysicsEngine()->SetGravity(Vector(f,0,0));
                }
                else if( _dom->getAsset()->getUp_axis()->getValue() == UP_AXIS_Y_UP ) {
                    _penv->GetPhysicsEngine()->SetGravity(Vector(0,f,0));
                }
                else if( _dom->getAsset()->getUp_axis()->getValue() == UP_AXIS_Z_UP ) {
                    _penv->GetPhysicsEngine()->SetGravity(Vector(0,0,f));
                }
            }
        }

        for(size_t iphysics = 0; iphysics < allscene->getInstance_physics_scene_array().getCount(); ++iphysics) {
            domPhysics_sceneRef pscene = daeSafeCast<domPhysics_scene>(allscene->getInstance_physics_scene_array()[iphysics]->getUrl().getElement().cast());
            if( !pscene ) {
                continue;
            }
            if( !!pscene->getTechnique_common() && !!pscene->getTechnique_common()->getGravity()) {
                const domFloat3& domgravity = pscene->getTechnique_common()->getGravity()->getValue();
                if( domgravity.getCount() == 3 ) {
                    if( !!_penv->GetPhysicsEngine() ) {
                        _penv->GetPhysicsEngine()->SetGravity(Vector(domgravity[0], domgravity[1], domgravity[2]));
                    }
                }
            }
        }

        //  parse each instance kinematics scene
        vector<std::string>  vprocessednodes;
        std::vector<KinematicsSceneBindings> allbindings(allscene->getInstance_kinematics_scene_array().getCount());
        for (size_t iscene = 0; iscene < allscene->getInstance_kinematics_scene_array().getCount(); iscene++) {
            domInstance_kinematics_sceneRef kiscene = allscene->getInstance_kinematics_scene_array()[iscene];
            domKinematics_sceneRef kscene = daeSafeCast<domKinematics_scene> (kiscene->getUrl().getElement().cast());
            if (!kscene) {
                continue;
            }

            KinematicsSceneBindings& bindings = allbindings[iscene];
            _ExtractKinematicsVisualBindings(allscene->getInstance_visual_scene(),kiscene,bindings);
            _ExtractPhysicsBindings(allscene,bindings);
            FOREACH(itbinding,bindings.listInstanceModelBindings) {
                if( !!itbinding->_node->getId() ) {
                    vprocessednodes.push_back(itbinding->_node->getId());
                }
            }
            for(size_t ias = 0; ias < kscene->getInstance_articulated_system_array().getCount(); ++ias) {
                KinBodyPtr pbody;
                std::list<daeElementRef> listInstanceScope;
                if( ExtractArticulatedSystem(pbody, kscene->getInstance_articulated_system_array()[ias], bindings, listInstanceScope) && !!pbody ) {
                    RAVELOG_DEBUG(str(boost::format("Robot %s added to the environment ...\n")%pbody->GetName()));
                    _penv->Add(pbody,true);
                    _SetDOFValues(pbody,bindings);
                }
            }
            for(size_t ikmodel = 0; ikmodel < kscene->getInstance_kinematics_model_array().getCount(); ++ikmodel) {
                KinBodyPtr pbody;
                std::list<daeElementRef> listInstanceScope;
                if( ExtractKinematicsModel(pbody, kscene->getInstance_kinematics_model_array()[ikmodel], bindings, listInstanceScope) && !!pbody ) {
                    RAVELOG_VERBOSE(str(boost::format("Kinbody %s added to the environment\n")%pbody->GetName()));
                    _penv->Add(pbody,true);
                    _SetDOFValues(pbody,bindings);
                }
            }

            FOREACH(itlinkbinding,bindings.listInstanceLinkBindings) {
                if( !!itlinkbinding->_link && !!itlinkbinding->_node && !!itlinkbinding->_node->getID()) {
                    vprocessednodes.push_back(itlinkbinding->_node->getID());
                }
            }
        }

        // add left-over visual objects
        if (!!allscene->getInstance_visual_scene()) {
            domVisual_sceneRef visual_scene = daeSafeCast<domVisual_scene>(allscene->getInstance_visual_scene()->getUrl().getElement().cast());
            for (size_t node = 0; node < visual_scene->getNode_array().getCount(); node++) {
                std::list<daeElementRef> listInstanceScope;
                KinBodyPtr pbody = _ExtractKinematicsModel(visual_scene->getNode_array()[node], KinematicsSceneBindings(),vprocessednodes, listInstanceScope);
                if( !!pbody ) {
                    _penv->Add(pbody, true);
                }
            }
        }

        // process grabbed objects
        for(size_t iscene = 0; iscene < allscene->getInstance_physics_scene_array().getCount(); ++iscene) {
            domInstance_with_extraRef piscene = allscene->getInstance_physics_scene_array()[iscene];
            for(size_t ie = 0; ie < piscene->getExtra_array().getCount(); ++ie) {
                domExtraRef pextra = piscene->getExtra_array()[ie];
                if( !pextra->getType() ) {
                    continue;
                }
                std::string extra_type = pextra->getType();
                if( extra_type == "dynamic_rigid_constraints" ) {
                    domTechniqueRef tec = _ExtractOpenRAVEProfile(pextra->getTechnique_array());
                    if( !!tec ) {
                        for(size_t ic = 0; ic < tec->getContents().getCount(); ++ic) {
                            daeElementRef pchild = tec->getContents()[ic];
                            if( std::string(pchild->getElementName()) == "rigid_constraint" ) {
                                // parse the rigid attachment
                                daeElementRef pref_attachment = pchild->getChild("ref_attachment");
                                daeElementRef pattachment = pchild->getChild("attachment");
                                if( !!pref_attachment && !!pattachment ) {
                                    string ref_attachment_sid = pref_attachment->getAttribute("rigid_body");
                                    string attachment_sid = pattachment->getAttribute("rigid_body");
                                    daeElementRef ref_attachment_rigid_body = daeSidRef(ref_attachment_sid,piscene).resolve().elt;
                                    daeElementRef attachment_rigid_body = daeSidRef(attachment_sid,piscene).resolve().elt;
                                    if( !!ref_attachment_rigid_body && !!attachment_rigid_body ) {
                                        domInstance_physics_modelRef ref_ipmodel = daeSafeCast<domInstance_physics_model>(daeSidRef(ref_attachment_sid.substr(0,ref_attachment_sid.rfind('/')), piscene).resolve().elt);
                                        domInstance_physics_modelRef ipmodel = daeSafeCast<domInstance_physics_model>(daeSidRef(attachment_sid.substr(0,attachment_sid.rfind('/')), piscene).resolve().elt);
                                        // get the instance_rigid_body
                                        domInstance_rigid_bodyRef ref_irigidbody, irigidbody;
                                        daeElementRef ref_target;
                                        string sidfind = ref_attachment_rigid_body->getAttribute("sid");
                                        KinBody::LinkPtr ref_link, link;
                                        for(size_t irigid = 0; irigid < ref_ipmodel->getInstance_rigid_body_array().getCount(); ++irigid) {
                                            domInstance_rigid_bodyRef temprigid = ref_ipmodel->getInstance_rigid_body_array()[irigid];
                                            if( temprigid->getBody() == sidfind ) {
                                                ref_irigidbody = temprigid;
                                                ref_target = temprigid->getTarget().getElement();
                                                if( !!ref_target ) {
                                                    string nodeid = ref_target->getID();
                                                    FOREACH(itbinding,allbindings) {
                                                        FOREACH(itlinkbinding, itbinding->listInstanceLinkBindings) {
                                                            if( !!itlinkbinding->_node && nodeid == itlinkbinding->_node->getID() ) {
                                                                ref_link = itlinkbinding->_link;
                                                                break;
                                                            }
                                                        }
                                                        if( !!ref_link ) {
                                                            break;
                                                        }
                                                    }
                                                    break;
                                                }
                                                else {
                                                    RAVELOG_WARN(str(boost::format("failed to find target to rigid attachment: %s")%temprigid->getTarget().str()));
                                                }
                                            }
                                        }
                                        sidfind = attachment_rigid_body->getAttribute("sid");
                                        for(size_t irigid = 0; irigid < ipmodel->getInstance_rigid_body_array().getCount(); ++irigid) {
                                            domInstance_rigid_bodyRef temprigid = ipmodel->getInstance_rigid_body_array()[irigid];
                                            if( temprigid->getBody() == sidfind ) {
                                                irigidbody = temprigid;
                                                daeElementRef ptarget = temprigid->getTarget().getElement();
                                                if( !!ptarget ) {
                                                    string nodeid = ptarget->getID();
                                                    FOREACH(itbinding,allbindings) {
                                                        FOREACH(itlinkbinding, itbinding->listInstanceLinkBindings) {
                                                            if( !!itlinkbinding->_node && nodeid == itlinkbinding->_node->getID() ) {
                                                                link = itlinkbinding->_link;
                                                                break;
                                                            }
                                                        }
                                                        if( !!link ) {
                                                            break;
                                                        }
                                                    }
                                                    break;
                                                }
                                                else {
                                                    RAVELOG_WARN(str(boost::format("failed to find target to rigid attachment: %s")%temprigid->getTarget().str()));
                                                }
                                            }
                                        }

                                        if( !!ref_link && !!link ) {
                                            RobotBasePtr probot = RaveInterfaceCast<RobotBase>(ref_link->GetParent());
                                            if( !!probot ) {
                                                // see if there are any ignore links
                                                std::set<int> setRobotLinksToIgnore;
                                                daeElementRef pchildtec = pchild->getChild("technique");
                                                if( !!pchildtec ) {
                                                    daeTArray<daeElementRef> children;
                                                    pchildtec->getChildren(children);
                                                    for(size_t ic = 0; ic < children.getCount(); ++ic) {
                                                        daeElementRef pchildchild = children[ic];
                                                        if( std::string(pchildchild->getElementName()) == "ignore_link" ) {
                                                            KinBody::LinkPtr pignore_link;
                                                            string ignore_link_sid = pchildchild->getAttribute("link");
                                                            for(size_t irigid = 0; irigid < ref_ipmodel->getInstance_rigid_body_array().getCount(); ++irigid) {
                                                                domInstance_rigid_bodyRef temprigid = ref_ipmodel->getInstance_rigid_body_array()[irigid];
                                                                if( temprigid->getBody() == ignore_link_sid ) {
                                                                    daeElementRef ptarget = temprigid->getTarget().getElement();
                                                                    if( !!ptarget ) {
                                                                        string nodeid = ptarget->getID();
                                                                        FOREACH(itbinding,allbindings) {
                                                                            FOREACH(itlinkbinding, itbinding->listInstanceLinkBindings) {
                                                                                if( !!itlinkbinding->_node && nodeid == itlinkbinding->_node->getID() ) {
                                                                                    pignore_link = itlinkbinding->_link;
                                                                                    break;
                                                                                }
                                                                            }
                                                                            if( !!pignore_link ) {
                                                                                break;
                                                                            }
                                                                        }
                                                                        break;
                                                                    }
                                                                    else {
                                                                        RAVELOG_WARN(str(boost::format("failed to find target to rigid attachment: %s")%temprigid->getTarget().str()));
                                                                    }
                                                                }
                                                            }
                                                            if( !!pignore_link ) {
                                                                setRobotLinksToIgnore.insert(pignore_link->GetIndex());
                                                            }
                                                        }
                                                    }
                                                }
                                                probot->Grab(link->GetParent(),ref_link, setRobotLinksToIgnore);
                                            }
                                            else {
                                                RAVELOG_WARN(str(boost::format("%s needs to be a robot in order to grab")%ref_link->GetParent()->GetName()));
                                            }
                                        }
                                        else {
                                            RAVELOG_WARN(str(boost::format("failed to find KinBody::LinkPtr from instance_rigid_body sidrefs: %s and %s")%ref_attachment_sid%attachment_sid));
                                        }
                                    }
                                    else {
                                        RAVELOG_WARN(str(boost::format("invalid rigid_body references for rigid_constraint %s")%pchild->getAttribute("sid")));
                                    }
                                }
                                else {
                                    RAVELOG_WARN(str(boost::format("could not find ref_attachment and attachment elements for rigid_constraint %s")%pchild->getAttribute("sid")));
                                }
                            }
                        }
                    }
                }
            }
        }

        // post process the target_region field in each sensor's geometry (currently it is the raw collada URL)
        std::vector<SensorBasePtr> vsensors;
        _penv->GetSensors(vsensors);

        std::vector<KinBodyPtr> vbodies;
        _penv->GetBodies(vbodies);

        FOREACH(itsensor, vsensors) {
            if( (*itsensor)->Supports(SensorBase::ST_Camera) ) {
                SensorBase::CameraGeomDataConstPtr pcamgeom = boost::static_pointer_cast<SensorBase::CameraGeomData const>((*itsensor)->GetSensorGeometry(SensorBase::ST_Camera));
                if( pcamgeom->target_region.size() > 0 ) {
                    std::string resolvedTargetRegion; // resolved name
                    //daeURI uri(*_dae, pcamgeom->target_region);
                    //RAVELOG_INFO_FORMAT("asdfasf: %s", _MakeFullURI(pcamgeom->target_region));//uri.getURI());
                    // check if there's any URL matching pcamgeom->target_region
                    FOREACHC(ittestbody, vbodies) {
                        ColladaXMLReadablePtr pcolladainfo = boost::dynamic_pointer_cast<ColladaXMLReadable>((*ittestbody)->GetReadableInterface(ColladaXMLReadable::GetXMLIdStatic()));
                        if( !!pcolladainfo ) {
                            FOREACHC(iturl, pcolladainfo->_articulated_systemURIs) {
                                if( iturl->first == pcamgeom->target_region ) {
                                    resolvedTargetRegion = (*ittestbody)->GetName();
                                    break;
                                }
                            }
                            if( resolvedTargetRegion.size() > 0 ) {
                                break;
                            }
                        }
                    }
                    if( resolvedTargetRegion.size() > 0 ) {
                        SensorBase::CameraGeomDataPtr pnewcamgeom(new SensorBase::CameraGeomData());
                        *pnewcamgeom = *pcamgeom;
                        pnewcamgeom->target_region = resolvedTargetRegion;
                        (*itsensor)->SetSensorGeometry(pnewcamgeom);
                    }
                }
            }
        }

        RAVELOG_VERBOSE("collada read time %fs\n",(utils::GetNanoPerformanceTime()-starttime)*1e-9);
        return true;
    }

    /// \brief sets the dof values of the body given the scene bindings. in the future might also set the body transformation?
    void _SetDOFValues(KinBodyPtr pbody, KinematicsSceneBindings& bindings)
    {
        vector<dReal> values;
        pbody->GetDOFValues(values);
        FOREACH(itaxisbinding,bindings.listAxisBindings) {
            if( !!itaxisbinding->_pjoint && itaxisbinding->_pjoint->GetParent() == pbody ) {
                if( itaxisbinding->_pjoint->GetDOFIndex() >= 0 ) {
                    int idof = itaxisbinding->_pjoint->GetDOFIndex()+itaxisbinding->_iaxis;
                    dReal value = itaxisbinding->jointvalue;
                    if( !_bBackCompatValuesInRadians && pbody->IsDOFRevolute(idof) ) {
                        value *= M_PI/180.0;
                    }
                    values.at(itaxisbinding->_pjoint->GetDOFIndex()+itaxisbinding->_iaxis) = value;
                }
            }
        }
        pbody->SetDOFValues(values);
    }

    /// \extract robot from the scene
    ///
    /// \param articulatdSystemId If not empty, will extract the first articulated_system whose id matches articulatdSystemId. If empty, will extract the first articulated system found.
    bool Extract(RobotBasePtr& probot, const std::string& articulatdSystemId=std::string())
    {
        std::list< pair<domInstance_kinematics_modelRef, boost::shared_ptr<KinematicsSceneBindings> > > listPossibleBodies;
        domCOLLADA::domSceneRef allscene = _dom->getScene();
        if( !allscene ) {
            return false;
        }
        _setInitialLinks.clear();
        _setInitialJoints.clear();
        _setInitialManipulators.clear();
        _setInitialSensors.clear();
        if( !!probot ) {
            FOREACH(itlink,probot->_veclinks) {
                _setInitialLinks.insert(*itlink);
            }
            FOREACH(itjoint,probot->_vecjoints) {
                _setInitialJoints.insert(*itjoint);
            }
            FOREACH(itjoint,probot->_vPassiveJoints) {
                _setInitialJoints.insert(*itjoint);
            }
            FOREACH(itmanip,probot->_vecManipulators) {
                _setInitialManipulators.insert(*itmanip);
            }
            FOREACH(itsensor,probot->_vecSensors) {
                _setInitialSensors.insert(*itsensor);
            }
        }

        // parse each instance kinematics scene, prioritize robots
        bool bSuccess = false;
        for (size_t iscene = 0; iscene < allscene->getInstance_kinematics_scene_array().getCount(); iscene++) {
            domInstance_kinematics_sceneRef kiscene = allscene->getInstance_kinematics_scene_array()[iscene];
            domKinematics_sceneRef kscene = daeSafeCast<domKinematics_scene> (kiscene->getUrl().getElement().cast());
            if (!kscene) {
                continue;
            }
            boost::shared_ptr<KinematicsSceneBindings> bindings(new KinematicsSceneBindings());
            _ExtractKinematicsVisualBindings(allscene->getInstance_visual_scene(),kiscene,*bindings);
            _ExtractPhysicsBindings(allscene,*bindings);
            for(size_t ias = 0; ias < kscene->getInstance_articulated_system_array().getCount(); ++ias) {
                if( articulatdSystemId.size() > 0 ) {
                    xsAnyURI articulatedSystemURI = kscene->getInstance_articulated_system_array()[ias]->getUrl();
                    if( articulatedSystemURI.getReferencedDocument() != _dom->getDocument() || articulatedSystemURI.fragment() != articulatdSystemId ) {
                        continue;
                    }
                }
                KinBodyPtr pbody=probot;
                std::list<daeElementRef> listInstanceScope;
                if( ExtractArticulatedSystem(pbody, kscene->getInstance_articulated_system_array()[ias], *bindings, listInstanceScope) && !!pbody ) {
                    probot = RaveInterfaceCast<RobotBase>(pbody);
                    bSuccess = true;
                    break;
                }
            }
            if( bSuccess ) {
                break;
            }
            for(size_t ikmodel = 0; ikmodel < kscene->getInstance_kinematics_model_array().getCount(); ++ikmodel) {
                listPossibleBodies.push_back(make_pair(kscene->getInstance_kinematics_model_array()[ikmodel], bindings));
            }
        }

        if( !bSuccess ) {
            KinBodyPtr pbody = probot;
            FOREACH(it, listPossibleBodies) {
                if( articulatdSystemId.size() > 0 ) {
                    xsAnyURI articulatedSystemURI = it->first->getUrl();
                    if( articulatedSystemURI.getReferencedDocument() != _dom->getDocument() || articulatedSystemURI.fragment() != articulatdSystemId ) {
                        continue;
                    }
                }
                std::list<daeElementRef> listInstanceScope;
                if( ExtractKinematicsModel(pbody, it->first, *it->second, listInstanceScope) && !!pbody ) {
                    bSuccess = true;
                    break;
                }
            }
        }

        if( bSuccess ) {
            if( _prefix.size() > 0 ) {
                _AddPrefixForKinBody(probot,_prefix);
                FOREACH(itmanip,probot->_vecManipulators) {
                    if( _setInitialManipulators.find(*itmanip) == _setInitialManipulators.end()) {
                        (*itmanip)->_info._name = _prefix + (*itmanip)->_info._name;
                        (*itmanip)->_info._sBaseLinkName = _prefix + (*itmanip)->_info._sBaseLinkName;
                        (*itmanip)->_info._sEffectorLinkName = _prefix + (*itmanip)->_info._sEffectorLinkName;
                        FOREACH(itgrippername,(*itmanip)->_info._vGripperJointNames) {
                            *itgrippername = _prefix + *itgrippername;
                        }
                    }
                }
                FOREACH(itsensor, probot->_vecSensors) {
                    if( _setInitialSensors.find(*itsensor) == _setInitialSensors.end() ) {
                        (*itsensor)->_info._name = _prefix + (*itsensor)->_info._name;
                    }
                }
            }
        }

        return bSuccess;
    }

    /// \extract a kinbody from the scene
    ///
    /// \param articulatdSystemId If not empty, will extract the first articulated_system whose id matches articulatdSystemId. If empty, will extract the first articulated system found.
    bool Extract(KinBodyPtr& pbody, const std::string& articulatdSystemId=std::string())
    {
        domCOLLADA::domSceneRef allscene = _dom->getScene();
        if( !allscene ) {
            return false;
        }

        _setInitialLinks.clear();
        _setInitialJoints.clear();
        if( !!pbody ) {
            FOREACH(itlink,pbody->_veclinks) {
                _setInitialLinks.insert(*itlink);
            }
            FOREACH(itjoint,pbody->_vecjoints) {
                _setInitialJoints.insert(*itjoint);
            }
        }

        std::list< pair<domInstance_kinematics_modelRef, boost::shared_ptr<KinematicsSceneBindings> > > listPossibleBodies;
        bool bSuccess = false;
        //  parse each instance kinematics scene for the first available model
        for (size_t iscene = 0; iscene < allscene->getInstance_kinematics_scene_array().getCount(); iscene++) {
            domInstance_kinematics_sceneRef kiscene = allscene->getInstance_kinematics_scene_array()[iscene];
            domKinematics_sceneRef kscene = daeSafeCast<domKinematics_scene> (kiscene->getUrl().getElement().cast());
            if (!kscene) {
                continue;
            }
            boost::shared_ptr<KinematicsSceneBindings> bindings(new KinematicsSceneBindings());
            _ExtractKinematicsVisualBindings(allscene->getInstance_visual_scene(),kiscene,*bindings);
            _ExtractPhysicsBindings(allscene,*bindings);
            for(size_t ias = 0; ias < kscene->getInstance_articulated_system_array().getCount(); ++ias) {
                if( articulatdSystemId.size() > 0 ) {
                    xsAnyURI articulatedSystemURI = kscene->getInstance_articulated_system_array()[ias]->getUrl();
                    if( articulatedSystemURI.getReferencedDocument() != _dom->getDocument() || articulatedSystemURI.fragment() != articulatdSystemId ) {
                        continue;
                    }
                }
                std::list<daeElementRef> listInstanceScope;
                if( ExtractArticulatedSystem(pbody, kscene->getInstance_articulated_system_array()[ias], *bindings, listInstanceScope) && !!pbody ) {
                    bSuccess = true;
                    break;
                }
            }
            if( bSuccess ) {
                break;
            }
            for(size_t ikmodel = 0; ikmodel < kscene->getInstance_kinematics_model_array().getCount(); ++ikmodel) {
                listPossibleBodies.push_back(make_pair(kscene->getInstance_kinematics_model_array()[ikmodel], bindings));
            }
        }
        FOREACH(it, listPossibleBodies) {
            if( articulatdSystemId.size() > 0 ) {
                xsAnyURI articulatedSystemURI = it->first->getUrl();
                if( articulatedSystemURI.getReferencedDocument() != _dom->getDocument() || articulatedSystemURI.fragment() != articulatdSystemId ) {
                    continue;
                }
            }
            std::list<daeElementRef> listInstanceScope;
            if( ExtractKinematicsModel(pbody, it->first, *it->second, listInstanceScope) && !!pbody ) {
                bSuccess = true;
                break;
            }
        }
        if( bSuccess ) {
            return true;
        }

        // search for anything left over
        std::vector<std::string> vprocessednodes;
        if (!!allscene->getInstance_visual_scene()) {
            domVisual_sceneRef visual_scene = daeSafeCast<domVisual_scene>(allscene->getInstance_visual_scene()->getUrl().getElement().cast());
            for (size_t node = 0; node < visual_scene->getNode_array().getCount(); node++) {
                std::list<daeElementRef> listInstanceScope;
                pbody = _ExtractKinematicsModel(visual_scene->getNode_array()[node], KinematicsSceneBindings(),vprocessednodes, listInstanceScope);
                if( !!pbody ) {
                    bSuccess = true;
                    break;
                }
            }
        }

        if( bSuccess && _prefix.size() > 0 ) {
            _AddPrefixForKinBody(pbody,_prefix);
        }
        return bSuccess;
    }

    void _AddPrefixForKinBody(KinBodyPtr pbody, const std::string& prefix)
    {
        FOREACH(itlink,pbody->_veclinks) {
            if( _setInitialLinks.find(*itlink) == _setInitialLinks.end()) {
                (*itlink)->_info._name = prefix + (*itlink)->_info._name;
            }
        }
        std::list<KinBody::JointPtr> listprocessjoints;
        std::vector< std::pair<std::string, std::string> > jointnamepairs; jointnamepairs.reserve(listprocessjoints.size());
        FOREACH(itjoint,pbody->_vecjoints) {
            if( _setInitialJoints.find(*itjoint) == _setInitialJoints.end()) {
                jointnamepairs.push_back(make_pair((*itjoint)->_info._name, prefix +(*itjoint)->_info._name));
                (*itjoint)->_info._name = prefix + (*itjoint)->_info._name;
                listprocessjoints.push_back(*itjoint);
            }
        }
        FOREACH(itjoint,pbody->_vPassiveJoints) {
            if( _setInitialJoints.find(*itjoint) == _setInitialJoints.end()) {
                jointnamepairs.push_back(make_pair((*itjoint)->_info._name, prefix +(*itjoint)->_info._name));
                (*itjoint)->_info._name = prefix + (*itjoint)->_info._name;
                listprocessjoints.push_back(*itjoint);
            }
        }
        // repeat again for the mimic equations, if any exist
        FOREACH(itjoint, listprocessjoints) {
            for(int idof = 0; idof < (*itjoint)->GetDOF(); ++idof) {
                if( (*itjoint)->IsMimic(idof) ) {
                    for(int ieq = 0; ieq < 3; ++ieq) {
                        string neweq;
                        utils::SearchAndReplace(neweq,(*itjoint)->_vmimic[idof]->_equations[ieq],jointnamepairs);
                        (*itjoint)->_vmimic[idof]->_equations[ieq] = neweq;
                    }
                }
            }
        }
    }

    /// \brief extracts an articulated system. Note that an articulated system can include other articulated systems
    /// \param probot the robot to be created from the system
    bool ExtractArticulatedSystem(KinBodyPtr& pbody, domInstance_articulated_systemRef ias, KinematicsSceneBindings& bindings, std::list<daeElementRef>& listInstanceScope, const std::string& strParentURI=std::string(), const std::string& strParentName=std::string())
    {
        if( !ias ) {
            return false;
        }
        RAVELOG_DEBUG(str(boost::format("instance articulated system sid %s\n")%getSid(ias)));

        domArticulated_systemRef articulated_system = daeSafeCast<domArticulated_system> (ias->getUrl().getElement().cast());
        if( !articulated_system ) {
            return false;
        }
        if( !pbody ) {
            InterfaceTypePtr pinterface_type = _ExtractInterfaceType(articulated_system->getExtra_array());
            if( !!pinterface_type ) {
                if( pinterface_type->type == "kinbody" ) {
                    pbody = RaveCreateKinBody(_penv,pinterface_type->name);
                }
                else if( pinterface_type->type.size() == 0 || pinterface_type->type == "robot" ) {
                    pbody = RaveCreateRobot(_penv,pinterface_type->name);
                }
                else {
                    RAVELOG_WARN("invalid interface_type\n");
                    return false;
                }
            }

            _mapJointUnits.clear();
            _mapJointSids.clear();
        }

        std::string struri = strParentURI;
        if( struri.size() == 0 ) {
            struri = _ResolveInverse(ias->getUrl()).str();
        }
        else {
            // actually ias_new might be pointing to a different document than ias, so check and prioritize ias_new
            if( _ResolveInverse(*ias->getDocumentURI()).str() != _ResolveInverse(*articulated_system->getDocumentURI()).str() ) {
                // documents are different, so store the URI
                struri = _ResolveInverse(ias->getUrl()).str();
            }
        }
        if( !!pbody ) {
            pbody->__struri = struri;
        }

        std::string strname = strParentName;
        // set the name
        if(( strname.size() == 0) && !!ias->getName() ) {
            strname = ias->getName();
        }
        if(( strname.size() == 0) && !!ias->getSid()) {
            strname = ias->getSid();
        }
        if(( strname.size() == 0) && !!articulated_system->getName() ) {
            strname = articulated_system->getName();
        }
        if(( strname.size() == 0) && !!articulated_system->getId()) {
            strname = articulated_system->getId();
        }
        if( !!pbody ) {
            pbody->SetName(strname);
        }

        if( !!articulated_system->getMotion() ) {
            domInstance_articulated_systemRef ias_new = articulated_system->getMotion()->getInstance_articulated_system();
            if( !ias_new ) {
                RAVELOG_WARN_FORMAT("failed to get articulated_system of <motion> from %s", articulated_system->getId());
                return false;
            }
            if( !!articulated_system->getMotion()->getTechnique_common() ) {
                for(size_t i = 0; i < articulated_system->getMotion()->getTechnique_common()->getAxis_info_array().getCount(); ++i) {
                    domMotion_axis_infoRef motion_axis_info = articulated_system->getMotion()->getTechnique_common()->getAxis_info_array()[i];
                    if( !ias_new->getUrl().getElement() ) {
                        RAVELOG_WARN("could not resolve ias_new\n");
                        continue;
                    }
                    // this should point to a kinematics axis_info
                    domKinematics_axis_infoRef kinematics_axis_info = daeSafeCast<domKinematics_axis_info>(daeSidRef(motion_axis_info->getAxis(), ias_new->getUrl().getElement()).resolve().elt);
                    if( !!kinematics_axis_info ) {
                        // find the parent kinematics and go through all its instance kinematics models
                        daeElement* pparent = kinematics_axis_info->getParent();
                        while(!!pparent && pparent->typeID() != domKinematics::ID()) {
                            pparent = pparent->getParent();
                        }
                        BOOST_ASSERT(!!pparent);
                        if( !bindings.AddAxisInfo(daeSafeCast<domKinematics>(pparent)->getInstance_kinematics_model_array(), kinematics_axis_info, motion_axis_info) ) {
                            // most likely file forgot to write the bind elements.... this is frequent for external references. is there a way to automamte by looking at the external reference's bindings...?
                        }
                    }
                    else {
                        RAVELOG_WARN(str(boost::format("failed to find kinematics axis %s\n")%motion_axis_info->getAxis()));
                    }
                }
            }
            listInstanceScope.push_back(ias);
            bool bsuccess = ExtractArticulatedSystem(pbody, ias_new, bindings, listInstanceScope, struri, strname);
            listInstanceScope.pop_back();
            if( !bsuccess ) {
                return false;
            }

            // write the axis parameters
            ColladaXMLReadablePtr pcolladainfo = boost::dynamic_pointer_cast<ColladaXMLReadable>(pbody->GetReadableInterface(ColladaXMLReadable::GetXMLIdStatic()));
            if( !!pcolladainfo ) {
                // check if any URIs in pcolladainfo->_articulated_systemURIs are external. If yes, and current ias->getUrl() is inside this document, do not add
                bool bHasExternal = false;
                FOREACHC(ittesturipair, pcolladainfo->_articulated_systemURIs) {
                    if( ittesturipair->second ) {
                        bHasExternal = true;
                    }
                }
                bool bIsExternal = ias->getUrl().getReferencedDocument() != _dom->getDocument();
                if( !bHasExternal || bIsExternal || pcolladainfo->_articulated_systemURIs.size() == 0 ) {
                    pcolladainfo->_articulated_systemURIs.push_front(std::make_pair(_MakeFullURI(ias->getUrl(),ias), bIsExternal));
                }
                pcolladainfo->_bindingAxesSIDs.resize(pbody->GetDOF());
                // go through each parameter and see what axis it resolves to
                for(size_t iparam = 0; iparam < ias->getNewparam_array().getCount(); ++iparam) {
                    domKinematics_newparamRef param = ias->getNewparam_array()[iparam];
                    // find the axis index
                    if( !!param->getSIDREF() && !!param->getSIDREF()->getValue() ) {
                        daeElement* pelt = daeSidRef(param->getSIDREF()->getValue(),ias).resolve().elt;
                        if( !!pelt ) {
                            domAxis_constraintRef pjointaxis = daeSafeCast<domAxis_constraint>(pelt);
                            if( !!pjointaxis ) {
                                FOREACH(itaxis, bindings.listAxisBindings) {
                                    if( !!itaxis->_pjoint && itaxis->_pjoint->GetParent() == pbody ) {
                                        if( itaxis->pkinematicaxis == pjointaxis ) {
                                            if( !!itaxis->visualnode ) {
                                                std::list<InstanceModelBinding>::iterator itmodel = _FindParentModel(itaxis->visualnode,bindings.listInstanceModelBindings);
                                                if (itmodel != bindings.listInstanceModelBindings.end()) {
                                                    int dofindex = itaxis->_pjoint->GetDOFIndex();
                                                    ColladaXMLReadable::AxisBinding axisbinding(param->getSIDREF()->getValue(), itaxis->pvisualtrans->getAttribute("sid"), itaxis->_jointsidref);
                                                    if( dofindex >= 0 ) {
                                                        pcolladainfo->_bindingAxesSIDs.at(dofindex+itaxis->_iaxis) = axisbinding;
                                                    }
                                                    else {
                                                        pcolladainfo->_bindingPassiveAxesSIDs.push_back(axisbinding);
                                                    }
                                                }
                                                else {
                                                    RAVELOG_WARN(str(boost::format("failed to find model bindings for node id=%s")%getElementId(itaxis->visualnode)));
                                                }
                                            }
                                        }
                                    }
                                }
                            }
                            else {
                                domInstance_kinematics_modelRef ikmodel = daeSafeCast<domInstance_kinematics_model>(pelt);
                                if( !!ikmodel ) {
                                    // found a newparam to ikmodel, so have to store
                                    string kmodeluri = _MakeFullURI(ikmodel->getUrl(), ikmodel);
                                    FOREACH(itmodel,pcolladainfo->_bindingModelURIs) {
                                        if( itmodel->kmodel == kmodeluri ) {
                                            if( itmodel->ikmodelsidref.size() == 0 ) { // if opening an external reference, this will already have been initialized with the external reference's ikmodelsidref, so need to preserve it!
                                                itmodel->ikmodelsidref = param->getSIDREF()->getValue();
                                            }
                                        }
                                    }
                                }
                                else {
                                    // expected since newparam can point to custom elements
                                }
                            }
                        }
                    }
                }
            }
        }
        else {
            if( !articulated_system->getKinematics() ) {
                RAVELOG_WARN_FORMAT("collada <kinematics> tag empty? instance_articulated_system=%s", ias->getID());
                return true;
            }

            if( !!articulated_system->getKinematics()->getTechnique_common() ) {
                for(size_t i = 0; i < articulated_system->getKinematics()->getTechnique_common()->getAxis_info_array().getCount(); ++i) {
                    bindings.AddAxisInfo(articulated_system->getKinematics()->getInstance_kinematics_model_array(), articulated_system->getKinematics()->getTechnique_common()->getAxis_info_array()[i], NULL);
                }
            }

            // parse the kinematics information
            if (!pbody) {
                pbody = RaveCreateRobot(_penv, "GenericRobot");
                if( !pbody ) {
                    pbody = RaveCreateRobot(_penv, "");
                }
                pbody->__struri = struri;
                _mapJointUnits.clear();
                _mapJointSids.clear();
            }

            ColladaXMLReadablePtr pcolladainfo(new ColladaXMLReadable());
            bool bIsExternal = ias->getUrl().getReferencedDocument() != _dom->getDocument();
            pcolladainfo->_articulated_systemURIs.push_front(std::make_pair(_MakeFullURI(ias->getUrl(),ias), bIsExternal));
            std::map<domInstance_physics_modelRef, std::pair<int, std::list<InstanceModelBinding>::iterator> > mapModelIndices;
            for(size_t ik = 0; ik < articulated_system->getKinematics()->getInstance_kinematics_model_array().getCount(); ++ik) {
                domInstance_kinematics_modelRef ikmodel = articulated_system->getKinematics()->getInstance_kinematics_model_array()[ik];
                listInstanceScope.push_back(ias);
                bool bsuccess = ExtractKinematicsModel(pbody,ikmodel,bindings,listInstanceScope);

                if( !bsuccess ) {
                    RAVELOG_WARN("failed to extract kinematics model\n");
                }
                FOREACH(it, bindings.listInstanceModelBindings) {
                    if( it->_ikmodel == ikmodel && _CompareScopeElements(it->_listInstanceScopeKModel, listInstanceScope) > 0) {
                        if( !!it->_ikmodel && !!it->_node ) {
                            if( !!it->_ipmodel ) {
                                mapModelIndices[it->_ipmodel] = std::make_pair((int)pcolladainfo->_bindingModelURIs.size(), it);
                            }
                            std::string vmodel;
                            if( !!it->_inode ) {
                                // node is instantiated, so take the instance_node's URL instead! this is because it->_node is cloned.
                                vmodel = _MakeFullURI(it->_inode->getUrl(), it->_inode->getUrl().getElement().cast()); //y_MakeFullURIFromId(it->_node->getId(),it->_inode);
                            }
                            else if( !!it->_node->getId() ) {
                                vmodel = _MakeFullURIFromId(it->_node->getId(),it->_node);
                            }
                            else {
                                RAVELOG_WARN_FORMAT("body %s has no node id", strname);
                            }
                            ColladaXMLReadable::ModelBinding mbinding(_MakeFullURI(it->_ikmodel->getUrl(), it->_ikmodel), !!it->_ipmodel ? _MakeFullURI(it->_ipmodel->getUrl(), it->_ipmodel) : std::string(), vmodel);
                            pcolladainfo->_bindingModelURIs.push_back(mbinding);
                        }
                        break;
                    }
                }
                listInstanceScope.pop_back();
            }
            if( pcolladainfo->_bindingModelURIs.size() == 0 ) {
                RAVELOG_WARN_FORMAT("body %s does not have any binding model URIs, re-saving as external reference will not work", strname);
            }

            pcolladainfo->_bindingLinkSIDs.resize(pbody->GetLinks().size());
            FOREACH(itlink, bindings.listInstanceLinkBindings) {
                const InstanceLinkBinding& lb = *itlink;
                if( !!lb._link && lb._link->GetParent() == pbody ) {
                    if( !!lb._domlink && !!lb._rigidbody && !!lb._node ) {
                        if( !!lb._domlink->getSid() && !!lb._rigidbody->getSid() && !!lb._node->getSid() ) {
                            // find out the model that this link binding belongs to
                            std::string vmodel;
                            int bindingmodelindex = -1;
                            if( mapModelIndices.find(lb._ipmodel) != mapModelIndices.end() ) {
                                bindingmodelindex = mapModelIndices[lb._ipmodel].first;
                                std::list<InstanceModelBinding>::iterator itmodelinstance = mapModelIndices[lb._ipmodel].second;
                                if( !!itmodelinstance->_inode ) {
                                    // node was instantiated, so most likely the link node URL is different (ie without idsuffix)
                                    std::string linknodeid = lb._node->getId();
                                    if( itmodelinstance->_idsuffix.size() > 0 ) {
                                        if( linknodeid.size() >= itmodelinstance->_idsuffix.size() && linknodeid.substr(linknodeid.size()-itmodelinstance->_idsuffix.size()) == itmodelinstance->_idsuffix ) {
                                            vmodel = _MakeFullURIFromId(linknodeid.substr(0, linknodeid.size()-itmodelinstance->_idsuffix.size()), itmodelinstance->_inode->getUrl().getElement().cast());
                                        }
                                        else {
                                            RAVELOG_WARN_FORMAT("link node id %s expected to end in idsuffix %s", linknodeid%itmodelinstance->_idsuffix);
                                            vmodel = _MakeFullURIFromId(linknodeid, itmodelinstance->_inode);
                                        }
                                    }
                                }
                            }

                            if( vmodel.size() == 0 ) {
                                vmodel = _MakeFullURIFromId(lb._node->getId(), lb._node);
                            }
                            ColladaXMLReadable::LinkBinding binding(lb._domlink->getSid(), lb._rigidbody->getSid(), vmodel); //lb._node->getSid());
                            if( bindingmodelindex >= 0 ) {
                                binding.index = bindingmodelindex;
                            }
                            pcolladainfo->_bindingLinkSIDs.at(lb._link->GetIndex()) = binding;
                        }
                    }
                    else {
                        RAVELOG_WARN(str(boost::format("link %s doesn't have all bindings")%lb._link->GetName()));
                    }
                }
            }
            pbody->SetReadableInterface(pcolladainfo->GetXMLId(),pcolladainfo);
        }

        RobotBasePtr probot = RaveInterfaceCast<RobotBase>(pbody);
        if( !!probot ) {
            ExtractRobotManipulators(probot, articulated_system, bindings);
            ExtractRobotAttachedSensors(probot, articulated_system, bindings);
            ExtractRobotAttachedActuators(probot, articulated_system, bindings);
        }
        _ExtractCollisionData(pbody,articulated_system,articulated_system->getExtra_array(),bindings.listInstanceLinkBindings);
        _ExtractExtraData(pbody,articulated_system->getExtra_array());
        // also collision data state can be dynamic, so process instance_articulated_system too
        _ExtractCollisionData(pbody,ias,ias->getExtra_array(),bindings.listInstanceLinkBindings);
        return true;
    }

    bool ExtractKinematicsModel(KinBodyPtr& pkinbody, domInstance_kinematics_modelRef ikm, KinematicsSceneBindings& bindings, std::list<daeElementRef>& listInstanceScope)
    {
        if( !ikm ) {
            return false;
        }
        RAVELOG_DEBUG(str(boost::format("instance kinematics model sid %s\n")%getSid(ikm)));
        domKinematics_modelRef kmodel = daeSafeCast<domKinematics_model> (ikm->getUrl().getElement().cast());
        if (!kmodel) {
            RAVELOG_WARN(str(boost::format("%s does not reference valid kinematics\n")%getSid(ikm)));
            return false;
        }
        FOREACH(it, bindings.listInstanceModelBindings) {
            if( it->_ikmodel == ikm && _CompareScopeElements(it->_listInstanceScopeKModel, listInstanceScope) > 0) {
                it->_kmodel = kmodel;
                break;
            }
        }

        if( !pkinbody ) {
            InterfaceTypePtr pinterface_type = _ExtractInterfaceType(ikm->getExtra_array());
            if( !pinterface_type ) {
                pinterface_type = _ExtractInterfaceType(kmodel->getExtra_array());
            }
            if( !!pinterface_type ) {
                if( pinterface_type->type.size() == 0 || pinterface_type->type == "kinbody" ) {
                    pkinbody = RaveCreateKinBody(_penv,pinterface_type->name);
                }
                else if( pinterface_type->type == "robot" ) {
                    pkinbody = RaveCreateRobot(_penv,pinterface_type->name);
                }
                else {
                    RAVELOG_WARN("invalid interface_type\n");
                    return false;
                }
            }
            if( !pkinbody ) {
                pkinbody = RaveCreateKinBody(_penv,"");
            }
            _mapJointUnits.clear();
            _mapJointSids.clear();
        }
        if( pkinbody->__struri.size() == 0 ) {
            pkinbody->__struri = ikm->getUrl().str();
        }

        // check if kmodel has asset/subject, if yes, then set it to the description
        if( !!kmodel->getAsset() ) {
            if( !!kmodel->getAsset()->getSubject() ) {
                if( !!kmodel->getAsset()->getSubject()->getValue() ) {
                    pkinbody->SetDescription(kmodel->getAsset()->getSubject()->getValue());
                }
            }
        }

        // find matching visual node
        domNodeRef pvisualnode;
        FOREACH(it, bindings.listInstanceModelBindings) {
            // have to use listInstanceScope
            if( it->_ikmodel == ikm && _CompareScopeElements(it->_listInstanceScopeKModel, listInstanceScope) > 0 ) {
                pvisualnode = it->_node;
                break;
            }
        }
        if( !pvisualnode ) {
            if( listInstanceScope.size() == 0 ) {
                // if top scope, make an exception to ignore the resolved scope
                FOREACH(it, bindings.listInstanceModelBindings) {
                    // have to use listInstanceScope
                    if( it->_ikmodel == ikm ) {
                        pvisualnode = it->_node;
                        break;
                    }
                }
            }
            if( !pvisualnode ) {
                RAVELOG_WARN(str(boost::format("failed to find visual node for instance kinematics model %s, creating without any geometry\n")%getSid(ikm)));
            }
        }

        if(( pkinbody->GetName().size() == 0) && !!ikm->getName() ) {
            pkinbody->SetName(ikm->getName());
        }
        if(( pkinbody->GetName().size() == 0) && !!ikm->getID() ) {
            pkinbody->SetName(ikm->getID());
        }

        if (!_ExtractKinematicsModel(pkinbody, kmodel, pvisualnode, bindings, listInstanceScope)) {
            RAVELOG_WARN(str(boost::format("failed to load kinbody from kinematics model %s\n")%kmodel->getID()));
            return false;
        }
        return true;
    }

    /// \brief extract one rigid link composed of the node hierarchy
    KinBodyPtr _ExtractKinematicsModel(domNodeRef pdomnode, const KinematicsSceneBindings& bindings, const std::vector<std::string>& vprocessednodes, std::list<daeElementRef>& listInstanceScope)
    {
        if( !!pdomnode->getID() &&( find(vprocessednodes.begin(),vprocessednodes.end(),pdomnode->getID()) != vprocessednodes.end()) ) {
            return KinBodyPtr();
        }
        _mapJointUnits.clear();
        _mapJointSids.clear();
        KinBodyPtr pkinbody = RaveCreateKinBody(_penv);
        if( pkinbody->__struri.size() == 0 ) {
            pkinbody->__struri = daeURI(*_dae).str();
        }
        string name = !pdomnode->getName() ? "" : _ConvertToOpenRAVEName(pdomnode->getName());
        if( name.size() == 0 ) {
            name = _ConvertToOpenRAVEName(pdomnode->getID());
        }
        KinBody::LinkPtr plink(new KinBody::Link(pkinbody));
        plink->_info._name = name;
        plink->_info._mass = 1.0;
        plink->_info._bStatic = false;
        plink->_info._t = getNodeParentTransform(pdomnode) * _ExtractFullTransform(pdomnode);
        bool bhasgeometry = ExtractGeometries(pdomnode, plink->_info._t, plink, bindings, vprocessednodes);
        if( !bhasgeometry ) {
            return KinBodyPtr();
        }

        RAVELOG_INFO(str(boost::format("Loading non-kinematics node '%s'")%name));
        pkinbody->SetName(name);
        plink->_index = (int) pkinbody->_veclinks.size();
        pkinbody->_veclinks.push_back(plink);
        return pkinbody;
    }

    /// \brief append the kinematics model to the openrave kinbody
    bool _ExtractKinematicsModel(KinBodyPtr& pkinbody, domKinematics_modelRef kmodel, domNodeRef pnode, KinematicsSceneBindings& bindings, std::list<daeElementRef>& listInstanceScope)
    {
        vector<domJointRef> vdomjoints;
        if (!pkinbody) {
            pkinbody = RaveCreateKinBody(_penv);
            _mapJointUnits.clear();
            _mapJointSids.clear();
        }
        if(( pkinbody->GetName().size() == 0) && !!kmodel->getName() ) {
            pkinbody->SetName(kmodel->getName());
        }
        if(( pkinbody->GetName().size() == 0) && !!kmodel->getId() ) {
            pkinbody->SetName(kmodel->getId());
        }
        RAVELOG_DEBUG(str(boost::format("kinematics model: %s\n")%pkinbody->GetName()));
        if( !!pnode ) {
            RAVELOG_DEBUG(str(boost::format("node name: %s\n")%pnode->getId()));
        }
        if( !kmodel->getID() ) {
            RAVELOG_DEBUG(str(boost::format("kinematics model: %s has no id attribute!\n")%pkinbody->GetName()));
        }

        //  Process joint of the kinbody
        domKinematics_model_techniqueRef ktec = kmodel->getTechnique_common();

        //  Store joints
        for (size_t ijoint = 0; ijoint < ktec->getJoint_array().getCount(); ++ijoint) {
            vdomjoints.push_back(ktec->getJoint_array()[ijoint]);
        }

        //  Store instances of joints
        for (size_t ijoint = 0; ijoint < ktec->getInstance_joint_array().getCount(); ++ijoint) {
            domJointRef pelt = daeSafeCast<domJoint> (ktec->getInstance_joint_array()[ijoint]->getUrl().getElement());
            if (!pelt) {
                RAVELOG_WARN("failed to get joint from instance\n");
            }
            else {
                vdomjoints.push_back(pelt);
            }
        }

        RAVELOG_VERBOSE(str(boost::format("Number of root links in kmodel %s: %d\n")%kmodel->getId()%ktec->getLink_array().getCount()));
        for (size_t ilink = 0; ilink < ktec->getLink_array().getCount(); ++ilink) {
            Transform tnode;
            if( !!pnode && ilink == 0 ) {
                tnode = getNodeParentTransform(pnode);
            }
            ExtractLink(pkinbody, ktec->getLink_array()[ilink], ilink == 0 ? pnode : domNodeRef(), tnode, vdomjoints, bindings);
        }

        for (size_t iform = 0; iform < ktec->getFormula_array().getCount(); ++iform) {
            domFormulaRef pf = ktec->getFormula_array()[iform];
            if (!pf->getTarget()) {
                RAVELOG_WARN("formula target not valid\n");
                continue;
            }

            // find the target joint
            KinBody::JointPtr pjoint = _getJointFromRef(pf->getTarget()->getParam()->getValue(),pf,pkinbody, bindings).first;
            if (!pjoint) {
                continue;
            }

            if( pjoint->GetDOF() > 1 ) {
                RAVELOG_WARN("collada cannot parse joint formulas when joint dof is greater than 1\n");
            }

            int iaxis = 0;
            pjoint->_vmimic[iaxis].reset(new KinBody::Mimic());
            dReal ftargetunit = 1;
            if(_mapJointUnits.find(pjoint) != _mapJointUnits.end() ) {
                ftargetunit = _mapJointUnits[pjoint].at(iaxis);
            }

            daeTArray<daeElementRef> children;
            domTechniqueRef popenravetec = _ExtractOpenRAVEProfile(pf->getTechnique_array());
            if( !!popenravetec ) {
                for(size_t ic = 0; ic < popenravetec->getContents().getCount(); ++ic) {
                    daeElementRef pequation = popenravetec->getContents()[ic];
                    if( pequation->getElementName() == string("equation") ) {
                        children.clear();
                        pequation->getChildren(children);
                        if( !pequation->hasAttribute("type") ) {
                            RAVELOG_WARN("equaiton needs 'type' attribute, ignoring\n");
                            continue;
                        }
                        if( children.getCount() != 1 ) {
                            RAVELOG_WARN("equaiton needs exactly one child\n");
                            continue;
                        }
                        std::string equationtype = pequation->getAttribute("type");
                        KinBody::JointPtr pjointtarget;
                        if( pequation->hasAttribute("target") ) {
                            pjointtarget = _getJointFromRef(pequation->getAttribute("target").c_str(),pf,pkinbody, bindings).first;
                        }
                        try {
                            std::string eq = _ExtractMathML(pf,pkinbody,children[0],bindings);
                            if( ftargetunit != 1 ) {
                                eq = str(boost::format("%f*(%s)")%ftargetunit%eq);
                            }
                            if( equationtype == "position" ) {
                                pjoint->_vmimic[iaxis]->_equations[0] = eq;
                            }
                            else if( equationtype == "first_partial" ) {
                                if( !pjointtarget ) {
                                    RAVELOG_WARN(str(boost::format("first_partial equation '%s' needs a target attribute! ignoring...\n")%eq));
                                    continue;
                                }
                                pjoint->_vmimic[iaxis]->_equations[1] += str(boost::format("|%s %s ")%pjointtarget->GetName()%eq);
                            }
                            else if( equationtype == "second_partial" ) {
                                if( !pjointtarget ) {
                                    RAVELOG_WARN(str(boost::format("second_partial equation '%s' needs a target attribute! ignoring...\n")%eq));
                                    continue;
                                }
                                pjoint->_vmimic[iaxis]->_equations[2] += str(boost::format("|%s %s ")%pjointtarget->GetName()%eq);
                            }
                            else {
                                RAVELOG_WARN(str(boost::format("unknown equation type %s")%equationtype));
                            }
                        }
                        catch(const std::exception &ex) {
                            RAVELOG_WARN(str(boost::format("failed to parse formula %s for target %s: %s")%equationtype%pjoint->GetName()%ex.what()));
                        }
                    }
                }
            }
            else if (!!pf->getTechnique_common()) {
                try {
                    pf->getTechnique_common()->getChildren(children);
                    for(size_t ic = 0; ic < children.getCount(); ++ic) {
                        string eq = _ExtractMathML(pf,pkinbody,children[ic],bindings);
                        if( ftargetunit != 1 ) {
                            eq = str(boost::format("%f*(%s)")%ftargetunit%eq);
                        }
                        if( eq.size() > 0 ) {
                            pjoint->_vmimic[iaxis]->_equations[0] = eq;
                            break;
                        }
                    }
                }
                catch(const std::exception &ex) {
                    RAVELOG_WARN(str(boost::format("failed to parse formula for target %s: %s")%pjoint->GetName()%ex.what()));
                }
            }
        }

        _ExtractCollisionData(pkinbody,kmodel,kmodel->getExtra_array(),bindings.listInstanceLinkBindings);

        {
            stringstream ss;
            // extract the custom link info
            for(size_t i = 0; i < kmodel->getExtra_array().getCount(); ++i) {
                if( strcmp(kmodel->getExtra_array()[i]->getType(),"link_info") == 0 ) {
                    string linksid = kmodel->getExtra_array()[i]->getName();
                    domLinkRef pdomlink = daeSafeCast<domLink>(daeSidRef(linksid, kmodel).resolve().elt);
                    KinBody::LinkPtr plink;
                    if( !!pdomlink ) {
                        plink = pkinbody->GetLink(_ExtractLinkName(pdomlink));
                    }
                    else {
                        plink = _ResolveLinkBinding(bindings.listInstanceLinkBindings, linksid, pkinbody);
                    }
                    if( !plink ) {
                        RAVELOG_WARN(str(boost::format("failed to resolve link_info link %s\n")%linksid));
                        continue;
                    }
                    domTechniqueRef tec = _ExtractOpenRAVEProfile(kmodel->getExtra_array()[i]->getTechnique_array());
                    if( !!tec ) {
                        for(size_t ic = 0; ic < tec->getContents().getCount(); ++ic) {
                            daeElementRef pelt = tec->getContents()[ic];
                            bool bFloatArray = pelt->getElementName() == string("float_array");
                            bool bIntArray = pelt->getElementName() == string("int_array");
                            bool bStringValue = pelt->getElementName() == string("string_value");
                            if( bFloatArray || bIntArray || bStringValue ) {
                                std::string name = pelt->getAttribute("name");
                                if( bFloatArray ) {
                                    ss.clear(); ss.str(pelt->getCharData());
                                    plink->_info._mapFloatParameters[name] = std::vector<dReal>((istream_iterator<dReal>(ss)), istream_iterator<dReal>());
                                }
                                else if( bIntArray ) {
                                    ss.clear(); ss.str(pelt->getCharData());
                                    plink->_info._mapIntParameters[name] = std::vector<int>((istream_iterator<int>(ss)), istream_iterator<int>());
                                }
                                else if( bStringValue ) {
                                    plink->_info._mapStringParameters[name] = pelt->getCharData();
                                }
                            }
                        }
                    }
                }
                if( strcmp(kmodel->getExtra_array()[i]->getType(),"joint_info") == 0 ) {
                    string jointsid = kmodel->getExtra_array()[i]->getName();
                    std::pair<KinBody::JointPtr, domJointRef> result = _getJointFromRef(jointsid.c_str(),kmodel,pkinbody, bindings);
                    KinBody::JointPtr pjoint = result.first;
                    domJointRef pdomjoint = result.second;
                    if( !!pjoint && !!pdomjoint ) {
                        domTechniqueRef tec = _ExtractOpenRAVEProfile(kmodel->getExtra_array()[i]->getTechnique_array());
                        if( !!tec ) {
                            for(size_t ic = 0; ic < tec->getContents().getCount(); ++ic) {
                                daeElementRef pelt = tec->getContents()[ic];
                                bool bFloatArray = pelt->getElementName() == string("float_array");
                                bool bIntArray = pelt->getElementName() == string("int_array");
                                bool bStringValue = pelt->getElementName() == string("string_value");
                                if( bFloatArray || bIntArray || bStringValue ) {
                                    std::string name = pelt->getAttribute("name");
                                    if( bFloatArray ) {
                                        ss.clear(); ss.str(pelt->getCharData());
                                        pjoint->_info._mapFloatParameters[name] = std::vector<dReal>((istream_iterator<dReal>(ss)), istream_iterator<dReal>());
                                    }
                                    else if( bIntArray ) {
                                        ss.clear(); ss.str(pelt->getCharData());
                                        pjoint->_info._mapIntParameters[name] = std::vector<int>((istream_iterator<int>(ss)), istream_iterator<int>());
                                    }
                                    else if( bStringValue ) {
                                        pjoint->_info._mapStringParameters[name] = pelt->getCharData();
                                    }
                                }
                            }
                        }
                    }
                }
            }
        }


        return true;
    }

    ///  \brief Extract Link info and add it to an existing body
    KinBody::LinkPtr ExtractLink(KinBodyPtr pkinbody, const domLinkRef pdomlink,const domNodeRef pdomnode, const Transform& tParentLink, const std::vector<domJointRef>& vdomjoints, KinematicsSceneBindings& bindings)
    {
        //  Set link name with the name of the COLLADA's Link
        std::string linkname;
        if( !!pdomlink ) {
            linkname = _ExtractLinkName(pdomlink);
            if( linkname.size() == 0 ) {
                RAVELOG_WARN("<link> has no name or id, falling back to <node>!\n");
            }
        }
        if( linkname.size() == 0 ) {
            if( !!pdomnode ) {
                if (!!pdomnode->getName()) {
                    linkname = _ConvertToOpenRAVEName(pdomnode->getName());
                }
                if(( linkname.size() == 0) && !!pdomnode->getID()) {
                    linkname = _ConvertToOpenRAVEName(pdomnode->getID());
                }
            }
        }

        KinBody::LinkPtr plink = pkinbody->GetLink(linkname);
        if( !plink ) {
            plink.reset(new KinBody::Link(pkinbody));
            plink->_info._name = linkname;
            plink->_info._mass = 1e-10;
            plink->_info._vinertiamoments = Vector(1e-7,1e-7,1e-7);
            plink->_info._bStatic = false;
            plink->_index = (int) pkinbody->_veclinks.size();
            pkinbody->_veclinks.push_back(plink);
        }
        else {
            RAVELOG_DEBUG(str(boost::format("found previously defined link '%s")%linkname));
        }

        plink->_info._t = tParentLink;
        // use the kinematics coordinate system for each link
        if( !!pdomlink ) {
            plink->_info._t = plink->_info._t * _ExtractFullTransform(pdomlink);
        }

        domInstance_rigid_bodyRef irigidbody;
        domRigid_bodyRef rigidbody;
        Transform trigidoffset = pkinbody->GetLinks().at(0)->GetTransform();
        if( !!pdomnode ) {
            // convert any instance_node child elements to real nodes
            daeTArray<domInstance_nodeRef> vinstance_nodes = pdomnode->getChildrenByType<domInstance_node>();
            for(size_t inode = 0; inode < vinstance_nodes.getCount(); ++inode) {
                _InstantiateNode(vinstance_nodes[inode]);
            }

            RAVELOG_VERBOSE(str(boost::format("Node Id %s and Name %s\n")%pdomnode->getId()%pdomnode->getName()));

            bool bFoundBinding = false;
            FOREACH(itlinkbinding, bindings.listInstanceLinkBindings) {
                // visual scenes can have weird hierarchy which makes physics assignment difficult
                InstanceLinkBinding& lb = *itlinkbinding;
                if( !lb._node ) {
                    // have to resolve _node
                    lb._node = daeSafeCast<domNode>(lb._nodeurifromphysics->getElement().cast());
                    if( !lb._node ) {
                        continue;
                    }
                }
                if( _CompareElementURI(pdomnode,lb._node) > 0 ) {
                    bFoundBinding = true;
                    irigidbody = lb._irigidbody;
                    rigidbody = lb._rigidbody;
                    lb._domlink = pdomlink;
                    lb._link = plink;
                    lb._node = pdomnode;
                    if( !!lb._nodephysicsoffset ) {
                        // set the rigid offset to the transform of the instance physics model parent
                        trigidoffset = getNodeParentTransform(lb._nodephysicsoffset) * _ExtractFullTransform(lb._nodephysicsoffset);
                    }
                    break;
                }
            }
            if( !bFoundBinding ) {
                InstanceLinkBinding lb;
                lb._node = pdomnode;
                lb._link = plink;
                bindings.listInstanceLinkBindings.push_back(lb);
            }
        }

        if( !!rigidbody && !!rigidbody->getTechnique_common() ) {
            domRigid_body::domTechnique_commonRef rigiddata = rigidbody->getTechnique_common();
            if( !!rigiddata->getMass() ) {
                plink->_info._mass = rigiddata->getMass()->getValue();
            }
            Transform tmassframe = trigidoffset;
            if( !!rigiddata->getMass_frame() ) {
                tmassframe *= _ExtractFullTransform(rigiddata->getMass_frame());
            }
            if( !!rigiddata->getInertia() ) {
                plink->_info._vinertiamoments[0] = rigiddata->getInertia()->getValue()[0];
                plink->_info._vinertiamoments[1] = rigiddata->getInertia()->getValue()[1];
                plink->_info._vinertiamoments[2] = rigiddata->getInertia()->getValue()[2];
            }
            plink->_info._tMassFrame = plink->_info._t.inverse() * tmassframe;
            if( !!rigiddata->getDynamic() ) {
                plink->_info._bStatic = !rigiddata->getDynamic()->getValue();
            }
        }
        else {
            std::string nodeid;
            if( !!pdomnode && !!pdomnode->getId() ) {
                nodeid = pdomnode->getId();
            }
            RAVELOG_WARN(str(boost::format("failed to find rigid_body info for link %s:%s, nodeid=%s")%plink->GetParent()->GetName()%plink->GetName()%nodeid));
        }

        if (!pdomlink) {
            if( !ExtractGeometries(pdomnode, pkinbody->GetLinks().size() > 0 ? pkinbody->GetTransform() : tParentLink,  plink,bindings, std::vector<std::string>()) ) {
                RAVELOG_DEBUG(str(boost::format("link %s has no geometry\n")%plink->GetName()));
            }
        }
        else {
            RAVELOG_DEBUG(str(boost::format("Attachment link elements: %d")%pdomlink->getAttachment_full_array().getCount()));

            {
                stringstream ss; ss << plink->GetName() << ": " << plink->_info._t << endl;
                RAVELOG_DEBUG(ss.str());
            }

            // Get the geometry
            if( !ExtractGeometries(pdomnode, pkinbody->GetLinks().size() > 0 ? pkinbody->GetTransform() : tParentLink, plink,bindings,std::vector<std::string>()) ) {
                RAVELOG_DEBUG(str(boost::format("link %s has no geometry\n")%plink->GetName()));
            }

            RAVELOG_DEBUG(str(boost::format("After ExtractGeometry Attachment link elements: %d\n")%pdomlink->getAttachment_full_array().getCount()));

            //  Process all atached links
            for (size_t iatt = 0; iatt < pdomlink->getAttachment_full_array().getCount(); ++iatt) {
                domLink::domAttachment_fullRef pattfull = pdomlink->getAttachment_full_array()[iatt];
                if( !pattfull->getJoint() ) {
                    RAVELOG_WARN(str(boost::format("no joint defined for attachment_full in link %s node %s")%plink->GetName()%pdomnode->getName()));
                    continue;
                }
                // get link kinematics transformation
                TransformMatrix tatt = _ExtractFullTransform(pattfull);

                // process attached links
                daeElement* peltjoint = daeSidRef(pattfull->getJoint(), pattfull).resolve().elt;
                if( !peltjoint ) {
                    RAVELOG_WARN(str(boost::format("could not find attached joint %s!\n")%pattfull->getJoint()));
                    continue;
                }
                string jointsidref;
                if( string(pattfull->getJoint()).find("./") == 0 ) {
                    jointsidref = str(boost::format("%s/%s")%_ExtractParentId(pattfull)%&pattfull->getJoint()[1]);
                }
                else {
                    jointsidref = pattfull->getJoint();
                }

                domJointRef pdomjoint = daeSafeCast<domJoint> (peltjoint);
                if (!pdomjoint) {
                    domInstance_jointRef pdomijoint = daeSafeCast<domInstance_joint> (peltjoint);
                    if (!!pdomijoint) {
                        pdomjoint = daeSafeCast<domJoint> (pdomijoint->getUrl().getElement().cast());
                    }
                    else {
                        RAVELOG_WARN(str(boost::format("could not cast element <%s> to <joint>!\n")%peltjoint->getElementName()));
                        continue;
                    }
                }

                // get direct child link
                if (!pattfull->getLink()) {
                    RAVELOG_WARN(str(boost::format("joint %s needs to be attached to a valid link\n")%jointsidref));
                    continue;
                }

                // find the correct joint in the bindings
                daeTArray<domAxis_constraintRef> vdomaxes = pdomjoint->getChildrenByType<domAxis_constraint>();
                domNodeRef pchildnode;

                // see if joint has a binding to a visual node
                FOREACHC(itaxisbinding,bindings.listAxisBindings) {
                    for (size_t ic = 0; ic < vdomaxes.getCount(); ++ic) {
                        //  If the binding for the joint axis is found, retrieve the info
                        if (vdomaxes[ic] == itaxisbinding->pkinematicaxis) {
                            pchildnode = itaxisbinding->visualnode;
                            break;
                        }
                    }
                    if( !!pchildnode ) {
                        break;
                    }
                }
                if (!pchildnode) {
                    RAVELOG_DEBUG(str(boost::format("joint %s has no visual binding\n")%jointsidref));
                }

                // create the joints before creating the child links
                KinBody::JointPtr pjoint(new KinBody::Joint(pkinbody));
                int jointtype = vdomaxes.getCount();
                pjoint->_info._bIsActive = true;     // if not active, put into the passive list
                FOREACH(it,pjoint->_info._vweights) {
                    *it = 1;
                }

                for (size_t ic = 0; ic < vdomaxes.getCount(); ++ic) {
                    FOREACH(itaxisbinding,bindings.listAxisBindings) {
                        if (vdomaxes[ic] == itaxisbinding->pkinematicaxis) {
                            itaxisbinding->_pjoint = pjoint;
                            itaxisbinding->_iaxis = ic;
                            itaxisbinding->_jointsidref = jointsidref;
                        }
                    }
                }

                std::vector<dReal> vaxisunits(vdomaxes.getCount(),dReal(1));
                for (size_t ic = 0; ic < vdomaxes.getCount(); ++ic) {
                    FOREACHC(itaxisbinding,bindings.listAxisBindings) {
                        if (vdomaxes[ic] == itaxisbinding->pkinematicaxis) {
                            if( !!itaxisbinding->kinematics_axis_info ) {
                                if( !!itaxisbinding->kinematics_axis_info->getActive() ) {
                                    // what if different axes have different active profiles?
                                    pjoint->_info._bIsActive = resolveBool(itaxisbinding->kinematics_axis_info->getActive(),itaxisbinding->kinematics_axis_info);
                                }
                            }
                            break;
                        }
                    }
                    domAxis_constraintRef pdomaxis = vdomaxes[ic];
                    if( strcmp(pdomaxis->getElementName(), "revolute") == 0 ) {
                        pjoint->_info._type = KinBody::JointRevolute;
                        pjoint->_info._vmaxvel[ic] = 0.5;
                    }
                    else if( strcmp(pdomaxis->getElementName(), "prismatic") == 0 ) {
                        pjoint->_info._type = KinBody::JointPrismatic;
                        vaxisunits[ic] = _GetUnitScale(pdomaxis,_fGlobalScale);
                        jointtype |= 1<<(4+ic);
                        pjoint->_info._vmaxvel[ic] = 0.01;
                    }
                    else {
                        RAVELOG_WARN(str(boost::format("unsupported joint type: %s\n")%pdomaxis->getElementName()));
                    }
                }

                pjoint->_info._type = (KinBody::JointType)jointtype;
                _mapJointUnits[pjoint] = vaxisunits;
                if( pjoint->_info._bIsActive ) {
                    pjoint->jointindex = (int) pkinbody->_vecjoints.size();
                    pjoint->dofindex = pkinbody->GetDOF();
                }
                if( !!pdomjoint->getName() ) {
                    pjoint->_info._name = _ConvertToOpenRAVEName(pdomjoint->getName());
                }
                else {
                    pjoint->_info._name = str(boost::format("dummy%d")%pjoint->jointindex);
                }

                if( pjoint->_info._bIsActive ) {
                    pkinbody->_vecjoints.push_back(pjoint);
                }
                else {
                    RAVELOG_VERBOSE(str(boost::format("joint %s is passive\n")%pjoint->_info._name));
                    pkinbody->_vPassiveJoints.push_back(pjoint);
                }

                if( _mapJointSids.find(jointsidref) != _mapJointSids.end() ) {
                    RAVELOG_WARN_FORMAT("jointid '%s' is duplicated!", jointsidref);
                }
                _mapJointSids[jointsidref] = pjoint;
                size_t lastJointSidIndex = jointsidref.find_last_of('/');
                if( lastJointSidIndex != string::npos ) {
                    _mapJointSids[jointsidref.substr(lastJointSidIndex+1)] = pjoint;
                }

                RAVELOG_DEBUG(str(boost::format("joint %s (%d:%d)")%pjoint->_info._name%pjoint->jointindex%pjoint->dofindex));

                KinBody::LinkPtr pchildlink = ExtractLink(pkinbody, pattfull->getLink(), pchildnode, plink->_info._t * tatt, vdomjoints, bindings);

                if (!pchildlink) {
                    RAVELOG_WARN(str(boost::format("Link '%s' has no child link, creating dummy link\n")%plink->GetName()));
                    // create dummy child link
                    stringstream ss;
                    ss << plink->_info._name;
                    ss <<"_dummy" << pkinbody->_veclinks.size();
                    pchildlink.reset(new KinBody::Link(pkinbody));
                    pchildlink->_info._name = ss.str();
                    pchildlink->_info._bStatic = false;
                    pchildlink->_index = (int)pkinbody->_veclinks.size();
                    pkinbody->_veclinks.push_back(pchildlink);
                }

                std::vector<Vector> vAxes(vdomaxes.getCount());
                for (size_t ic = 0; ic < vdomaxes.getCount(); ++ic) {
                    domKinematics_axis_infoRef kinematics_axis_info;
                    domMotion_axis_infoRef motion_axis_info;
                    FOREACH(itaxisbinding,bindings.listAxisBindings) {
                        if (CompareElementsSidToId(vdomaxes[ic], itaxisbinding->pkinematicaxis) > 0) {
                            kinematics_axis_info = itaxisbinding->kinematics_axis_info;
                            motion_axis_info = itaxisbinding->motion_axis_info;
                            break;
                        }
                    }
                    domAxis_constraintRef pdomaxis = vdomaxes[ic];

                    //  Axes and Anchor assignment.
                    vAxes[ic] = Vector(pdomaxis->getAxis()->getValue()[0], pdomaxis->getAxis()->getValue()[1], pdomaxis->getAxis()->getValue()[2]);
                    if( vAxes[ic].lengthsqr3() > 0 ) {
                        vAxes[ic].normalize3();
                    }
                    else {
                        vAxes[ic] = Vector(0,0,1);
                    }

                    dReal fjointmult = 1.0;
                    if( pjoint->IsRevolute(ic) ) {
                        fjointmult = PI/180.0f;
                    }
                    else if( pjoint->IsPrismatic(ic) && !!kinematics_axis_info ) {
                        fjointmult = _GetUnitScale(kinematics_axis_info,_fGlobalScale);
                    }

                    pjoint->_info._voffsets[ic] = 0;     // to overcome -pi to pi boundary
                    if (pkinbody->IsRobot() && !motion_axis_info) {
                        RAVELOG_WARN(str(boost::format("No motion axis info for joint %s\n")%pjoint->GetName()));
                    }

                    //  Sets the Speed and the Acceleration of the joint
                    if (!!motion_axis_info) {
                        if (!!motion_axis_info->getSpeed()) {
                            pjoint->_info._vmaxvel[ic] = resolveFloat(motion_axis_info->getSpeed(),motion_axis_info);
                            if( !_bBackCompatValuesInRadians ) {
                                pjoint->_info._vmaxvel[ic] *= fjointmult;
                            }
                            RAVELOG_VERBOSE("... Joint Speed: %f...\n",pjoint->GetMaxVel());
                        }
                        if (!!motion_axis_info->getAcceleration()) {
                            pjoint->_info._vmaxaccel[ic] = resolveFloat(motion_axis_info->getAcceleration(),motion_axis_info);
                            if( !_bBackCompatValuesInRadians ) {
                                pjoint->_info._vmaxaccel[ic] *= fjointmult;
                            }
                            RAVELOG_VERBOSE("... Joint Acceleration: %f...\n",pjoint->GetMaxAccel());
                        }
                    }

                    bool joint_locked = false;     // if locked, joint angle is static
                    bool has_soft_limits = false, has_hard_limits = false;
                    boost::shared_ptr<uint8_t> is_circular;

                    if (!!kinematics_axis_info) {
                        // contains the soft controller limits
                        if (!!kinematics_axis_info->getLocked()) {
                            joint_locked = resolveBool(kinematics_axis_info->getLocked(),kinematics_axis_info);
                        }

                        if (joint_locked) {     // If joint is locked set limits to the static value.
                            RAVELOG_WARN("lock joint!!\n");
                            pjoint->_info._vlowerlimit.at(ic) = 0;
                            pjoint->_info._vupperlimit.at(ic) = 0;
                        }
                        else if (!!kinematics_axis_info->getLimits()) {     // If there are articulated system kinematics limits
                            has_soft_limits = true;
                            pjoint->_info._vlowerlimit.at(ic) = fjointmult*(dReal)(resolveFloat(kinematics_axis_info->getLimits()->getMin(),kinematics_axis_info));
                            pjoint->_info._vupperlimit.at(ic) = fjointmult*(dReal)(resolveFloat(kinematics_axis_info->getLimits()->getMax(),kinematics_axis_info));
                            if( pjoint->IsRevolute(ic) ) {
                                if(( pjoint->_info._vlowerlimit.at(ic) < -PI) ||( pjoint->_info._vupperlimit[ic] > PI) ) {
                                    // TODO, necessary?
                                    pjoint->_info._voffsets[ic] = 0.5f * (pjoint->_info._vlowerlimit.at(ic) + pjoint->_info._vupperlimit[ic]);
                                }
                            }
                        }

                        for (size_t iparam = 0; iparam < kinematics_axis_info->getNewparam_array().getCount(); iparam++) {
                            domKinematics_newparamRef axisparam = kinematics_axis_info->getNewparam_array()[iparam];
                            if( !!axisparam->getSid() ) {
                                string paramsid = axisparam->getSid();
                                if( paramsid == "circular" ) {
                                    if( !!axisparam->getBool() ) {
                                        is_circular.reset(new uint8_t(axisparam->getBool()->getValue()));
                                    }
                                    else if( !!axisparam->getInt() ) {
                                        is_circular.reset(new uint8_t(axisparam->getInt()->getValue()!=0));
                                    }
                                    else {
                                        RAVELOG_WARN("failed to resolve axis_info/circular newparam\n");
                                    }
                                }
                                else if( paramsid == "planning_weight" ) {
                                    if( !!axisparam->getFloat() ) {
                                        if( axisparam->getFloat()->getValue() > 0 ) {
                                            pjoint->_info._vweights[ic] = axisparam->getFloat()->getValue();
                                        }
                                        else {
                                            RAVELOG_WARN(str(boost::format("bad joint weight %f")%axisparam->getFloat()->getValue()));
                                        }
                                    }
                                    else {
                                        RAVELOG_WARN("failed to resolve axis_info/planning_weight newparam\n");
                                    }
                                }
                                else if( paramsid == "discretization_resolution" ) {
                                    if( !!axisparam->getFloat() ) {
                                        if( axisparam->getFloat()->getValue() > 0 ) {
                                            pjoint->_info._vresolution[ic] = axisparam->getFloat()->getValue();
                                        }
                                        else {
                                            RAVELOG_WARN(str(boost::format("bad joint resolution %f")%axisparam->getFloat()->getValue()));
                                        }
                                    }
                                    else {
                                        RAVELOG_WARN("failed to resolve axis_info/discretization_resolution newparam\n");
                                    }
                                }
                            }
                        }
                    }

                    if (!joint_locked && !!pdomaxis->getLimits() ) {
                        has_hard_limits = true;
                        if( !has_soft_limits ) { // prioritize soft-limits
                            // contains the hard limits (prioritize over soft limits)
                            RAVELOG_VERBOSE_FORMAT("There are LIMITS in joint %s", pjoint->GetName());
                            dReal fscale = pjoint->IsRevolute(ic) ? (PI/180.0f) : _GetUnitScale(pdomaxis,_fGlobalScale);
                            pjoint->_info._vlowerlimit.at(ic) = (dReal)pdomaxis->getLimits()->getMin()->getValue()*fscale;
                            pjoint->_info._vupperlimit.at(ic) = (dReal)pdomaxis->getLimits()->getMax()->getValue()*fscale;
                            if( pjoint->IsRevolute(ic) ) {
                                if(( pjoint->_info._vlowerlimit[ic] < -PI) ||( pjoint->_info._vupperlimit[ic] > PI) ) {
                                    // TODO, necessary?
                                    pjoint->_info._voffsets[ic] = 0.5f * (pjoint->_info._vlowerlimit[ic] + pjoint->_info._vupperlimit[ic]);
                                }
                            }
                        }
                    }

                    if( !!is_circular ) {
                        pjoint->_info._bIsCircular.at(ic) = *is_circular;
                    }

                    if( !has_soft_limits && !has_hard_limits && !joint_locked ) {
                        RAVELOG_VERBOSE(str(boost::format("There are NO LIMITS in joint %s ...\n")%pjoint->GetName()));
                        if( pjoint->IsRevolute(ic) ) {
                            if( !is_circular ) {
                                pjoint->_info._bIsCircular.at(ic) = true;
                            }
                            pjoint->_info._vlowerlimit.at(ic) = -PI;
                            pjoint->_info._vupperlimit.at(ic) = PI;
                        }
                        else {
                            pjoint->_info._vlowerlimit.at(ic) =-1000000;
                            pjoint->_info._vupperlimit.at(ic) = 1000000;
                        }
                    }

                    //  Rotate axis from the parent offset
                    vAxes[ic] = tatt.rotate(vAxes[ic]);
                }
                RAVELOG_DEBUG(str(boost::format("joint dof: %d, links %s->%s\n")%pjoint->dofindex%plink->GetName()%pchildlink->GetName()));
                pjoint->_ComputeInternalInformation(plink,pchildlink,tatt.trans,vAxes,std::vector<dReal>());
            }
            if( pdomlink->getAttachment_start_array().getCount() > 0 ) {
                RAVELOG_WARN("openrave collada reader does not support attachment_start\n");
            }
            if( pdomlink->getAttachment_end_array().getCount() > 0 ) {
                RAVELOG_WARN("openrave collada reader does not support attachment_end\n");
            }
        }
        return plink;
    }

    /// Extract Geometry and apply the transformations of the node
    /// \param pdomnode  Node to extract the geometry
    /// \param plink     Link of the kinematics model
    bool ExtractGeometries(const domNodeRef pdomnode, const Transform& tkinbodytrans, KinBody::LinkPtr plink, const KinematicsSceneBindings& bindings, const std::vector<std::string>& vprocessednodes)
    {
        if( !pdomnode ) {
            return false;
        }
        if( !!pdomnode->getID() &&( find(vprocessednodes.begin(),vprocessednodes.end(),pdomnode->getID()) != vprocessednodes.end()) ) {
            return false;
        }
        if( _bSkipGeometry ) {
            return false;
        }

        RAVELOG_VERBOSE(str(boost::format("ExtractGeometries(node,link) of %s\n")%pdomnode->getName()));

        bool bhasgeometry = false;
        // For all child nodes of pdomnode
        for (size_t i = 0; i < pdomnode->getNode_array().getCount(); i++) {
            // check if contains a joint
            bool contains=false;
            FOREACHC(it,bindings.listAxisBindings) {
                // don't check ID's check if the reference is the same!
                if ( pdomnode->getNode_array()[i] == it->visualnode) {
                    contains=true;
                    break;
                }
            }
            if (contains) {
                continue;
            }

            bhasgeometry |= ExtractGeometries(pdomnode->getNode_array()[i], tkinbodytrans, plink, bindings, vprocessednodes);
            // Plink stays the same for all children
            // replace pdomnode by child = pdomnode->getNode_array()[i]
            // hope for the best!
            // put everything in a subroutine in order to process pdomnode too!
        }

        std::list<KinBody::GeometryInfo> listGeometryInfos;

        // get the geometry
        for (size_t igeom = 0; igeom < pdomnode->getInstance_geometry_array().getCount(); ++igeom) {
            domInstance_geometryRef domigeom = pdomnode->getInstance_geometry_array()[igeom];
            domGeometryRef domgeom = daeSafeCast<domGeometry> (domigeom->getUrl().getElement());
            if (!domgeom) {
                RAVELOG_WARN("link %s does not have valid geometry\n", plink->GetName().c_str());
                continue;
            }

            //  Gets materials
            map<string, domMaterialRef> mapmaterials;
            if (!!domigeom->getBind_material() && !!domigeom->getBind_material()->getTechnique_common()) {
                const domInstance_material_Array& matarray = domigeom->getBind_material()->getTechnique_common()->getInstance_material_array();
                for (size_t imat = 0; imat < matarray.getCount(); ++imat) {
                    domMaterialRef pmat = daeSafeCast<domMaterial>(matarray[imat]->getTarget().getElement());
                    if (!!pmat) {
                        mapmaterials[matarray[imat]->getSymbol()] = pmat;
                    }
                }
            }

            //  Gets the geometry
            bhasgeometry |= ExtractGeometry(domgeom, mapmaterials, listGeometryInfos);
        }

        if( !bhasgeometry ) {
            return false;
        }

        // WARNING if pdomnode comes from an external reference, then the top of its parent will point to the first visual node ever parsed, which might not be the current visual node! Therefore, have to stop as soon as the external reference visual hierarchy is done and then multiply by the kinbody transform.
        TransformMatrix tnodeparent = tkinbodytrans * GetRelativeNodeParentTransform(pdomnode, bindings);
        TransformMatrix tnodetrans = _ExtractFullTransform(pdomnode);
        TransformMatrix tmnodegeom = (TransformMatrix) plink->_info._t.inverse() * tnodeparent * tnodetrans;
        Transform tnodegeom;
        Vector vscale;
        decompose(tmnodegeom, tnodegeom, vscale);
        vscale *= _GetUnitScale(pdomnode, _fGlobalScale); // TODO should track the scale per each listGeometryInfos


        FOREACH(itgeominfo, listGeometryInfos) {
            //  Switch between different type of geometry PRIMITIVES
            Transform toriginal = itgeominfo->_t;
            itgeominfo->_t = tnodegeom * itgeominfo->_t;
            switch (itgeominfo->_type) {
            case GT_Box:
                itgeominfo->_vGeomData *= vscale;
                break;
            case GT_Container:
                itgeominfo->_vGeomData *= vscale;
                itgeominfo->_vGeomData2 *= vscale;
                itgeominfo->_vGeomData3 *= vscale;
                break;
            case GT_Sphere:
                itgeominfo->_vGeomData *= max(vscale.z, max(vscale.x, vscale.y));
                break;
            case GT_Cylinder:
                itgeominfo->_vGeomData.x *= max(vscale.x, vscale.y);
                itgeominfo->_vGeomData.y *= vscale.z;
                break;
            case GT_TriMesh:
                itgeominfo->_meshcollision.ApplyTransform(TransformMatrix(itgeominfo->_t).inverse() * tmnodegeom * TransformMatrix(toriginal));
                break;
            default:
                RAVELOG_WARN(str(boost::format("unknown geometry type: 0x%x")%itgeominfo->_type));
            }

            KinBody::Link::GeometryPtr pgeom(new KinBody::Link::Geometry(plink,*itgeominfo));
            pgeom->_info.InitCollisionMesh();
            plink->_vGeometries.push_back(pgeom);
            //  Append the collision mesh
            TriMesh trimesh = pgeom->GetCollisionMesh();
            trimesh.ApplyTransform(pgeom->_info._t);
            plink->_collision.Append(trimesh);
        }

        return bhasgeometry || listGeometryInfos.size() > 0;
    }

    /// Paint the Geometry with the color material
    /// \param  pmat    Material info of the COLLADA's model
    /// \param  geom    Geometry properties in OpenRAVE
    void FillGeometryColor(const domMaterialRef pmat, KinBody::GeometryInfo& geom)
    {
        if( !!pmat && !!pmat->getInstance_effect() ) {
            domEffectRef peffect = daeSafeCast<domEffect>(pmat->getInstance_effect()->getUrl().getElement().cast());
            if( !!peffect ) {
                domProfile_common::domTechnique::domPhongRef pphong = daeSafeCast<domProfile_common::domTechnique::domPhong>(peffect->getDescendant(daeElement::matchType(domProfile_common::domTechnique::domPhong::ID())));
                if( !!pphong ) {
                    if( !!pphong->getAmbient() && !!pphong->getAmbient()->getColor() ) {
                        geom._vAmbientColor = getVector4(pphong->getAmbient()->getColor()->getValue());
                        if( pphong->getAmbient()->getColor()->getValue().getCount() >= 4 ) {
                            // colors of the phong element in collada have the 4th value set to alpha.
                            geom._fTransparency = 1-geom._vAmbientColor.w;
                        }
                        geom._vAmbientColor.w = 0; // not used in openrave
                    }
                    if( !!pphong->getDiffuse() && !!pphong->getDiffuse()->getColor() ) {
                        geom._vDiffuseColor = getVector4(pphong->getDiffuse()->getColor()->getValue());
                        if( pphong->getDiffuse()->getColor()->getValue().getCount() >= 4 ) {
                            // colors of the phong element in collada have the 4th value set to alpha.
                            geom._fTransparency = 1-geom._vDiffuseColor.w;
                        }
                        geom._vDiffuseColor.w = 0; // not used in openrave
                    }
                    if( !!pphong->getTransparency() && !!pphong->getTransparency()->getFloat() ) {
                        geom._fTransparency = 1-static_cast<dReal>(pphong->getTransparency()->getFloat()->getValue());
                    }
                    if( geom._fTransparency >= 1 ) {
                        RAVELOG_WARN(str(boost::format("transparecy is %f, which means the item will be rendered invisible, this must be a mistake so setting to opaque (1)")%geom._fTransparency));
                        geom._fTransparency = 0;
                    }
                }
            }
        }
    }

    /// Extract the Geometry in TRIANGLES and adds it to OpenRave
    /// \param triRef  Array of triangles of the COLLADA's model
    /// \param vertsRef    Array of vertices of the COLLADA's model
    /// \param mapmaterials    Materials applied to the geometry
    /// \param geom The geometry info to store
    /// \param transgeom transform all vertices before storing
    bool _ExtractGeometry(const domTrianglesRef triRef, const domVerticesRef vertsRef, const map<string,domMaterialRef>& mapmaterials, KinBody::GeometryInfo& geom, const Transform& transgeom)
    {
        if( !triRef ) {
            return false;
        }

        TriMesh& trimesh = geom._meshcollision;
        geom._type = GT_TriMesh;

        // resolve the material and assign correct colors to the geometry
        if( !!triRef->getMaterial() ) {
            map<string,domMaterialRef>::const_iterator itmat = mapmaterials.find(triRef->getMaterial());
            if( itmat != mapmaterials.end() ) {
                FillGeometryColor(itmat->second,geom);
            }
        }

        domUint triangleIndexStride = 0, vertexoffset = -1;
        domInput_local_offsetRef indexOffsetRef;

        for (unsigned int w=0; w<triRef->getInput_array().getCount(); w++) {
            domUint offset = triRef->getInput_array()[w]->getOffset();
            daeString str = triRef->getInput_array()[w]->getSemantic();
            if (!strcmp(str,"VERTEX")) {
                indexOffsetRef = triRef->getInput_array()[w];
                vertexoffset = offset;
            }
            if (offset> triangleIndexStride) {
                triangleIndexStride = offset;
            }
        }
        triangleIndexStride++;

        const domList_of_uints& indexArray =triRef->getP()->getValue();
        trimesh.indices.reserve(size_t(triRef->getCount())*3);
        trimesh.vertices.reserve(size_t(triRef->getCount())*3);
        for (size_t i=0; i<vertsRef->getInput_array().getCount(); ++i) {
            domInput_localRef localRef = vertsRef->getInput_array()[i];
            daeString str = localRef->getSemantic();
            if ( strcmp(str,"POSITION") == 0 ) {
                const domSourceRef node = daeSafeCast<domSource>(localRef->getSource().getElement());
                if( !node ) {
                    continue;
                }
                dReal fUnitScale = _GetUnitScale(node,_fGlobalScale);
                const domFloat_arrayRef flArray = node->getFloat_array();
                if (!!flArray) {
                    const domList_of_floats& listFloats = flArray->getValue();
                    domUint k = vertexoffset;
                    domUint vertexStride = 3;     //instead of hardcoded stride, should use the 'accessor'
                    for(size_t itri = 0; itri < triRef->getCount(); ++itri) {
                        if(k+2*triangleIndexStride < indexArray.getCount() ) {
                            for (int j=0; j<3; j++) {
                                domUint index0 = indexArray.get(size_t(k))*vertexStride;
                                domFloat fl0 = listFloats.get(size_t(index0));
                                domFloat fl1 = listFloats.get(size_t(index0+1));
                                domFloat fl2 = listFloats.get(size_t(index0+2));
                                k+=triangleIndexStride;
                                trimesh.indices.push_back(trimesh.vertices.size());
                                trimesh.vertices.push_back(transgeom*Vector(fl0*fUnitScale,fl1*fUnitScale,fl2*fUnitScale));
                            }
                        }
                    }
                }
                else {
                    RAVELOG_WARN("float array not defined!\n");
                }
                break;
            }
        }
        if( trimesh.indices.size() != 3*triRef->getCount() ) {
            RAVELOG_WARN("triangles declares wrong count!\n");
        }
        return true;
    }

    /// Extract the Geometry in TRIANGLE FANS and adds it to OpenRave
    /// \param  triRef  Array of triangle fans of the COLLADA's model
    /// \param  vertsRef    Array of vertices of the COLLADA's model
    /// \param  mapmaterials    Materials applied to the geometry
    /// \param  geom The geometry info to store
    /// \param transgeom transform all vertices before storing
    bool _ExtractGeometry(const domTrifansRef triRef, const domVerticesRef vertsRef, const map<string,domMaterialRef>& mapmaterials, KinBody::GeometryInfo& geom, const Transform& transgeom)
    {
        if( !triRef ) {
            return false;
        }
        TriMesh& trimesh = geom._meshcollision;
        geom._type = GT_TriMesh;

        // resolve the material and assign correct colors to the geometry
        if( !!triRef->getMaterial() ) {
            map<string,domMaterialRef>::const_iterator itmat = mapmaterials.find(triRef->getMaterial());
            if( itmat != mapmaterials.end() ) {
                FillGeometryColor(itmat->second,geom);
            }
        }

        domUint triangleIndexStride = 0, vertexoffset = -1;
        domInput_local_offsetRef indexOffsetRef;

        for (unsigned int w=0; w<triRef->getInput_array().getCount(); w++) {
            domUint offset = triRef->getInput_array()[w]->getOffset();
            daeString str = triRef->getInput_array()[w]->getSemantic();
            if (!strcmp(str,"VERTEX")) {
                indexOffsetRef = triRef->getInput_array()[w];
                vertexoffset = offset;
            }
            if (offset> triangleIndexStride) {
                triangleIndexStride = offset;
            }
        }
        triangleIndexStride++;
        domUint primitivecount = triRef->getCount();
        if( primitivecount > triRef->getP_array().getCount() ) {
            RAVELOG_WARN("trifans has incorrect count\n");
            primitivecount = triRef->getP_array().getCount();
        }
        for(size_t ip = 0; ip < primitivecount; ++ip) {
            domList_of_uints indexArray = triRef->getP_array()[ip]->getValue();
            for (size_t i=0; i<vertsRef->getInput_array().getCount(); ++i) {
                domInput_localRef localRef = vertsRef->getInput_array()[i];
                daeString str = localRef->getSemantic();
                if ( strcmp(str,"POSITION") == 0 ) {
                    const domSourceRef node = daeSafeCast<domSource>(localRef->getSource().getElement());
                    if( !node ) {
                        continue;
                    }
                    dReal fUnitScale = _GetUnitScale(node,_fGlobalScale);
                    const domFloat_arrayRef flArray = node->getFloat_array();
                    if (!!flArray) {
                        const domList_of_floats& listFloats = flArray->getValue();
                        domUint k=vertexoffset;
                        domUint vertexStride = 3;     //instead of hardcoded stride, should use the 'accessor'
                        size_t usedindices = 3*(indexArray.getCount()-2);
                        if( trimesh.indices.capacity() < trimesh.indices.size()+usedindices ) {
                            trimesh.indices.reserve(trimesh.indices.size()+usedindices);
                        }
                        if( trimesh.vertices.capacity() < trimesh.vertices.size()+indexArray.getCount() ) {
                            trimesh.vertices.reserve(trimesh.vertices.size()+indexArray.getCount());
                        }
                        size_t startoffset = trimesh.vertices.size();
                        while(k < indexArray.getCount() ) {
                            domUint index0 = indexArray.get(size_t(k))*vertexStride;
                            domFloat fl0 = listFloats.get(size_t(index0));
                            domFloat fl1 = listFloats.get(size_t(index0+1));
                            domFloat fl2 = listFloats.get(size_t(index0+2));
                            k+=triangleIndexStride;
                            trimesh.vertices.push_back(transgeom*Vector(fl0*fUnitScale,fl1*fUnitScale,fl2*fUnitScale));
                        }
                        for(size_t ivert = startoffset+2; ivert < trimesh.vertices.size(); ++ivert) {
                            trimesh.indices.push_back(startoffset);
                            trimesh.indices.push_back(ivert-1);
                            trimesh.indices.push_back(ivert);
                        }
                    }
                    else {
                        RAVELOG_WARN("float array not defined!\n");
                    }
                    break;
                }
            }
        }
        return true;
    }

    /// Extract the Geometry in TRIANGLE STRIPS and adds it to OpenRave
    /// \param  triRef  Array of Triangle Strips of the COLLADA's model
    /// \param  vertsRef    Array of vertices of the COLLADA's model
    /// \param  mapmaterials    Materials applied to the geometry
    /// \param  geom The geometry info to store
    /// \param transgeom transform all vertices before storing
    bool _ExtractGeometry(const domTristripsRef triRef, const domVerticesRef vertsRef, const map<string,domMaterialRef>& mapmaterials, KinBody::GeometryInfo& geom, const Transform& transgeom)
    {
        if( !triRef ) {
            return false;
        }
        TriMesh& trimesh = geom._meshcollision;
        geom._type = GT_TriMesh;

        // resolve the material and assign correct colors to the geometry
        if( !!triRef->getMaterial() ) {
            map<string,domMaterialRef>::const_iterator itmat = mapmaterials.find(triRef->getMaterial());
            if( itmat != mapmaterials.end() ) {
                FillGeometryColor(itmat->second,geom);
            }
        }
        domUint triangleIndexStride = 0, vertexoffset = -1;
        domInput_local_offsetRef indexOffsetRef;

        for (size_t w=0; w<triRef->getInput_array().getCount(); w++) {
            domUint offset = triRef->getInput_array()[w]->getOffset();
            daeString str = triRef->getInput_array()[w]->getSemantic();
            if (!strcmp(str,"VERTEX")) {
                indexOffsetRef = triRef->getInput_array()[w];
                vertexoffset = offset;
            }
            if (offset> triangleIndexStride) {
                triangleIndexStride = offset;
            }
        }
        triangleIndexStride++;
        domUint primitivecount = triRef->getCount();
        if( primitivecount > triRef->getP_array().getCount() ) {
            RAVELOG_WARN("tristrips has incorrect count\n");
            primitivecount = triRef->getP_array().getCount();
        }
        for(size_t ip = 0; ip < primitivecount; ++ip) {
            domList_of_uints indexArray = triRef->getP_array()[ip]->getValue();
            for (size_t i=0; i<vertsRef->getInput_array().getCount(); ++i) {
                domInput_localRef localRef = vertsRef->getInput_array()[i];
                daeString str = localRef->getSemantic();
                if ( strcmp(str,"POSITION") == 0 ) {
                    const domSourceRef node = daeSafeCast<domSource>(localRef->getSource().getElement());
                    if( !node ) {
                        continue;
                    }
                    dReal fUnitScale = _GetUnitScale(node,_fGlobalScale);
                    const domFloat_arrayRef flArray = node->getFloat_array();
                    if (!!flArray) {
                        const domList_of_floats& listFloats = flArray->getValue();
                        domUint k=vertexoffset;
                        domUint vertexStride = 3;     //instead of hardcoded stride, should use the 'accessor'
                        size_t usedindices = 3*(size_t(indexArray.getCount())-2);
                        if( trimesh.indices.capacity() < trimesh.indices.size()+usedindices ) {
                            trimesh.indices.reserve(trimesh.indices.size()+usedindices);
                        }
                        if( trimesh.vertices.capacity() < trimesh.vertices.size()+indexArray.getCount() ) {
                            trimesh.vertices.reserve(trimesh.vertices.size()+indexArray.getCount());
                        }

                        size_t startoffset = trimesh.vertices.size();
                        while(k < indexArray.getCount() ) {
                            domUint index0 = indexArray.get(size_t(k))*vertexStride;
                            domFloat fl0 = listFloats.get(size_t(index0));
                            domFloat fl1 = listFloats.get(size_t(index0+1));
                            domFloat fl2 = listFloats.get(size_t(index0+2));
                            k+=triangleIndexStride;
                            trimesh.vertices.push_back(transgeom*Vector(fl0*fUnitScale,fl1*fUnitScale,fl2*fUnitScale));
                        }

                        bool bFlip = false;
                        for(size_t ivert = startoffset+2; ivert < trimesh.vertices.size(); ++ivert) {
                            trimesh.indices.push_back(ivert-2);
                            trimesh.indices.push_back(bFlip ? ivert : ivert-1);
                            trimesh.indices.push_back(bFlip ? ivert-1 : ivert);
                            bFlip = !bFlip;
                        }
                    }
                    else {
                        RAVELOG_WARN("float array not defined!\n");
                    }
                    break;
                }
            }
        }
        return true;
    }

    /// Extract the Geometry in TRIANGLE STRIPS and adds it to OpenRave
    /// \param  triRef  Array of Triangle Strips of the COLLADA's model
    /// \param  vertsRef    Array of vertices of the COLLADA's model
    /// \param  mapmaterials    Materials applied to the geometry
    /// \param  geom The geometry info to store
    /// \param transgeom transform all vertices before storing
    bool _ExtractGeometry(const domPolylistRef triRef, const domVerticesRef vertsRef, const map<string,domMaterialRef>& mapmaterials, KinBody::GeometryInfo& geom, const Transform& transgeom)
    {
        if( !triRef ) {
            return false;
        }
        TriMesh& trimesh = geom._meshcollision;
        geom._type = GT_TriMesh;

        // resolve the material and assign correct colors to the geometry
        if( !!triRef->getMaterial() ) {
            map<string,domMaterialRef>::const_iterator itmat = mapmaterials.find(triRef->getMaterial());
            if( itmat != mapmaterials.end() ) {
                FillGeometryColor(itmat->second,geom);
            }
        }

        domUint triangleIndexStride = 0,vertexoffset = -1;
        domInput_local_offsetRef indexOffsetRef;
        for (unsigned int w=0; w<triRef->getInput_array().getCount(); w++) {
            domUint offset = triRef->getInput_array()[w]->getOffset();
            daeString str = triRef->getInput_array()[w]->getSemantic();
            if (!strcmp(str,"VERTEX")) {
                indexOffsetRef = triRef->getInput_array()[w];
                vertexoffset = offset;
            }
            if (offset> triangleIndexStride) {
                triangleIndexStride = offset;
            }
        }
        triangleIndexStride++;
        const domList_of_uints& indexArray = triRef->getP()->getValue();
        for (size_t i=0; i<vertsRef->getInput_array().getCount(); ++i) {
            domInput_localRef localRef = vertsRef->getInput_array()[i];
            daeString str = localRef->getSemantic();
            if ( strcmp(str,"POSITION") == 0 ) {
                const domSourceRef node = daeSafeCast<domSource>(localRef->getSource().getElement());
                if( !node ) {
                    continue;
                }
                dReal fUnitScale = _GetUnitScale(node,_fGlobalScale);
                const domFloat_arrayRef flArray = node->getFloat_array();
                if (!!flArray) {
                    const domList_of_floats& listFloats = flArray->getValue();
                    domUint k=vertexoffset;
                    domUint vertexStride = 3;     //instead of hardcoded stride, should use the 'accessor'
                    for(size_t ipoly = 0; ipoly < triRef->getVcount()->getValue().getCount(); ++ipoly) {
                        domUint numverts = triRef->getVcount()->getValue()[ipoly];
                        if(( numverts > 0) &&( k+(numverts-1)*triangleIndexStride < indexArray.getCount()) ) {
                            size_t startoffset = trimesh.vertices.size();
                            for (size_t j=0; j<numverts; j++) {
                                domUint index0 = indexArray.get(size_t(k))*vertexStride;
                                domFloat fl0 = listFloats.get(size_t(index0));
                                domFloat fl1 = listFloats.get(size_t(index0+1));
                                domFloat fl2 = listFloats.get(size_t(index0+2));
                                k+=triangleIndexStride;
                                trimesh.vertices.push_back(transgeom*Vector(fl0*fUnitScale,fl1*fUnitScale,fl2*fUnitScale));
                            }
                            for(size_t ivert = startoffset+2; ivert < trimesh.vertices.size(); ++ivert) {
                                trimesh.indices.push_back(startoffset);
                                trimesh.indices.push_back(ivert-1);
                                trimesh.indices.push_back(ivert);
                            }
                        }
                    }
                }
                else {
                    RAVELOG_WARN("float array not defined!\n");
                }
                break;
            }
        }
        return true;
    }

    domMaterialRef _ExtractFirstMaterial(const domGeometryRef domgeom, const map<string,domMaterialRef>& mapmaterials)
    {
        map<string,domMaterialRef>::const_iterator itmat;
        if (!!domgeom->getMesh()) {
            const domMeshRef meshRef = domgeom->getMesh();
            for (size_t tg = 0; tg<meshRef->getTriangles_array().getCount(); tg++) {
                itmat = mapmaterials.find(meshRef->getTriangles_array()[tg]->getMaterial());
                if( itmat != mapmaterials.end() ) {
                    return itmat->second;
                }
            }
            for (size_t tg = 0; tg<meshRef->getTrifans_array().getCount(); tg++) {
                itmat = mapmaterials.find(meshRef->getTrifans_array()[tg]->getMaterial());
                if( itmat != mapmaterials.end() ) {
                    return itmat->second;
                }
            }
            for (size_t tg = 0; tg<meshRef->getTristrips_array().getCount(); tg++) {
                itmat = mapmaterials.find(meshRef->getTristrips_array()[tg]->getMaterial());
                if( itmat != mapmaterials.end() ) {
                    return itmat->second;
                }
            }
            for (size_t tg = 0; tg<meshRef->getPolylist_array().getCount(); tg++) {
                itmat = mapmaterials.find(meshRef->getPolylist_array()[tg]->getMaterial());
                if( itmat != mapmaterials.end() ) {
                    return itmat->second;
                }
            }
            for (size_t tg = 0; tg<meshRef->getPolygons_array().getCount(); tg++) {
                itmat = mapmaterials.find(meshRef->getPolygons_array()[tg]->getMaterial());
                if( itmat != mapmaterials.end() ) {
                    return itmat->second;
                }
            }
        }
        else if( !!domgeom->getConvex_mesh() ) {
            const domConvex_meshRef convexRef = domgeom->getConvex_mesh();
            daeElementRef otherElemRef = convexRef->getConvex_hull_of().getElement();
            if ( !!otherElemRef ) {
                domGeometryRef linkedGeom = daeSafeCast<domGeometry>(otherElemRef);
                if( !linkedGeom ) {
                    return domMaterialRef();
                }
                return _ExtractFirstMaterial(linkedGeom,mapmaterials);
            }
        }

        return domMaterialRef();
    }

    /// Extract the Geometry and adds it to OpenRave
    /// \param  domgeom    Geometry to extract of the COLLADA's model
    /// \param  mapmaterials    Materials applied to the geometry
    /// \param  listGeometryInfos the geometry infos to output
    bool ExtractGeometry(const domGeometryRef domgeom, const map<string,domMaterialRef>& mapmaterials, std::list<KinBody::GeometryInfo>& listGeometryInfos)
    {
        if( !domgeom ) {
            return false;
        }

        Transform tlocalgeom;
        bool bgeomvisible = true;
        // check for OpenRAVE profile simple geometric primitives
        for(size_t ie = 0; ie < domgeom->getExtra_array().getCount(); ++ie) {
            domExtraRef pextra = domgeom->getExtra_array()[ie];
            if( !pextra->getType() ) {
                continue;
            }
            string extra_type = pextra->getType();
            if( extra_type == "geometry_info" ) {
                daeElementRef ptec = _ExtractOpenRAVEProfile(pextra);
                if( !!ptec ) {
                    bool bfoundgeom = false;
                    tlocalgeom = _ExtractFullTransformFromChildren(ptec);
                    KinBody::GeometryInfo geominfo;
                    daeTArray<daeElementRef> children;
                    ptec->getChildren(children);
                    for(size_t i = 0; i < children.getCount(); ++i) {
                        std::string name = children[i]->getElementName();
                        if( name == "box" ) {
                            daeElementRef phalf_extents = children[i]->getChild("half_extents");
                            if( !!phalf_extents ) {
                                stringstream ss(phalf_extents->getCharData());
                                Vector vextents;
                                ss >> vextents.x >> vextents.y >> vextents.z;
                                if( ss.eof() || !!ss ) {
                                    geominfo._type = GT_Box;
                                    geominfo._vGeomData = vextents;
                                    geominfo._t = tlocalgeom;
                                    bfoundgeom = true;
                                }
                            }
                        }
                        else if( name == "sphere" ) {
                            daeElementRef pradius = children[i]->getChild("radius");
                            if( !!pradius ) {
                                dReal fradius = 0;
                                stringstream ss(pradius->getCharData());
                                ss >> fradius;
                                if( ss.eof() || !!ss ) {
                                    geominfo._type = GT_Sphere;
                                    geominfo._vGeomData.x = fradius;
                                    geominfo._t = tlocalgeom;
                                    bfoundgeom = true;
                                }
                            }
                        }
                        else if( name == "cylinder" ) {
                            daeElementRef pradius = children[i]->getChild("radius");
                            daeElementRef pheight = children[i]->getChild("height");
                            if( !!pradius && !!pheight ) {
                                Vector vGeomData;
                                stringstream ss(pradius->getCharData());
                                ss >> vGeomData.x;
                                stringstream ss2(pheight->getCharData());
                                ss2 >> vGeomData.y;
                                if( (ss.eof() || !!ss) && (ss2.eof() || !!ss2) ) {
                                    Transform trot(quatRotateDirection(Vector(0,0,1),Vector(0,1,0)),Vector());
                                    tlocalgeom = tlocalgeom * trot;
                                    geominfo._type = GT_Cylinder;
                                    geominfo._vGeomData = vGeomData;
                                    geominfo._t = tlocalgeom;
                                    bfoundgeom = true;
                                }
                            }
                        }
                        else if( name == "container" ) {
                            daeElementRef pouter_extents = children[i]->getChild("outer_extents");
                            if( !!pouter_extents ) {
                                stringstream ss(pouter_extents->getCharData());
                                Vector vextents;
                                ss >> vextents.x >> vextents.y >> vextents.z;
                                if( ss.eof() || !!ss ) {
                                    geominfo._type = GT_Container;
                                    geominfo._vGeomData = vextents;
                                    geominfo._t = tlocalgeom;
                                    bfoundgeom = true;
                                }
                            }
                            daeElementRef pinner_extents = children[i]->getChild("inner_extents");
                            if( !!pinner_extents ) {
                                stringstream ss(pinner_extents->getCharData());
                                Vector vextents;
                                ss >> vextents.x >> vextents.y >> vextents.z;
                                if( ss.eof() || !!ss ) {
                                    geominfo._type = GT_Container;
                                    geominfo._vGeomData2 = vextents;
                                    geominfo._t = tlocalgeom;
                                    bfoundgeom = true;
                                }
                            }
                            daeElementRef pbottom_cross = children[i]->getChild("bottom_cross");
                            if( !!pbottom_cross ) {
                                stringstream ss(pbottom_cross->getCharData());
                                Vector vextents;
                                ss >> vextents.x >> vextents.y >> vextents.z;
                                if( ss.eof() || !!ss ) {
                                    geominfo._type = GT_Container;
                                    geominfo._vGeomData3 = vextents;
                                    geominfo._t = tlocalgeom;
                                    bfoundgeom = true;
                                }
                            }
                        }
                        else if( name == "capsule" ) {
                            RAVELOG_WARN("capsule geometries are not supported");
                        }
                        else if( name == "plane" ) {
                            RAVELOG_WARN("plane geometries are not supported");
                        }
                        else if( name == "visible" ) {
                            resolveCommon_bool_or_param(children[i],domgeom,geominfo._bVisible);
                            bgeomvisible = geominfo._bVisible;
                        }
                    }
                    if( bfoundgeom ) {
                        FillGeometryColor(_ExtractFirstMaterial(domgeom,mapmaterials),geominfo);
                        listGeometryInfos.push_back(geominfo);
                        return true;
                    }
                }
            }
        }

        Transform tlocalgeominv = tlocalgeom.inverse();
        if (!!domgeom->getMesh()) {
            const domMeshRef meshRef = domgeom->getMesh();
            for (size_t tg = 0; tg<meshRef->getTriangles_array().getCount(); tg++) {
                listGeometryInfos.push_back(KinBody::GeometryInfo());
                _ExtractGeometry(meshRef->getTriangles_array()[tg], meshRef->getVertices(), mapmaterials, listGeometryInfos.back(),tlocalgeominv);
                listGeometryInfos.back()._t = tlocalgeom;
                listGeometryInfos.back()._bVisible = bgeomvisible;
            }
            for (size_t tg = 0; tg<meshRef->getTrifans_array().getCount(); tg++) {
                listGeometryInfos.push_back(KinBody::GeometryInfo());
                _ExtractGeometry(meshRef->getTrifans_array()[tg], meshRef->getVertices(), mapmaterials, listGeometryInfos.back(),tlocalgeominv);
                listGeometryInfos.back()._t = tlocalgeom;
                listGeometryInfos.back()._bVisible = bgeomvisible;
            }
            for (size_t tg = 0; tg<meshRef->getTristrips_array().getCount(); tg++) {
                listGeometryInfos.push_back(KinBody::GeometryInfo());
                _ExtractGeometry(meshRef->getTristrips_array()[tg], meshRef->getVertices(), mapmaterials, listGeometryInfos.back(),tlocalgeominv);
                listGeometryInfos.back()._t = tlocalgeom;
                listGeometryInfos.back()._bVisible = bgeomvisible;
            }
            for (size_t tg = 0; tg<meshRef->getPolylist_array().getCount(); tg++) {
                listGeometryInfos.push_back(KinBody::GeometryInfo());
                _ExtractGeometry(meshRef->getPolylist_array()[tg], meshRef->getVertices(), mapmaterials, listGeometryInfos.back(),tlocalgeominv);
                listGeometryInfos.back()._t = tlocalgeom;
                listGeometryInfos.back()._bVisible = bgeomvisible;
            }
            if( meshRef->getPolygons_array().getCount()> 0 ) {
                RAVELOG_WARN("openrave does not support collada polygons\n");
            }
            return true;
        }
        else if (!!domgeom->getConvex_mesh()) {
            vector<Vector> vconvexhull;
            const domConvex_meshRef convexRef = domgeom->getConvex_mesh();
            daeElementRef otherElemRef = convexRef->getConvex_hull_of().getElement();
            if ( !!otherElemRef ) {
                domGeometryRef linkedGeom = daeSafeCast<domGeometry>(otherElemRef);
                if( !linkedGeom ) {
                    RAVELOG_WARN("convex_hull_of invalid geometry id\n");
                    return false;
                }

                std::list<KinBody::GeometryInfo> listNewGeometryInfos;
                ExtractGeometry(linkedGeom, mapmaterials, listNewGeometryInfos);
                // need to get the convex hull of listNewGeometryInfos, quickest way is to use Geometry to compute the geometry vertices
                FOREACH(itgeominfo,listNewGeometryInfos) {
                    itgeominfo->InitCollisionMesh();
                    Transform tnew = tlocalgeominv * itgeominfo->_t;
                    FOREACH(itvertex, itgeominfo->_meshcollision.vertices) {
                        vconvexhull.push_back(tnew * *itvertex);
                    }
                }
            }
            else {
                // no getConvex_hull_of but direct vertices
                const domVerticesRef vertsRef = convexRef->getVertices();
                for (size_t i=0; i<vertsRef->getInput_array().getCount(); i++) {
                    domInput_localRef localRef = vertsRef->getInput_array()[i];
                    daeString str = localRef->getSemantic();
                    if ( strcmp(str,"POSITION") == 0 ) {
                        const domSourceRef node = daeSafeCast<domSource>(localRef->getSource().getElement());
                        if( !node ) {
                            continue;
                        }
                        dReal fUnitScale = _GetUnitScale(node,_fGlobalScale);
                        const domFloat_arrayRef flArray = node->getFloat_array();
                        if (!!flArray) {
                            const domList_of_floats& listFloats = flArray->getValue();
                            vconvexhull.reserve(vconvexhull.size()+size_t(flArray->getCount()));
                            for (size_t k=0; k+2<flArray->getCount(); k+=3) {
                                domFloat fl0 = listFloats.get(k);
                                domFloat fl1 = listFloats.get(k+1);
                                domFloat fl2 = listFloats.get(k+2);
                                vconvexhull.push_back(tlocalgeominv * Vector(fl0*fUnitScale,fl1*fUnitScale,fl2*fUnitScale));
                            }
                        }
                    }
                }
            }

            if( vconvexhull.size()> 0 ) {
                listGeometryInfos.push_back(KinBody::GeometryInfo());
                listGeometryInfos.back()._type = GT_TriMesh;
                listGeometryInfos.back()._t = tlocalgeom;
                listGeometryInfos.back()._bVisible = bgeomvisible;
                _computeConvexHull(vconvexhull,listGeometryInfos.back()._meshcollision);
            }
            return true;
        }
        return false;
    }

    /// \brief extract the robot manipulators
    void ExtractRobotManipulators(RobotBasePtr probot, const domArticulated_systemRef as, const KinematicsSceneBindings& bindings)
    {
        for(size_t ie = 0; ie < as->getExtra_array().getCount(); ++ie) {
            domExtraRef pextra = as->getExtra_array()[ie];
            if( !pextra->getType() ) {
                continue;
            }
            if( strcmp(pextra->getType(), "manipulator") == 0 ) {
                string name = pextra->getAttribute("name");
                if( name.size() == 0 ) {
                    name = str(boost::format("manipulator%d")%_nGlobalManipulatorId++);
                }
                domTechniqueRef tec = _ExtractOpenRAVEProfile(pextra->getTechnique_array());
                if( !!tec ) {
                    RobotBase::ManipulatorInfo manipinfo;
                    manipinfo._name = _ConvertToOpenRAVEName(name);
                    daeElementRef pframe_origin = tec->getChild("frame_origin");
                    daeElementRef pframe_tip = tec->getChild("frame_tip");
                    if( !!pframe_origin ) {
                        domLinkRef pdomlink = daeSafeCast<domLink>(daeSidRef(pframe_origin->getAttribute("link"), as).resolve().elt);
                        if( !!pdomlink ) {
                            manipinfo._sBaseLinkName = _ExtractLinkName(pdomlink);
                        }
                        else {
                            KinBody::LinkPtr plink = _ResolveLinkBinding(bindings.listInstanceLinkBindings, pframe_origin->getAttribute("link"), probot);
                            if( !!plink ) {
                                manipinfo._sBaseLinkName = plink->GetName();
                            }
                        }
                        if( !probot->GetLink(manipinfo._sBaseLinkName) ) {
                            RAVELOG_WARN(str(boost::format("failed to find manipulator %s frame origin %s\n")%name%pframe_origin->getAttribute("link")));
                            continue;
                        }
                    }
                    if( !!pframe_tip ) {
                        domLinkRef pdomlink = daeSafeCast<domLink>(daeSidRef(pframe_tip->getAttribute("link"), as).resolve().elt);
                        if( !!pdomlink ) {
                            manipinfo._sEffectorLinkName = _ExtractLinkName(pdomlink);
                        }
                        else {
                            KinBody::LinkPtr plink = _ResolveLinkBinding(bindings.listInstanceLinkBindings, pframe_tip->getAttribute("link"), probot);
                            if( !!plink ) {
                                manipinfo._sEffectorLinkName = plink->GetName();
                            }
                        }
                        if( !probot->GetLink(manipinfo._sEffectorLinkName) ) {
                            RAVELOG_WARN(str(boost::format("failed to find manipulator %s frame tip %s\n")%name%pframe_tip->getAttribute("link")));
                            continue;
                        }
                        manipinfo._tLocalTool = _ExtractFullTransformFromChildren(pframe_tip);
                        daeElementRef pdirection = pframe_tip->getChild("direction");
                        if( !!pdirection ) {
                            stringstream ss(pdirection->getCharData());
                            ss >> manipinfo._vdirection.x >> manipinfo._vdirection.y >> manipinfo._vdirection.z;
                            if( !ss ) {
                                RAVELOG_WARN(str(boost::format("could not read frame_tip/direction of manipulator %s frame tip %s")%name%pframe_tip->getAttribute("link")));
                            }
                        }
                    }

                    for(size_t ic = 0; ic < tec->getContents().getCount(); ++ic) {
                        daeElementRef pmanipchild = tec->getContents()[ic];
                        if( pmanipchild->getElementName() == string("gripper_joint") ) {
                            std::pair<KinBody::JointPtr, domJointRef> result = _getJointFromRef(pmanipchild->getAttribute("joint").c_str(),as,probot, bindings);
                            KinBody::JointPtr pjoint = result.first;
                            domJointRef pdomjoint = result.second;
                            if( !!pjoint && !!pdomjoint ) {
                                manipinfo._vGripperJointNames.push_back(pjoint->GetName());
                                daeTArray<daeElementRef> children;
                                pmanipchild->getChildren(children);
                                for (size_t i = 0; i < children.getCount(); i++) {
                                    if( children[i]->getElementName() == string("closing_direction") || children[i]->getElementName() == string("chucking_direction")) {
                                        domAxis_constraintRef paxis = daeSafeCast<domAxis_constraint>(daeSidRef(children[i]->getAttribute("axis"), pdomjoint).resolve().elt);
                                        domFloat chucking_direction = 0;
                                        if( !paxis ) {
                                            RAVELOG_WARN(str(boost::format("cannot resolve joint %s axis %s")%pmanipchild->getAttribute("joint")%children[i]->getAttribute("axis")));
                                        }
                                        else {
                                            if( !resolveCommon_float_or_param(children[i],as,chucking_direction) ) {
                                                RAVELOG_WARN(str(boost::format("gripper joint %s axis %s cannot extract chucking_direction\n")%children[i]->getAttribute("axis")%pmanipchild->getAttribute("joint")));
                                            }
                                        }
                                        manipinfo._vChuckingDirection.push_back((dReal)chucking_direction);
                                    }
                                }
                                continue;
                            }
                            RAVELOG_WARN(str(boost::format("could not find manipulator '%s' gripper joint '%s'\n")%manipinfo._name%pmanipchild->getAttribute("joint")));
                        }
                        else if( pmanipchild->getElementName() == string("iksolver") ) {
                            InterfaceTypePtr pinterfacetype = _ExtractInterfaceType(tec->getContents()[ic]);
                            if( !!pinterfacetype ) {
                                if( pinterfacetype->type.size() == 0 || pinterfacetype->type == "iksolver" ) {
                                    manipinfo._sIkSolverXMLId = pinterfacetype->name;
                                }
                                else {
                                    RAVELOG_WARN("invalid interface_type\n");
                                }
                            }
                        }
                        else if((pmanipchild->getElementName() != string("frame_origin"))&&(pmanipchild->getElementName() != string("frame_tip"))) {
                            RAVELOG_WARN(str(boost::format("unrecognized tag <%s> in manipulator '%s'")%pmanipchild->getElementName()%manipinfo._name));
                        }
                    }

                    // check if a previous manipulator exists with the same name
                    RobotBase::ManipulatorPtr pnewmanip(new RobotBase::Manipulator(probot,manipinfo));
                    FOREACH(itmanip,probot->GetManipulators()) {
                        if( (*itmanip)->GetName() == manipinfo._name ) {
                            *itmanip = pnewmanip;
                            pnewmanip.reset();
                            break;
                        }
                    }
                    if( !!pnewmanip ) {
                        // not found so append
                        probot->GetManipulators().push_back(pnewmanip);
                    }
                }
                else {
                    RAVELOG_WARN(str(boost::format("cannot create robot %s manipulator %s\n")%probot->GetName()%name));
                }
            }
        }
    }

    /// \brief Extract Sensors attached to a Robot
    void ExtractRobotAttachedSensors(RobotBasePtr probot, const domArticulated_systemRef as, const KinematicsSceneBindings& bindings)
    {
        std::list< std::pair<RobotBase::AttachedSensorPtr, daeElementRef> > listSensorsToExtract; // accumulate a list of sensor/element pairs to call _ExtractSensor on. This has to be done after all sensors have been processed.
        std::map<std::string, std::string> mapSensorURLsToNames;

        for (size_t ie = 0; ie < as->getExtra_array().getCount(); ie++) {
            domExtraRef pextra = as->getExtra_array()[ie];
            if( !pextra->getType() ) {
                continue;
            }
            if( strcmp(pextra->getType(), "attach_sensor") == 0 ) {
                string name = pextra->getAttribute("name");
                if( name.size() == 0 ) {
                    name = str(boost::format("sensor%d")%_nGlobalSensorId++);
                }
                domTechniqueRef tec = _ExtractOpenRAVEProfile(pextra->getTechnique_array());
                if( !!tec ) {
                    RobotBase::AttachedSensorPtr pattachedsensor(new RobotBase::AttachedSensor(probot));
                    pattachedsensor->_info._name = _ConvertToOpenRAVEName(name);
                    daeElementRef pframe_origin = tec->getChild("frame_origin");
                    if( !!pframe_origin ) {
                        domLinkRef pdomlink = daeSafeCast<domLink>(daeSidRef(pframe_origin->getAttribute("link"), as).resolve().elt);
                        if( !!pdomlink ) {
                            pattachedsensor->pattachedlink = probot->GetLink(_ExtractLinkName(pdomlink));
                        }
                        if( !pattachedsensor->pattachedlink.lock() ) {
                            RAVELOG_WARN(str(boost::format("failed to find manipulator %s frame origin %s\n")%name%pframe_origin->getAttribute("link")));
                            continue;
                        }
                        pattachedsensor->_info._trelative = _ExtractFullTransformFromChildren(pframe_origin);
                    }
                    daeElementRef instance_sensor = tec->getChild("instance_sensor");
                    if( !!instance_sensor ) {
                        std::pair<SensorBasePtr, daeElementRef> result = _ExtractCreateSensor(instance_sensor);
                        pattachedsensor->psensor = result.first;
                        if( !!pattachedsensor->psensor ) {
                            pattachedsensor->psensor->SetName(str(boost::format("%s:%s")%probot->GetName()%name));
                            std::string instance_url = instance_sensor->getAttribute("url");
                            mapSensorURLsToNames[instance_url] = pattachedsensor->psensor->GetName();
                        }
                        listSensorsToExtract.push_back(std::make_pair(pattachedsensor,result.second));
                    }

                    probot->GetAttachedSensors().push_back(pattachedsensor);
                }
                else {
                    RAVELOG_WARN(str(boost::format("cannot create robot %s attached sensor %s\n")%probot->GetName()%name));
                }
            }
        }

        FOREACH(itextract, listSensorsToExtract) {
            RobotBase::AttachedSensorPtr pattachedsensor = itextract->first;
            if( !pattachedsensor->psensor ) {
                continue;
            }

            // Create the custom XML reader to read in the data (determined by users)
            BaseXMLReaderPtr pcurreader = RaveCallXMLReader(PT_Sensor,pattachedsensor->psensor->GetXMLId(),pattachedsensor->psensor, AttributesList());
            if( !pcurreader ) {
                pattachedsensor->pdata = pattachedsensor->GetSensor()->CreateSensorData();
                continue;
            }

            if( _ProcessXMLReader(pcurreader,itextract->second, mapSensorURLsToNames) ) {
                if( !!pcurreader->GetReadable() ) {
                    pattachedsensor->psensor->SetReadableInterface(pattachedsensor->psensor->GetXMLId(),pcurreader->GetReadable());
                }
            }
            pattachedsensor->UpdateInfo(); // need to update the _info struct with the latest values
        }
    }

    /// \brief extract the robot manipulators
    void ExtractRobotAttachedActuators(RobotBasePtr probot, const domArticulated_systemRef as, const KinematicsSceneBindings& bindings)
    {
        list<KinBody::JointPtr> listOrderedJoints;
        for(size_t ie = 0; ie < as->getExtra_array().getCount(); ++ie) {
            domExtraRef pextra = as->getExtra_array()[ie];
            if( !pextra->getType() ) {
                continue;
            }
            if( strcmp(pextra->getType(), "attach_actuator") == 0 ) {
                string name = pextra->getAttribute("name");
                domTechniqueRef tec = _ExtractOpenRAVEProfile(pextra->getTechnique_array());
                if( !!tec ) {
                    KinBody::JointPtr pjoint;
                    domJointRef pdomjoint;
                    for(size_t ic = 0; ic < tec->getContents().getCount(); ++ic) {
                        daeElementRef pchild = tec->getContents()[ic];
                        if( pchild->getElementName() == string("bind_actuator") ) {
                            std::pair<KinBody::JointPtr, domJointRef> result = _getJointFromRef(pchild->getAttribute("joint").c_str(),as,probot, bindings);
                            pjoint = result.first;
                            pdomjoint = result.second;
                            if( !!pjoint && !!pdomjoint ) {
                                if( find(probot->_vPassiveJoints.begin(), probot->_vPassiveJoints.end(), pjoint) == probot->_vPassiveJoints.end() ) { // don't allow passive joints!
                                    listOrderedJoints.push_back(pjoint);
                                }
                            }
                            else {
                                RAVELOG_WARN(str(boost::format("failed to find joint %s in actuator %s\n")%pchild->getAttribute("joint")%name));
                            }
                        }
                    }
                    if( !!pjoint ) {
                        // look for actuators
                        for(size_t ic = 0; ic < tec->getContents().getCount(); ++ic) {
                            daeElementRef pchild = tec->getContents()[ic];
                            if( pchild->getElementName() == string("instance_actuator") ) {
                                pjoint->_info._infoElectricMotor = _ExtractElectricMotorActuatorInfo(pchild);
                            }
                        }
                    }
                }
                else {
                    RAVELOG_WARN(str(boost::format("cannot create robot %s attached actuator %s\n")%probot->GetName()%name));
                }
            }
        }

        // for all robot joints after _setInitialJoints, first put listJoints in that order
        vector<KinBody::JointPtr> vjoints, vlastjoints;
        vjoints.reserve(probot->_vecjoints.size());
        if( probot->_vecjoints.size() > listOrderedJoints.size() ) {
            vlastjoints.reserve(probot->_vecjoints.size()-listOrderedJoints.size());
        }
        FOREACH(itjoint,probot->_vecjoints) {
            if( _setInitialJoints.find(*itjoint) == _setInitialJoints.end()) {
                if( find(listOrderedJoints.begin(),listOrderedJoints.end(),*itjoint) == listOrderedJoints.end() ) {
                    vlastjoints.push_back(*itjoint);
                }
            }
            else {
                vjoints.push_back(*itjoint);
            }
        }
        probot->_vecjoints = vjoints;
        probot->_vecjoints.insert(probot->_vecjoints.end(),listOrderedJoints.begin(),listOrderedJoints.end());
        probot->_vecjoints.insert(probot->_vecjoints.end(),vlastjoints.begin(),vlastjoints.end());
        // have to reset the joint indices and dof indices
        int jointindex=0;
        int dofindex=0;
        FOREACH(itjoint,probot->_vecjoints) {
            (*itjoint)->jointindex = jointindex++;
            (*itjoint)->dofindex = dofindex;
            dofindex += (*itjoint)->GetDOF();
        }
    }

    /// \brief Extract an instance of a sensor without parsing its data
    ///
    /// \return the newly created sensor
    std::pair<SensorBasePtr, daeElementRef> _ExtractCreateSensor(daeElementRef instance_sensor)
    {
        if( !instance_sensor ) {
            return std::make_pair(SensorBasePtr(), daeElementRef());
        }
        if( !instance_sensor->hasAttribute("url") ) {
            RAVELOG_WARN("instance_sensor has no url\n");
            return std::make_pair(SensorBasePtr(), daeElementRef());
        }

        std::string instance_id = instance_sensor->getAttribute("id");
        std::string instance_url = instance_sensor->getAttribute("url");
        daeElementRef domsensor = daeURI(*instance_sensor,instance_url).getElement();
        if( !domsensor ) {
            RAVELOG_WARN(str(boost::format("failed to find sensor id %s url=%s\n")%instance_id%instance_url));
            return std::make_pair(SensorBasePtr(), daeElementRef());
        }
        if( !domsensor->hasAttribute("type") ) {
            RAVELOG_WARN("collada <sensor> needs type attribute\n");
            return std::make_pair(SensorBasePtr(), daeElementRef());
        }
        return std::make_pair(RaveCreateSensor(_penv, domsensor->getAttribute("type")), domsensor);
    }

    /// \brief Extractan instance of a actuator without parsing its data
    ///
    /// \return the newly created actuator
    ElectricMotorActuatorInfoPtr _ExtractElectricMotorActuatorInfo(daeElementRef instance_actuator)
    {
        if( !instance_actuator ) {
            return ElectricMotorActuatorInfoPtr();
        }
        if( !instance_actuator->hasAttribute("url") ) {
            RAVELOG_WARN("instance_actuator has no url\n");
            return ElectricMotorActuatorInfoPtr();
        }

        std::string instance_id = instance_actuator->getAttribute("id");
        std::string instance_url = instance_actuator->getAttribute("url");
        daeElementRef domactuator = daeURI(*instance_actuator,instance_url).getElement();
        if( !domactuator ) {
            RAVELOG_WARN(str(boost::format("failed to find actuator id %s url=%s\n")%instance_id%instance_url));
            return ElectricMotorActuatorInfoPtr();
        }
        if( !domactuator->hasAttribute("type") ) {
            RAVELOG_WARN("collada <actuator> needs type attribute\n");
            return ElectricMotorActuatorInfoPtr();
        }

        ElectricMotorActuatorInfoPtr pinfo(new ElectricMotorActuatorInfo());
        for(size_t ic = 0; ic < domactuator->getChildren().getCount(); ++ic) {
            daeElementRef pchild = domactuator->getChildren()[ic];
            if( pchild->getElementName() == string("model_type") ) {
                pinfo->model_type = pchild->getCharData();
            }
            else if( pchild->getElementName() == string("gear_ratio") ) {
                pinfo->gear_ratio = boost::lexical_cast<dReal>(pchild->getCharData());
            }
            else if( pchild->getElementName() == string("assigned_power_rating") ) {
                pinfo->assigned_power_rating = boost::lexical_cast<dReal>(pchild->getCharData());
            }
            else if( pchild->getElementName() == string("max_speed") ) {
                pinfo->max_speed = boost::lexical_cast<dReal>(pchild->getCharData());
            }
            else if( pchild->getElementName() == string("no_load_speed") ) {
                pinfo->no_load_speed = boost::lexical_cast<dReal>(pchild->getCharData());
            }
            else if( pchild->getElementName() == string("stall_torque") ) {
                pinfo->stall_torque = boost::lexical_cast<dReal>(pchild->getCharData());
            }
            else if( pchild->getElementName() == string("max_instantaneous_torque") ) {
                pinfo->max_instantaneous_torque = boost::lexical_cast<dReal>(pchild->getCharData());
            }
            else if( pchild->getElementName() == string("nominal_torque") ) {
                pinfo->nominal_torque = boost::lexical_cast<dReal>(pchild->getCharData());
            }
            else if( pchild->getElementName() == string("rotor_inertia") ) {
                pinfo->rotor_inertia = boost::lexical_cast<dReal>(pchild->getCharData());
            }
            else if( pchild->getElementName() == string("torque_constant") ) {
                pinfo->torque_constant = boost::lexical_cast<dReal>(pchild->getCharData());
            }
            else if( pchild->getElementName() == string("nominal_voltage") ) {
                pinfo->nominal_voltage = boost::lexical_cast<dReal>(pchild->getCharData());
            }
            else if( pchild->getElementName() == string("speed_constant") ) {
                pinfo->speed_constant = boost::lexical_cast<dReal>(pchild->getCharData());
            }
            else if( pchild->getElementName() == string("starting_current") ) {
                pinfo->starting_current = boost::lexical_cast<dReal>(pchild->getCharData());
            }
            else if( pchild->getElementName() == string("terminal_resistance") ) {
                pinfo->terminal_resistance = boost::lexical_cast<dReal>(pchild->getCharData());
            }
            else if( pchild->getElementName() == string("coloumb_friction") ) {
                pinfo->coloumb_friction = boost::lexical_cast<dReal>(pchild->getCharData());
            }
            else if( pchild->getElementName() == string("viscous_friction") ) {
                pinfo->viscous_friction = boost::lexical_cast<dReal>(pchild->getCharData());
            }
            else if( pchild->getElementName() == string("nominal_speed_torque_point") ) {
                std::stringstream ss(pchild->getCharData());
                std::vector<dReal> vpoints((istream_iterator<dReal>(ss)), istream_iterator<dReal>());
                pinfo->nominal_speed_torque_points.resize(vpoints.size()/2);
                for(size_t ipoint = 0; ipoint < vpoints.size(); ipoint += 2) {
                    pinfo->nominal_speed_torque_points[ipoint/2] = std::make_pair(vpoints[ipoint], vpoints[ipoint+1]);
                }
            }
            else if( pchild->getElementName() == string("max_speed_torque_point") ) {
                std::stringstream ss(pchild->getCharData());
                std::vector<dReal> vpoints((istream_iterator<dReal>(ss)), istream_iterator<dReal>());
                pinfo->max_speed_torque_points.resize(vpoints.size()/2);
                for(size_t ipoint = 0; ipoint < vpoints.size(); ipoint += 2) {
                    pinfo->max_speed_torque_points[ipoint/2] = std::make_pair(vpoints[ipoint], vpoints[ipoint+1]);
                }
            }
        }
        return pinfo;
    }

//    /// \brief Extract and parse an instance of a sensor
//    bool _ExtractSensor(SensorBasePtr& psensor, daeElementRef instance_sensor)
//    {
//        if( !instance_sensor ) {
//            return false;
//        }
//        if( !instance_sensor->hasAttribute("url") ) {
//            RAVELOG_WARN("instance_sensor has no url\n");
//            return false;
//        }
//
//        std::string instance_id = instance_sensor->getAttribute("id");
//        std::string instance_url = instance_sensor->getAttribute("url");
//        daeElementRef domsensor = daeURI(*instance_sensor,instance_url).getElement();
//        if( !domsensor ) {
//            RAVELOG_WARN(str(boost::format("failed to find senor id %s url=%s\n")%instance_id%instance_url));
//            return false;
//        }
//        if( !domsensor->hasAttribute("type") ) {
//            RAVELOG_WARN("collada <sensor> needs type attribute\n");
//            return false;
//        }
//        psensor = RaveCreateSensor(_penv, domsensor->getAttribute("type"));
//        if( !psensor ) {
//            return false;
//        }
//
//        // Create the custom XML reader to read in the data (determined by users)
//        BaseXMLReaderPtr pcurreader = RaveCallXMLReader(PT_Sensor,psensor->GetXMLId(),psensor, AttributesList());
//        if( !pcurreader ) {
//            pcurreader.reset();
//            return false;
//        }
//        if( _ProcessXMLReader(pcurreader,domsensor) ) {
//            if( !!pcurreader->GetReadable() ) {
//                psensor->SetReadableInterface(psensor->GetXMLId(),pcurreader->GetReadable());
//            }
//        }
//        return true;
//    }

    /// \brief feed the collada data into the base readers xml class
    ///
    /// \param preader the reader returned from RaveCallXMLReader
    /// \param elt the parent element (usually <extra>)
    /// \param mapURLsToNames map of URLs to names
    bool _ProcessXMLReader(BaseXMLReaderPtr preader, daeElementRef elt, const std::map<std::string, std::string>& mapURLsToNames = std::map<std::string, std::string>())
    {
        daeTArray<daeElementRef> children;
        elt->getChildren(children);
        AttributesList atts;
        for (size_t i = 0; i < children.getCount(); i++) {
            string xmltag = utils::ConvertToLowerCase(children[i]->getElementName());
            daeTArray<daeElement::attr> domatts;
            children[i]->getAttributes(domatts);
            atts.clear();
            for(size_t j = 0; j < domatts.getCount(); ++j) {
                if( std::string(domatts[j].name) == "url" ) {
                    std::map<std::string, std::string>::const_iterator itname = mapURLsToNames.find(domatts[j].value);
                    if( itname != mapURLsToNames.end() ) {
                        atts.push_back(make_pair(domatts[j].name,itname->second));
                    }
                    else {
                        // push back the fully resolved name
                        atts.push_back(make_pair(domatts[j].name, _MakeFullURI(xsAnyURI(*_dae, domatts[j].value), elt)));
                    }
                }
                else {
                    atts.push_back(make_pair(domatts[j].name,domatts[j].value));
                }
            }
            BaseXMLReader::ProcessElement action = preader->startElement(xmltag,atts);
            if( action  == BaseXMLReader::PE_Support ) {
                _ProcessXMLReader(preader,children[i], mapURLsToNames);
                preader->characters(children[i]->getCharData());
                if( preader->endElement(xmltag) ) {
                    return true;
                }
            }
            else {
                RAVELOG_WARN(str(boost::format("unprocessed tag: %s/%s")%elt->getElementName()%xmltag));
            }
        }
        return false;
    }

    static daeElement* searchBinding(domCommon_sidref_or_paramRef paddr, daeElementRef parent, std::list<daeElementRef>& listInstanceScope)
    {
        if( !!paddr->getSIDREF() ) {
            return daeSidRef(paddr->getSIDREF()->getValue(),parent).resolve().elt;
        }
        if (!!paddr->getParam()) {
            return searchBinding(paddr->getParam()->getValue(),parent, true, listInstanceScope);
        }
        return NULL;
    }

    static daeElement* searchBindingFromSIDREF(domSidref value, daeElementRef parent)
    {
        return daeSidRef(value,parent).resolve().elt;
    }

    /// Search a given parameter reference and stores the new reference to search.
    /// \param ref the reference name to search
    /// \param parent The array of parameter where the method searchs.
    static daeElement* searchBinding(daeString ref, daeElementRef parent, bool bLogWarning, std::list<daeElementRef>& listInstanceScope)
    {
        if( !parent ) {
            return NULL;
        }
        daeElement* pelt = NULL;
        domKinematics_sceneRef kscene = daeSafeCast<domKinematics_scene>(parent.cast());
        if( !!kscene ) {
            pelt = searchBindingArray(ref,kscene->getInstance_articulated_system_array(), false, listInstanceScope);
            if( !!pelt ) {
                return pelt;
            }
            return searchBindingArray(ref,kscene->getInstance_kinematics_model_array(), bLogWarning, listInstanceScope);
        }
        domArticulated_systemRef articulated_system = daeSafeCast<domArticulated_system>(parent.cast());
        if( !!articulated_system ) {
            if( !!articulated_system->getKinematics() ) {
                pelt = searchBindingArray(ref,articulated_system->getKinematics()->getInstance_kinematics_model_array(), bLogWarning, listInstanceScope);
                if( !!pelt ) {
                    return pelt;
                }
            }
            if( !!articulated_system->getMotion() ) {
                return searchBinding(ref,articulated_system->getMotion()->getInstance_articulated_system(), bLogWarning, listInstanceScope);
            }
            return NULL;
        }
        // try to get a bind array
        daeElementRef pbindelt;
        const domKinematics_bind_Array* pbindarray = NULL;
        const domKinematics_newparam_Array* pnewparamarray = NULL;
        domInstance_articulated_systemRef ias = daeSafeCast<domInstance_articulated_system>(parent);
        daeElementRef instelt;
        if( !!ias ) {
            pbindarray = &ias->getBind_array();
            pbindelt = ias->getUrl().getElement();
            pnewparamarray = &ias->getNewparam_array();
            instelt = ias;
        }
        if( !pbindarray || !pbindelt ) {
            domInstance_kinematics_modelRef ikm = daeSafeCast<domInstance_kinematics_model>(parent);
            if( !!ikm ) {
                pbindarray = &ikm->getBind_array();
                pbindelt = ikm->getUrl().getElement();
                pnewparamarray = &ikm->getNewparam_array();
                instelt = ikm;
            }
        }
        if( !!pbindarray && !!pbindelt ) {
            for (size_t ibind = 0; ibind < pbindarray->getCount(); ++ibind) {
                domKinematics_bindRef pbind = (*pbindarray)[ibind];
                if( !!pbind->getSymbol() &&( strcmp(pbind->getSymbol(), ref) == 0) ) {
                    // found a match
                    if( !!pbind->getParam() ) {
                        //return searchBinding(pbind->getParam()->getRef(), pbindelt, true, listInstanceScope);
                        if( !!instelt ) {
                            listInstanceScope.push_back(instelt);
                        }
                        return daeSidRef(pbind->getParam()->getRef(), pbindelt).resolve().elt;
                    }
                    else if( !!pbind->getSIDREF() ) {
                        if( !!instelt ) {
                            listInstanceScope.push_back(instelt);
                        }
                        return daeSidRef(pbind->getSIDREF()->getValue(), pbindelt).resolve().elt;
                    }
                }
            }
            for(size_t inewparam = 0; inewparam < pnewparamarray->getCount(); ++inewparam) {
                domKinematics_newparamRef newparam = (*pnewparamarray)[inewparam];
                if( !!newparam->getSid() &&( strcmp(newparam->getSid(), ref) == 0) ) {
                    if( !!newparam->getSIDREF() ) {
                        if( !!instelt ) {
                            listInstanceScope.push_back(instelt);
                        }
                        if( !!newparam->getSIDREF()->getValue() ) {
                            return daeSidRef(newparam->getSIDREF()->getValue(),pbindelt).resolve().elt;
                        }
                    }
                    if( !!newparam->getFloat() ) {
                        return newparam;
                    }
                    if( !!newparam->getInt() ) {
                        return newparam;
                    }
                    RAVELOG_WARN(str(boost::format("newparam sid=%s does not have SIDREF\n")%getSid(newparam)));
                }
            }
        }
        if( !!ias ) {
            // resolve the articulated_system, is this necessary?
            domArticulated_systemRef articulated_system = daeSafeCast<domArticulated_system> (ias->getUrl().getElement().cast());
            if( !!articulated_system ) {
                return searchBinding(ref, articulated_system, bLogWarning, listInstanceScope);
            }
        }
        if( bLogWarning ) {
            RAVELOG_WARN(str(boost::format("failed to get binding '%s' for element: %s\n")%ref%parent->getElementName()));
        }
        return NULL;
    }

    static daeElement* searchBindingArray(daeString ref, const domInstance_articulated_system_Array& paramArray, bool bLogWarning, std::list<daeElementRef>& listInstanceScope)
    {
        for(size_t iikm = 0; iikm < paramArray.getCount(); ++iikm) {
            daeElement* pelt = searchBinding(ref,paramArray[iikm].cast(),false, listInstanceScope);
            if( !!pelt ) {
                return pelt;
            }
        }
        if( bLogWarning ) {
            RAVELOG_WARN(str(boost::format("failed to get binding '%s'")%ref));
        }
        return NULL;
    }

    static daeElement* searchBindingArray(daeString ref, const domInstance_kinematics_model_Array& paramArray, bool bLogWarning, std::list<daeElementRef>& listInstanceScope)
    {
        for(size_t iikm = 0; iikm < paramArray.getCount(); ++iikm) {
            daeElement* pelt = searchBinding(ref,paramArray[iikm].cast(),false, listInstanceScope);
            if( !!pelt ) {
                return pelt;
            }
        }
        if( bLogWarning ) {
            RAVELOG_WARN(str(boost::format("failed to get binding '%s'")%ref));
        }
        return NULL;
    }

    template <typename U> static xsBoolean resolveBool(domCommon_bool_or_paramRef paddr, const U& parent) {
        if( !!paddr->getBool() ) {
            return paddr->getBool()->getValue();
        }
        if( !paddr->getParam() ) {
            RAVELOG_WARN("param not specified, setting to 0\n");
            return false;
        }
        for(size_t iparam = 0; iparam < parent->getNewparam_array().getCount(); ++iparam) {
            domKinematics_newparamRef pnewparam = parent->getNewparam_array()[iparam];
            if( !!pnewparam->getSid() && strcmp(pnewparam->getSid(), paddr->getParam()->getValue()) == 0 ) {
                if( !!pnewparam->getBool() ) {
                    return pnewparam->getBool()->getValue();
                }
                else if( !!pnewparam->getSIDREF() ) {
                    domKinematics_newparam::domBoolRef ptarget = daeSafeCast<domKinematics_newparam::domBool>(daeSidRef(pnewparam->getSIDREF()->getValue(), pnewparam).resolve().elt);
                    if( !ptarget ) {
                        RAVELOG_WARN("failed to resolve %s from %s\n", pnewparam->getSIDREF()->getValue(), paddr->getID());
                        continue;
                    }
                    return ptarget->getValue();
                }
            }
        }
        RAVELOG_WARN(str(boost::format("failed to resolve %s\n")%paddr->getParam()->getValue()));
        return false;
    }
    template <typename U> static domFloat resolveFloat(domCommon_float_or_paramRef paddr, const U& parent) {
        if( !!paddr->getFloat() ) {
            return paddr->getFloat()->getValue();
        }
        if( !paddr->getParam() ) {
            RAVELOG_WARN("param not specified, setting to 0\n");
            return 0;
        }
        for(size_t iparam = 0; iparam < parent->getNewparam_array().getCount(); ++iparam) {
            domKinematics_newparamRef pnewparam = parent->getNewparam_array()[iparam];
            if( !!pnewparam->getSid() && strcmp(pnewparam->getSid(), paddr->getParam()->getValue()) == 0 ) {
                if( !!pnewparam->getFloat() ) {
                    return pnewparam->getFloat()->getValue();
                }
                else if( !!pnewparam->getSIDREF() ) {
                    domKinematics_newparam::domFloatRef ptarget = daeSafeCast<domKinematics_newparam::domFloat>(daeSidRef(pnewparam->getSIDREF()->getValue(), pnewparam).resolve().elt);
                    if( !ptarget ) {
                        RAVELOG_WARN("failed to resolve %s from %s\n", pnewparam->getSIDREF()->getValue(), paddr->getID());
                        continue;
                    }
                    return ptarget->getValue();
                }
            }
        }
        RAVELOG_WARN(str(boost::format("failed to resolve %s\n")%paddr->getParam()->getValue()));
        return 0;
    }

    static bool resolveCommon_float_or_param(daeElementRef pcommon, daeElementRef parent, domFloat& f)
    {
        if( !pcommon ) {
            return false;
        }
        daeElement* pfloat = pcommon->getChild("float");
        if( !!pfloat ) {
            stringstream sfloat(pfloat->getCharData());
            sfloat >> f;
            return !!sfloat;
        }
        daeElement* pint = pcommon->getChild("int");
        if( !!pint ) {
            stringstream sint(pint->getCharData());
            int tempint=0;
            sint >> tempint;
            f = (domFloat)tempint;
            return !!sint;
        }
        daeElement* pparam = pcommon->getChild("param");
        if( !!pparam ) {
            if( pparam->hasAttribute("ref") ) {
                RAVELOG_WARN("cannot process param ref\n");
            }
            else {
                daeElement* pelt = daeSidRef(pparam->getCharData(),parent).resolve().elt;
                if( !!pelt ) {
                    RAVELOG_WARN(str(boost::format("found param ref: %s from %s\n")%pelt->getCharData()%pparam->getCharData()));
                }
            }
        }
        return false;
    }

    static bool resolveCommon_bool_or_param(daeElementRef pcommon, daeElementRef parent, bool& bvalue)
    {
        if( !pcommon ) {
            return false;
        }
        daeElement* pbool = pcommon->getChild("bool");
        if( !!pbool ) {
            if( pbool->getCharData() == "true" ) {
                bvalue = true;
                return true;
            }
            else if( pbool->getCharData() == "false" ) {
                bvalue = false;
                return true;
            }
            RAVELOG_WARN(str(boost::format("invalid bool data in element %s: %s")%pcommon->getElementName()%pbool->getCharData()));
            return false;
        }
        daeElement* pparam = pcommon->getChild("param");
        if( !!pparam ) {
            if( pparam->hasAttribute("ref") ) {
                RAVELOG_WARN("cannot process param ref\n");
            }
            else {
                daeElement* pelt = daeSidRef(pparam->getCharData(),parent).resolve().elt;
                if( !!pelt ) {
                    RAVELOG_WARN(str(boost::format("found param ref: %s from %s\n")%pelt->getCharData()%pparam->getCharData()));
                }
            }
        }
        return false;
    }

    /// Gets all transformations applied to the node
    TransformMatrix getTransform(daeElementRef pelt)
    {
        TransformMatrix t;
        domRotateRef protate = daeSafeCast<domRotate>(pelt);
        if( !!protate ) {
            //        if( !protate->getSid() ) { // if sid is valid, then controlled by joint?
            t = matrixFromAxisAngle(Vector(protate->getValue()[0],protate->getValue()[1],protate->getValue()[2]), (dReal)(protate->getValue()[3]*(PI/180.0)));
            //      }
            return t;
        }

        domTranslateRef ptrans = daeSafeCast<domTranslate>(pelt);
        if( !!ptrans ) {
            //      if( !ptrans->getSid() ) { // if sid is valid, then controlled by joint?
            t.trans = Vector(ptrans->getValue()[0], ptrans->getValue()[1], ptrans->getValue()[2]);
            t.trans *= _GetUnitScale(pelt,_fGlobalScale);
            //      }
            return t;
        }

        domMatrixRef pmat = daeSafeCast<domMatrix>(pelt);
        if( !!pmat ) {
            for(int i = 0; i < 3; ++i) {
                t.m[4*i+0] = pmat->getValue()[4*i+0];
                t.m[4*i+1] = pmat->getValue()[4*i+1];
                t.m[4*i+2] = pmat->getValue()[4*i+2];
                t.trans[i] = pmat->getValue()[4*i+3];
            }
            t.trans *= _GetUnitScale(pelt,_fGlobalScale);
            return t;
        }

        domScaleRef pscale = daeSafeCast<domScale>(pelt);
        if( !!pscale ) {
            t.m[0] = pscale->getValue()[0];
            t.m[4*1+1] = pscale->getValue()[1];
            t.m[4*2+2] = pscale->getValue()[2];
            return t;
        }

        domLookatRef pcamera = daeSafeCast<domLookat>(pelt);
        if( pelt->typeID() == domLookat::ID() ) {
            Vector campos(pcamera->getValue()[0], pcamera->getValue()[1], pcamera->getValue()[2]);
            Vector lookat(pcamera->getValue()[3], pcamera->getValue()[4], pcamera->getValue()[5]);
            Vector camup(pcamera->getValue()[6], pcamera->getValue()[7], pcamera->getValue()[8]);
            t = transformLookat(lookat*_GetUnitScale(pelt,_fGlobalScale),campos*_GetUnitScale(pelt,_fGlobalScale),camup);
            return t;
        }

        domSkewRef pskew = daeSafeCast<domSkew>(pelt);
        if( !!pskew ) {
            RAVELOG_ERROR("skew transform not implemented\n");
        }

        return t;
    }

    /// Travels recursively the node parents of the given one  to extract the Transform arrays that affects the node given
    /// Stop when the parent is equal to one of the top level nodes. Effectives, this returns the relative transform.
    template <typename T> TransformMatrix GetRelativeNodeParentTransform(const T pelt, const KinematicsSceneBindings& bindings) {
        domNodeRef pparent = daeSafeCast<domNode>(pelt->getParent());
        if( !pparent ) {
            return TransformMatrix();
        }
        FOREACHC(itbinding, bindings.listInstanceModelBindings) {
            if( !!itbinding->_node ) {
                if( itbinding->_node == pparent || itbinding->_node->getParent() == pparent ) {
                    return TransformMatrix();
                }
            }
        }
        return GetRelativeNodeParentTransform(pparent, bindings) * _ExtractFullTransform(pparent);
    }

    /// Travels recursively the node parents of the given one
    /// to extract the Transform arrays that affects the node given
    template <typename T> TransformMatrix getNodeParentTransform(const T pelt) {
        domNodeRef pnode = daeSafeCast<domNode>(pelt->getParent());
        if( !pnode ) {
            return TransformMatrix();
        }
        return getNodeParentTransform(pnode) * _ExtractFullTransform(pnode);
    }

    /// \brief Travel by the transformation array and calls the getTransform method
    template <typename T> TransformMatrix _ExtractFullTransform(const T pelt) {
        TransformMatrix t;
        for(size_t i = 0; i < pelt->getContents().getCount(); ++i) {
            t = t * getTransform(pelt->getContents()[i]);
        }
        return t;
    }

    /// \brief Travel by the transformation array and calls the getTransform method
    template <typename T> TransformMatrix _ExtractFullTransformFromChildren(const T pelt) {
        TransformMatrix t;
        daeTArray<daeElementRef> children;
        pelt->getChildren(children);
        for(size_t i = 0; i < children.getCount(); ++i) {
            t = t * getTransform(children[i]);
        }
        return t;
    }

    template <typename T> Vector getVector3(const T& t) {
        Vector v;
        for(size_t i = 0; i < t.getCount(); ++i) {
            if( i >= 3 ) {
                break;
            }
            v[i] = t[i];
        }
        return v;
    }

    template <typename T> Vector getVector4(const T& t) {
        Vector v;
        for(size_t i = 0; i < t.getCount(); ++i) {
            if( i >= 4 ) {
                break;
            }
            v[i] = t[i];
        }
        return v;
    }

    // decompose a matrix into a scale and rigid transform (necessary for model scales)
    void decompose(const TransformMatrix& tm, Transform& tout, Vector& vscale)
    {
        tout = tm;     // quaternion removes the scale?
        TransformMatrix tnormalized = tout;
        for(int i = 0; i < 3; ++i) {
            vscale[i] = (RaveFabs(tm.m[0+i])+RaveFabs(tm.m[4+i])+RaveFabs(tm.m[8+i]))/(RaveFabs(tnormalized.m[0+i])+RaveFabs(tnormalized.m[4+i])+RaveFabs(tnormalized.m[8+i]));
        }
    }

    virtual void handleError( daeString msg )
    {
        if( _bOpeningZAE && (msg == string("Document is empty\n") || msg == string("Error parsing XML in daeLIBXMLPlugin::read\n")  ) ) {
            return;     // collada-dom prints these messages even if no error
        }
        RAVELOG_ERROR(str(boost::format("COLLADA error: %s")%msg));
    }

    virtual void handleWarning( daeString msg )
    {
        RAVELOG_WARN(str(boost::format("COLLADA warning: %s")%msg));
    }

private:

    /// \brief if inode points to a valid node, inserts it in the scene and removes the instance_node
    domNodeRef _InstantiateNode(daeElementRef pelt)
    {
        domInstance_nodeRef inode = daeSafeCast<domInstance_node>(pelt);
        if( !inode ) {
            return domNodeRef();
        }
        domNodeRef node = daeSafeCast<domNode> (inode->getUrl().getElement().cast());
        if( !node ) {
            RAVELOG_WARN(str(boost::format("failed to resolve node %s\n")%inode->getUrl().str()));
            return domNodeRef();
        }
        // extra elements can contain the suffix of all the ids
        std::string idsuffix;
        for(size_t ie = 0; ie < inode->getExtra_array().getCount(); ++ie) {
            domExtraRef pextra = inode->getExtra_array()[ie];
            if( !pextra->getType() ) {
                continue;
            }
            std::string extra_type = pextra->getType();
            if( extra_type == "idsuffix" ) {
                if( !!pextra->getName() ) {
                    idsuffix = pextra->getName();
                }
            }
        }

        // have to clone since the parents are different
        daeElementRef parentelt = pelt->getParent();
        domNodeRef newnode = daeSafeCast<domNode>(node->clone(idsuffix.size() > 0 ? idsuffix.c_str() : NULL));
        if( !!node->getDocumentURI() ) {
            if( !parentelt->getDocumentURI() || !(*node->getDocumentURI() == *parentelt->getDocumentURI()) ) {
                _ResolveURLs(newnode,*node->getDocumentURI());
            }
        }
        parentelt->add(newnode);
        BOOST_ASSERT(parentelt == newnode->getParentElement());
        parentelt->removeChildElement(pelt); // have to remove the instance_node
        newnode->getDAE()->getDatabase()->changeElementID(newnode, newnode->getID());
        if( idsuffix.size() == 0 ) {
            // remove the old node's id since it doesn't belong to the visual hierarchy!
            newnode->getDAE()->getDatabase()->removeElement(node->getDocument(), node);
        }
        _mapInstantiatedNodes[newnode] = std::make_pair(inode, idsuffix);
        return newnode;
    }

    void _InstantiateVisualSceneNodes(const domNode_Array & nodes)
    {
        for(size_t i = 0; i < nodes.getCount(); ++i) {
            for(size_t j = 0; j < nodes[i]->getInstance_node_array().getCount(); ++j) {
                _InstantiateNode(nodes[i]->getInstance_node_array()[j]);
            }
            _InstantiateVisualSceneNodes(nodes[i]->getNode_array());
        }
    }

    /// \brief for the element and all its children, replace any URIs with srcuri
    static void _ResolveURLs(daeElementRef elt, const daeURI& srcuri)
    {
        // resolve all xsAnyURIs
        for(size_t iattr = 0; iattr < elt->getAttributeCount(); ++iattr) {
            daeMetaAttribute* pattr = elt->getAttributeObject(iattr);
            if( !!pattr ) {
                daeAtomicType* ptype = pattr->getType();
                if( !!ptype ) {
                    //xsAnyURI
                    if( ptype->getTypeEnum() == daeAtomicType::ResolverType ) {
                        std::ostringstream buffer; buffer << std::setprecision(std::numeric_limits<dReal>::digits10+1);
                        pattr->memoryToString(elt,buffer);
                        daeURI newuri(srcuri,buffer.str());
                        pattr->stringToMemory(elt, newuri.str().c_str());
                    }
                }
            }
        }

        daeTArray<daeElementRef> children;
        elt->getChildren(children);
        for(size_t i = 0; i < children.getCount(); ++i) {
            _ResolveURLs(children[i],srcuri);
        }
    }

    /// \brief go through all kinematics binds to get a kinematics/visual pair
    ///
    /// \param kiscene instance of one kinematics scene, binds the kinematic and visual models
    /// \param bindings the extracted bindings
    void _ExtractKinematicsVisualBindings(domInstance_with_extraRef viscene, domInstance_kinematics_sceneRef kiscene, KinematicsSceneBindings& bindings)
    {
        domKinematics_sceneRef kscene = daeSafeCast<domKinematics_scene> (kiscene->getUrl().getElement().cast());
        if (!kscene) {
            return;
        }
        for (size_t imodel = 0; imodel < kiscene->getBind_kinematics_model_array().getCount(); imodel++) {
            domArticulated_systemRef articulated_system;     // if filled, contains robot-specific information, so create a robot
            domBind_kinematics_modelRef kbindmodel = kiscene->getBind_kinematics_model_array()[imodel];
            if (!kbindmodel->getNode()) {
                RAVELOG_WARN("do not support kinematics models without references to nodes\n");
                continue;
            }

            // visual information
            daeElement* pnodeelt = daeSidRef(kbindmodel->getNode(), viscene->getUrl().getElement()).resolve().elt;
            domInstance_nodeRef inode = daeSafeCast<domInstance_node>(pnodeelt);
            domNodeRef node = daeSafeCast<domNode>(pnodeelt);
            if (!node ) {
                if( !!inode ) {
                    node = _InstantiateNode(inode);
                }
                if( !node ) {
                    RAVELOG_WARN(str(boost::format("bind_kinematics_model does not reference valid node %s\n")%kbindmodel->getNode()));
                    continue;
                }
            }

            std::string idsuffix;
            if( !inode ) {
                // see if node camera from an instance_node
                std::map<domNodeRef, std::pair<domInstance_nodeRef, std::string> >::iterator itinode = _mapInstantiatedNodes.find(node);
                if( itinode != _mapInstantiatedNodes.end() ) {
                    inode = itinode->second.first;
                    idsuffix = itinode->second.second;
                }
            }

            //  kinematics information
            std::list<daeElementRef> listInstanceScope;
            daeElement* pelt = searchBinding(kbindmodel,kscene, listInstanceScope);
            domInstance_kinematics_modelRef ikmodel = daeSafeCast<domInstance_kinematics_model>(pelt);
            if (!ikmodel) {
                if( !pelt ) {
                    RAVELOG_WARN("bind_kinematics_model does not reference element\n");
                }
                else {
                    RAVELOG_WARN(str(boost::format("bind_kinematics_model cannot find reference to %s:%s:\n")%kbindmodel->getNode()%pelt->getElementName()));
                }
                continue;
            }
            BOOST_ASSERT(!!node);
            bindings.listInstanceModelBindings.push_back(InstanceModelBinding(inode, node, ikmodel, listInstanceScope, idsuffix));
        }
        // axis info
        for (size_t ijoint = 0; ijoint < kiscene->getBind_joint_axis_array().getCount(); ++ijoint) {
            domBind_joint_axisRef bindjoint = kiscene->getBind_joint_axis_array()[ijoint];
            daeElementRef pjtarget;
            if( !!viscene ) {
                pjtarget = daeSidRef(bindjoint->getTarget(), viscene->getUrl().getElement()).resolve().elt;
            }
            if( !pjtarget) {
                RAVELOG_WARN(str(boost::format("Target Node '%s' not found\n")%bindjoint->getTarget()));
//                continue;
            }

            std::list<daeElementRef> listInstanceScope;
            daeElement* pelt = searchBinding(bindjoint->getAxis(),kscene, listInstanceScope);
            domAxis_constraintRef pjointaxis = daeSafeCast<domAxis_constraint>(pelt);
            if (!pjointaxis) {
                RAVELOG_WARN(str(boost::format("could not find joint axis for target %s\n")%bindjoint->getTarget()));
                continue;
            }

            domFloat jointvalue=0;
            if( !!bindjoint->getValue() ) {
                if (!!bindjoint->getValue()->getParam()) {
                    std::list<daeElementRef> listInstanceScope;
                    pelt = searchBinding(bindjoint->getValue()->getParam()->getValue(),kscene, true, listInstanceScope);
                }
                else {
                    pelt = bindjoint->getValue();
                }
            }

            resolveCommon_float_or_param(pelt,kscene, jointvalue);
            bindings.listAxisBindings.push_back(JointAxisBinding(boost::bind(&ColladaReader::_InstantiateNode, this, _1), pjtarget, pjointaxis, jointvalue, NULL, NULL, listInstanceScope));
        }
    }

    void _ExtractPhysicsBindings(domCOLLADA::domSceneRef allscene, KinematicsSceneBindings& bindings)
    {
        for(size_t iphysics = 0; iphysics < allscene->getInstance_physics_scene_array().getCount(); ++iphysics) {
            domPhysics_sceneRef pscene = daeSafeCast<domPhysics_scene>(allscene->getInstance_physics_scene_array()[iphysics]->getUrl().getElement().cast());
            if( !pscene ) {
                continue;
            }
            for(size_t imodel = 0; imodel < pscene->getInstance_physics_model_array().getCount(); ++imodel) {
                domInstance_physics_modelRef ipmodel = pscene->getInstance_physics_model_array()[imodel];
                domPhysics_modelRef pmodel = daeSafeCast<domPhysics_model> (ipmodel->getUrl().getElement().cast());
                domNodeRef nodephysicsoffset;
                // don't bother getting the node parent if ID is empty, since it will generate warning message
                if( ipmodel->getParent().id().size() ) {
                    nodephysicsoffset = daeSafeCast<domNode>(ipmodel->getParent().getElement().cast());
                }
                std::list<InstanceModelBinding>::iterator itmodelbindings = _FindParentModel(nodephysicsoffset,bindings.listInstanceModelBindings);
                if( itmodelbindings == bindings.listInstanceModelBindings.end() ) {
                    itmodelbindings = _FindChildModel(nodephysicsoffset,bindings.listInstanceModelBindings);
                }
                if( itmodelbindings == bindings.listInstanceModelBindings.end() ) {
                    RAVELOG_WARN(str(boost::format("instance_physics_model %s did not find visual binding to %s")%ipmodel->getSid()%ipmodel->getParent().getOriginalURI()));
                }
                else {
                    itmodelbindings->_ipmodel = ipmodel;
                }
                for(size_t ibody = 0; ibody < ipmodel->getInstance_rigid_body_array().getCount(); ++ibody) {
                    InstanceLinkBinding lb;
                    lb._ipmodel = ipmodel;
                    lb._irigidbody = ipmodel->getInstance_rigid_body_array()[ibody];
                    // don't resolve the node here since it could be pointing to a node inside <instance_node>
                    lb._nodeurifromphysics.reset(new daeURI(lb._irigidbody->getTarget()));
                    //lb._node = daeSafeCast<domNode>(lb._irigidbody->getTarget().getElement().cast());
                    lb._rigidbody = daeSafeCast<domRigid_body>(daeSidRef(lb._irigidbody->getBody(),pmodel).resolve().elt);
                    lb._nodephysicsoffset = nodephysicsoffset;
                    if( !!lb._rigidbody ) { // && !!lb._node ) {
                        bindings.listInstanceLinkBindings.push_back(lb);
                    }
                }
            }
        }
    }

    domTechniqueRef _ExtractOpenRAVEProfile(const domTechnique_Array& arr)
    {
        for(size_t i = 0; i < arr.getCount(); ++i) {
            if( strcmp(arr[i]->getProfile(), "OpenRAVE") == 0 ) {
                return arr[i];
            }
        }
        return domTechniqueRef();
    }

    daeElementRef _ExtractOpenRAVEProfile(const daeElementRef pelt)
    {
        daeTArray<daeElementRef> children;
        pelt->getChildren(children);
        for(size_t i = 0; i < children.getCount(); ++i) {
            if( children[i]->getElementName() == string("technique") && children[i]->hasAttribute("profile") && children[i]->getAttribute("profile") == string("OpenRAVE") ) {
                return children[i];
            }
        }
        return daeElementRef();
    }

    domInstance_physics_modelRef _GetPhysicsModelNodeOffset(domCOLLADA::domSceneRef allscene, domNodeRef parentnode)
    {
        BOOST_ASSERT( !!parentnode && !!parentnode->getID() );
        for(size_t iphysics = 0; iphysics < allscene->getInstance_physics_scene_array().getCount(); ++iphysics) {
            domPhysics_sceneRef pscene = daeSafeCast<domPhysics_scene>(allscene->getInstance_physics_scene_array()[iphysics]->getUrl().getElement().cast());
            for(size_t imodel = 0; imodel < pscene->getInstance_physics_model_array().getCount(); ++imodel) {
                domInstance_physics_modelRef ipmodel = pscene->getInstance_physics_model_array()[imodel];
                domNodeRef prefnode = daeSafeCast<domNode>(ipmodel->getParent().getElement().cast());
                if( !!prefnode && !!prefnode->getID() ) {
                    if( strcmp(prefnode->getID(),parentnode->getID())==0 ) {
                        return ipmodel;
                    }
                }
            }
        }
        return domInstance_physics_modelRef();
    }

    /// \brief extract kinematics/geometry independent parameters from instance_articulated_system extra fields
    void _ExtractExtraData(KinBodyPtr pbody, const domExtra_Array& arr) {
        AttributesList atts;
        for(size_t i = 0; i < arr.getCount(); ++i) {
            domExtraRef pextra = arr[i];
            if( !pextra->getType() ) {
                continue;
            }
            if( !!pextra->getType() && !!pextra->getName() && strcmp(pextra->getType(), "stringxmlreadable") == 0 ) {
                std::string xmlid(pextra->getName());
                domTechniqueRef tec = _ExtractOpenRAVEProfile(pextra->getTechnique_array());
                if( !!tec ) {
                    daeElementRef pdata = tec->getChild("data");
                    if( !!pdata ) {
                        pbody->SetReadableInterface(xmlid, XMLReadablePtr(new xmlreaders::StringXMLReadable(xmlid, pdata->getCharData())));
                    }
                }
            }
            else {
                _ExtractAttributesList(arr[i],atts);
                string extratype = arr[i]->getType();
                BaseXMLReaderPtr preader = RaveCallXMLReader(pbody->IsRobot() ? PT_Robot : PT_KinBody, extratype, pbody,atts);
                if( !!preader ) {
                    if( _ProcessXMLReader(preader, arr[i]) ) {
                        if( !!preader->GetReadable() ) {
                            pbody->SetReadableInterface(extratype,preader->GetReadable());
                        }
                    }
                }
            }
        }
    }

    void _ExtractAttributesList(daeElementRef elt, AttributesList& atts)
    {
        atts.clear();
        size_t num = elt->getAttributeCount();
        std::ostringstream buffer; buffer << std::setprecision(std::numeric_limits<dReal>::digits10+1);
        for(size_t i = 0; i < num; ++i) {
            daeMetaAttribute* pmeta = elt->getAttributeObject(i);
            buffer.str("");  buffer.clear();
            pmeta->memoryToString(elt, buffer);
            atts.push_back(make_pair(string(pmeta->getName()), buffer.str()));
        }
    }

    /// \brief returns an openrave interface type from the extra array
    InterfaceTypePtr _ExtractInterfaceType(const daeElementRef pelt) {
        daeTArray<daeElementRef> children;
        pelt->getChildren(children);
        for(size_t i = 0; i < children.getCount(); ++i) {
            if( children[i]->getElementName() == string("interface_type") ) {
                daeElementRef ptec = _ExtractOpenRAVEProfile(children[i]);
                if( !!ptec ) {
                    daeElementRef ptype = ptec->getChild("interface");
                    if( !!ptype ) {
                        return InterfaceTypePtr(new InterfaceType(ptype->getAttribute("type"), ptype->getCharData()));
                    }
                }
            }
        }
        return InterfaceTypePtr();
    }

    /// \brief returns an openrave interface type from the extra array
    InterfaceTypePtr _ExtractInterfaceType(const domExtra_Array& arr) {
        for(size_t i = 0; i < arr.getCount(); ++i) {
            if( strcmp(arr[i]->getType(),"interface_type") == 0 ) {
                domTechniqueRef tec = _ExtractOpenRAVEProfile(arr[i]->getTechnique_array());
                if( !!tec ) {
                    daeElementRef ptype = tec->getChild("interface");
                    if( !!ptype ) {
                        return InterfaceTypePtr(new InterfaceType(ptype->getAttribute("type"), ptype->getCharData()));
                    }
                }
            }
        }
        return InterfaceTypePtr();
    }

    /// \param pbody is the body that the link has to be long to
    KinBody::LinkPtr _ResolveLinkBinding(const std::list<InstanceLinkBinding>& listInstanceLinkBindings, const std::string& linksid, KinBodyPtr pbody) {
        FOREACHC(itbinding,listInstanceLinkBindings) {
            if( !!itbinding->_domlink && !!itbinding->_domlink->getSid() && !!itbinding->_link ) {
                if( !pbody || pbody == itbinding->_link->GetParent() ) {
                    if( strcmp(itbinding->_domlink->getSid(), linksid.c_str()) == 0 ) {
                        return itbinding->_link;
                    }
                }
            }
        }
        return KinBody::LinkPtr();
    }

    /// \brief extracts collision-specific data infoe
    InterfaceTypePtr _ExtractCollisionData(KinBodyPtr pbody, daeElementRef referenceElt, const domExtra_Array& arr, const std::list<InstanceLinkBinding>& listInstanceLinkBindings) {
        for(size_t i = 0; i < arr.getCount(); ++i) {
            if( strcmp(arr[i]->getType(),"collision") == 0 ) {
                domTechniqueRef tec = _ExtractOpenRAVEProfile(arr[i]->getTechnique_array());
                if( !!tec ) {
                    std::map< KinBody::LinkPtr, std::map< std::string, std::list< KinBody::GeometryInfo > > > mapGeometryGroups;
                    std::map<string,domMaterialRef> mapmaterials;
                    for(size_t ic = 0; ic < tec->getContents().getCount(); ++ic) {
                        daeElementRef pelt = tec->getContents()[ic];
                        if( pelt->getElementName() == string("ignore_link_pair") ) {
                            domLinkRef pdomlink0 = daeSafeCast<domLink>(daeSidRef(pelt->getAttribute("link0"), referenceElt).resolve().elt);
                            KinBody::LinkPtr plink0;
                            if( !!pdomlink0 ) {
                                plink0 = pbody->GetLink(_ExtractLinkName(pdomlink0));
                            }
                            else {
                                plink0 = _ResolveLinkBinding(listInstanceLinkBindings, pelt->getAttribute("link0"), pbody);
                            }
                            if( !plink0 ) {
                                RAVELOG_WARN(str(boost::format("failed to resolve link0 %s\n")%pelt->getAttribute("link0")));
                                continue;
                            }

                            domLinkRef pdomlink1 = daeSafeCast<domLink>(daeSidRef(pelt->getAttribute("link1"), referenceElt).resolve().elt);
                            KinBody::LinkPtr plink1;
                            if( !!pdomlink1 ) {
                                plink1 = pbody->GetLink(_ExtractLinkName(pdomlink1));
                            }
                            else {
                                plink1 = _ResolveLinkBinding(listInstanceLinkBindings, pelt->getAttribute("link1"), pbody);
                            }
                            if( !plink1 ) {
                                RAVELOG_WARN(str(boost::format("failed to resolve link1 %s\n")%pelt->getAttribute("link1")));
                                continue;
                            }
                            pbody->_vForcedAdjacentLinks.push_back(make_pair(plink0->GetName(),plink1->GetName()));
                        }
                        else if( pelt->getElementName() == string("bind_instance_geometry") ) {

                            const std::string groupname = pelt->getAttribute("type");
                            if( groupname == "" ) {
                                RAVELOG_WARN("encountered an empty group name");
                            }

                            domLinkRef pdomlink = daeSafeCast<domLink>(daeSidRef(pelt->getAttribute("link"), referenceElt).resolve().elt);
                            KinBody::LinkPtr plink;
                            if( !!pdomlink ) {
                                plink = pbody->GetLink(_ExtractLinkName(pdomlink));
                            }
                            else {
                                plink = _ResolveLinkBinding(listInstanceLinkBindings, pelt->getAttribute("link"), pbody);
                            }
                            if( !plink ) {
                                RAVELOG_WARN(str(boost::format("failed to resolve link %s\n")%pelt->getAttribute("link")));
                                continue;
                            }
                            BOOST_ASSERT(plink->GetParent()==pbody);

                            domGeometryRef domgeom = daeSafeCast<domGeometry>(daeURI(*referenceElt, pelt->getAttribute("url")).getElement());
                            if( !domgeom ) {
                                RAVELOG_WARN_FORMAT("failed to retrieve geometry %s\n", pelt->getAttribute("url"));
                                continue;
                            }

<<<<<<< HEAD
                            // TODO : There seems to be scaling factors and transforms that might be forgotten here (c.f.: ExtractGeometries)
                            if( !ExtractGeometry(domgeom, mapmaterials, mapGeometryGroups[plink][groupname]) ) {
                                RAVELOG_WARN_FORMAT("failed to add g geometry to eometry group %s, link %s\n", groupname%plink->GetName());
=======
                            domMaterialRef dommat = daeSafeCast<domMaterial>(daeURI(*referenceElt, pelt->getAttribute("mat")).getElement());
                            if( !dommat ) {
                              RAVELOG_WARN_FORMAT("failed to retrieve material for geometry %s\n", pelt->getAttribute("mat"));
                            } else {
                              mapmaterials["mat0"] = dommat;
                            }


                            // TODO : There seems to be scaling factors and transforms that might be forgotten here (c.f.: ExtractGeometries)
                            if( !ExtractGeometry(domgeom, mapmaterials, mapGeometryGroups[plink][groupname]) ) {
                                RAVELOG_WARN_FORMAT("failed to add geometry to geometry group %s, link %s\n", groupname%plink->GetName());
>>>>>>> c2198793
                                continue;
                            }

                        }
                        else if( pelt->getElementName() == string("link_collision_state") ) {
                            domLinkRef pdomlink = daeSafeCast<domLink>(daeSidRef(pelt->getAttribute("link"), referenceElt).resolve().elt);
                            KinBody::LinkPtr plink;
                            if( !!pdomlink ) {
                                plink = pbody->GetLink(_ExtractLinkName(pdomlink));
                            }
                            else {
                                plink = _ResolveLinkBinding(listInstanceLinkBindings, pelt->getAttribute("link"), pbody);
                            }
                            if( !plink ) {
                                RAVELOG_WARN(str(boost::format("failed to resolve link %s\n")%pelt->getAttribute("link")));
                                continue;
                            }
                            BOOST_ASSERT(plink->GetParent()==pbody);
                            resolveCommon_bool_or_param(pelt, referenceElt, plink->_info._bIsEnabled);
                        }
                    }
                    FOREACH(itlinkgeomgroups, mapGeometryGroups) {
                        FOREACH(itgeomgroup, itlinkgeomgroups->second) {
                            std::vector<KinBody::GeometryInfoPtr> vgeometries;
                            vgeometries.reserve(itgeomgroup->second.size());
                            FOREACH(itgeominfo, itgeomgroup->second) {
                                vgeometries.push_back(boost::make_shared<KinBody::GeometryInfo>(*itgeominfo));
                            }
                            itlinkgeomgroups->first->SetGroupGeometries(itgeomgroup->first, vgeometries);
                        }
                    }
                }
            }
        }
        return InterfaceTypePtr();
    }

    std::string _ExtractLinkName(domLinkRef pdomlink) {
        std::string linkname;
        if( !!pdomlink ) {
            if( !!pdomlink->getName() ) {
                linkname = pdomlink->getName();
            }
            if(( linkname.size() == 0) && !!pdomlink->getID() ) {
                linkname = pdomlink->getID();
            }
        }
        return _ConvertToOpenRAVEName(linkname);
    }

    bool _checkMathML(daeElementRef pelt,const string& type)
    {
        if( pelt->getElementName()==type ) {
            return true;
        }
        // check the substring after ':', the substring before is the namespace set in some parent attribute
        string name = pelt->getElementName();
        size_t pos = name.find_last_of(':');
        if( pos == string::npos ) {
            return false;
        }
        return name.substr(pos+1)==type;
    }

    std::pair<KinBody::JointPtr,domJointRef> _getJointFromRef(xsToken targetref, daeElementRef peltref, KinBodyPtr pkinbody, const KinematicsSceneBindings& bindings) {
        daeElement* peltjoint = daeSidRef(targetref, peltref).resolve().elt;
        domJointRef pdomjoint;
        if( !!peltjoint ) {
            pdomjoint = daeSafeCast<domJoint> (peltjoint);
            if (!pdomjoint) {
                domInstance_jointRef pdomijoint = daeSafeCast<domInstance_joint> (peltjoint);
                if (!!pdomijoint) {
                    pdomjoint = daeSafeCast<domJoint> (pdomijoint->getUrl().getElement().cast());
                }
            }
        }
        else {
            // perhaps targetref doesn't have kmodel id prefix to it. so search for the sid in each kinematics_model
            FOREACHC(itmodel, bindings.listInstanceModelBindings) {
                if( !!itmodel->_kmodel && !!itmodel->_kmodel->getTechnique_common()) {
                    daeTArray<domJointRef> joints;
                    itmodel->_kmodel->getTechnique_common()->getChildrenByType(joints);
                    for(size_t i = 0; i < joints.getCount(); ++i) {
                        if( getSid(joints[i]) == targetref ) {
                            pdomjoint = joints[i];
                            break;
                        }
                    }
                    if( !!pdomjoint ) {
                        break;
                    }
                    daeTArray<domInstance_jointRef> ijoints;
                    itmodel->_kmodel->getTechnique_common()->getChildrenByType(ijoints);
                    for(size_t i = 0; i < ijoints.getCount(); ++i) {
                        if( getSid(ijoints[i]) == targetref ) {
                            pdomjoint = daeSafeCast<domJoint> (ijoints[i]->getUrl().getElement().cast());
                            if( !!pdomjoint ) {
                                break;
                            }
                        }
                    }
                    if( !!pdomjoint ) {
                        break;
                    }
                }
            }
        }

        if (!pdomjoint) {
            RAVELOG_WARN(str(boost::format("could not find collada joint '%s'!\n")%targetref));
            return std::make_pair(KinBody::JointPtr(),domJointRef());
        }

        if( string(targetref).find("./") != 0 ) {
            std::map<std::string,KinBody::JointPtr>::iterator itjoint = _mapJointSids.find(targetref);
            if( itjoint != _mapJointSids.end() ) {
                return std::make_pair(itjoint->second,pdomjoint);
            }
            RAVELOG_WARN(str(boost::format("failed to find joint target '%s' in _mapJointSids")%targetref));
        }

        KinBody::JointPtr pjoint = pkinbody->GetJoint(pdomjoint->getName());
        if(!pjoint) {
            RAVELOG_WARN(str(boost::format("could not find openrave joint '%s'!\n")%pdomjoint->getName()));
        }
        return std::make_pair(pjoint,pdomjoint);
    }

    /// \brief get the element name without the namespace
    std::string _getElementName(daeElementRef pelt) {
        std::string name = pelt->getElementName();
        std::size_t pos = name.find_last_of(':');
        if( pos != string::npos ) {
            return name.substr(pos+1);
        }
        return name;
    }

    std::string _ExtractParentId(daeElementRef p) {
        while(!!p) {
            if( p->hasAttribute("id") ) {
                return p->getAttribute("id");
            }
            p = p->getParent();
        }
        return "";
    }

    /// \brief searches through the node's parents until one matches the node stored in listInstanceModelBindings
    static std::list<InstanceModelBinding>::iterator _FindParentModel(domNodeRef pnode, std::list<InstanceModelBinding>& listInstanceModelBindings)
    {
        if( !pnode ) {
            return listInstanceModelBindings.end();
        }
        while(!!pnode) {
            FOREACH(itmodel,listInstanceModelBindings) {
                if( _CompareElementURI(pnode,itmodel->_node) > 0 ) {
                    return itmodel;
                }
            }
            pnode = daeSafeCast<domNode>(pnode->getParentElement());
        }
        return listInstanceModelBindings.end();
    }

    /// \brief searches through the node's children until one matches the node stored in listInstanceModelBindings
    static std::list<InstanceModelBinding>::iterator _FindChildModel(domNodeRef pnode, std::list<InstanceModelBinding>& listInstanceModelBindings)
    {
        if( !pnode ) {
            return listInstanceModelBindings.end();
        }
        FOREACH(itmodel,listInstanceModelBindings) {
            domNodeRef pelt = itmodel->_node;
            while(!!pelt) {
                if( _CompareElementURI(pnode,pelt) > 0 ) {
                    return itmodel;
                }
                pelt = daeSafeCast<domNode>(pelt->getParentElement());
            }
        }
        return listInstanceModelBindings.end();
    }

    /// \brief Extracts MathML into fparser equation format
    std::string _ExtractMathML(daeElementRef proot, KinBodyPtr pkinbody, daeElementRef pelt, const KinematicsSceneBindings& bindings)
    {
        std::string name = _getElementName(pelt);
        std::string eq;
        daeTArray<daeElementRef> children;
        pelt->getChildren(children);
        if( name == "math" ) {
            for(std::size_t ic = 0; ic < children.getCount(); ++ic) {
                std::string childname = _getElementName(children[ic]);
                if(( childname == "apply") ||( childname == "csymbol") ||( childname == "cn") ||( childname == "ci") ) {
                    eq = _ExtractMathML(proot, pkinbody, children[ic],bindings);
                }
                else {
                    throw openrave_exception(str(boost::format(_("_ExtractMathML: do not support element %s in mathml"))%childname),ORE_CommandNotSupported);
                }
            }
        }
        else if( name == "apply" ) {
            if( children.getCount() == 0 ) {
                return eq;
            }
            string childname = _getElementName(children[0]);
            if( childname == "plus" ) {
                eq += '(';
                for(size_t ic = 1; ic < children.getCount(); ++ic) {
                    eq += _ExtractMathML(proot, pkinbody, children[ic],bindings);
                    if( ic+1 < children.getCount() ) {
                        eq += '+';
                    }
                }
                eq += ')';
            }
            else if( childname == "quotient" ) {
                BOOST_ASSERT(children.getCount()==3);
                eq += str(boost::format("floor(%s/%s)")%_ExtractMathML(proot,pkinbody,children[1],bindings)%_ExtractMathML(proot,pkinbody,children[2],bindings));
            }
            else if( childname == "divide" ) {
                BOOST_ASSERT(children.getCount()==3);
                eq += str(boost::format("(%s/%s)")%_ExtractMathML(proot,pkinbody,children[1],bindings)%_ExtractMathML(proot,pkinbody,children[2],bindings));
            }
            else if( childname == "minus" ) {
                BOOST_ASSERT(children.getCount()>1 && children.getCount()<=3);
                if( children.getCount() == 2 ) {
                    eq += str(boost::format("(-%s)")%_ExtractMathML(proot,pkinbody,children[1],bindings));
                }
                else {
                    eq += str(boost::format("(%s-%s)")%_ExtractMathML(proot,pkinbody,children[1],bindings)%_ExtractMathML(proot,pkinbody,children[2],bindings));
                }
            }
            else if( childname == "power" ) {
                BOOST_ASSERT(children.getCount()==3);
                std::string sbase = _ExtractMathML(proot,pkinbody,children[1],bindings);
                std::string sexp = _ExtractMathML(proot,pkinbody,children[2],bindings);
                //                try {
                //                    int degree = boost::lexical_cast<int>(sexp);
                //                    if( degree == 1 ) {
                //                        eq += str(boost::format("(%s)")%sbase);
                //                    }
                //                    else if( degree == 2 ) {
                //                        eq += str(boost::format("sqr(%s)")%sbase);
                //                    }
                //                    else {
                //                        eq += str(boost::format("pow(%s,%s)")%sbase%sexp);
                //                    }
                //                }
                //                catch(const boost::bad_lexical_cast&) {
                eq += str(boost::format("pow(%s,%s)")%sbase%sexp);
                //}
            }
            else if( childname == "rem" ) {
                BOOST_ASSERT(children.getCount()==3);
                eq += str(boost::format("(%s%%%s)")%_ExtractMathML(proot,pkinbody,children[1],bindings)%_ExtractMathML(proot,pkinbody,children[2],bindings));
            }
            else if( childname == "times" ) {
                eq += '(';
                for(size_t ic = 1; ic < children.getCount(); ++ic) {
                    eq += _ExtractMathML(proot, pkinbody, children[ic],bindings);
                    if( ic+1 < children.getCount() ) {
                        eq += '*';
                    }
                }
                eq += ')';
            }
            else if( childname == "root" ) {
                BOOST_ASSERT(children.getCount()==3);
                string sdegree, snum;
                for(size_t ic = 1; ic < children.getCount(); ++ic) {
                    if( _getElementName(children[ic]) == string("degree") ) {
                        sdegree = _ExtractMathML(proot,pkinbody,children[ic]->getChildren()[0],bindings);
                    }
                    else {
                        snum = _ExtractMathML(proot,pkinbody,children[ic],bindings);
                    }
                }
                try {
                    int degree = boost::lexical_cast<int>(sdegree);
                    if( degree == 1 ) {
                        eq += str(boost::format("(%s)")%snum);
                    }
                    else if( degree == 2 ) {
                        eq += str(boost::format("sqrt(%s)")%snum);
                    }
                    else if( degree == 3 ) {
                        eq += str(boost::format("cbrt(%s)")%snum);
                    }
                    else {
                        eq += str(boost::format("pow(%s,1.0/%s)")%snum%sdegree);
                    }
                }
                catch(const boost::bad_lexical_cast&) {
                    eq += str(boost::format("pow(%s,1.0/%s)")%snum%sdegree);
                }
            }
            else if( childname == "and" ) {
                eq += '(';
                for(size_t ic = 1; ic < children.getCount(); ++ic) {
                    eq += _ExtractMathML(proot, pkinbody, children[ic],bindings);
                    if( ic+1 < children.getCount() ) {
                        eq += '&';
                    }
                }
                eq += ')';
            }
            else if( childname == "or" ) {
                eq += '(';
                for(size_t ic = 1; ic < children.getCount(); ++ic) {
                    eq += _ExtractMathML(proot, pkinbody, children[ic],bindings);
                    if( ic+1 < children.getCount() ) {
                        eq += '|';
                    }
                }
                eq += ')';
            }
            else if( childname == "not" ) {
                BOOST_ASSERT(children.getCount()==2);
                eq += str(boost::format("(!%s)")%_ExtractMathML(proot,pkinbody,children[1],bindings));
            }
            else if( childname == "floor" ) {
                BOOST_ASSERT(children.getCount()==2);
                eq += str(boost::format("floor(%s)")%_ExtractMathML(proot,pkinbody,children[1],bindings));
            }
            else if( childname == "ceiling" ) {
                BOOST_ASSERT(children.getCount()==2);
                eq += str(boost::format("ceil(%s)")%_ExtractMathML(proot,pkinbody,children[1],bindings));
            }
            else if( childname == "eq" ) {
                BOOST_ASSERT(children.getCount()==3);
                eq += str(boost::format("(%s=%s)")%_ExtractMathML(proot,pkinbody,children[1],bindings)%_ExtractMathML(proot,pkinbody,children[2],bindings));
            }
            else if( childname == "neq" ) {
                BOOST_ASSERT(children.getCount()==3);
                eq += str(boost::format("(%s!=%s)")%_ExtractMathML(proot,pkinbody,children[1],bindings)%_ExtractMathML(proot,pkinbody,children[2],bindings));
            }
            else if( childname == "gt" ) {
                BOOST_ASSERT(children.getCount()==3);
                eq += str(boost::format("(%s>%s)")%_ExtractMathML(proot,pkinbody,children[1],bindings)%_ExtractMathML(proot,pkinbody,children[2],bindings));
            }
            else if( childname == "lt" ) {
                BOOST_ASSERT(children.getCount()==3);
                eq += str(boost::format("(%s<%s)")%_ExtractMathML(proot,pkinbody,children[1],bindings)%_ExtractMathML(proot,pkinbody,children[2],bindings));
            }
            else if( childname == "geq" ) {
                BOOST_ASSERT(children.getCount()==3);
                eq += str(boost::format("(%s>=%s)")%_ExtractMathML(proot,pkinbody,children[1],bindings)%_ExtractMathML(proot,pkinbody,children[2],bindings));
            }
            else if( childname == "leq" ) {
                BOOST_ASSERT(children.getCount()==3);
                eq += str(boost::format("(%s<=%s)")%_ExtractMathML(proot,pkinbody,children[1],bindings)%_ExtractMathML(proot,pkinbody,children[2],bindings));
            }
            else if( childname == "ln" ) {
                BOOST_ASSERT(children.getCount()==2);
                eq += str(boost::format("log(%s)")%_ExtractMathML(proot,pkinbody,children[1],bindings));
            }
            else if( childname == "log" ) {
                BOOST_ASSERT(children.getCount()==2 || children.getCount()==3);
                string sbase="10", snum;
                for(size_t ic = 1; ic < children.getCount(); ++ic) {
                    if( _getElementName(children[ic]) == string("logbase") ) {
                        sbase = _ExtractMathML(proot,pkinbody,children[ic]->getChildren()[0],bindings);
                    }
                    else {
                        snum = _ExtractMathML(proot,pkinbody,children[ic],bindings);
                    }
                }
                try {
                    int base = boost::lexical_cast<int>(sbase);
                    if( base == 10 ) {
                        eq += str(boost::format("log10(%s)")%snum);
                    }
                    else if( base == 2 ) {
                        eq += str(boost::format("log2(%s)")%snum);
                    }
                    else {
                        eq += str(boost::format("(log(%s)/log(%s))")%snum%sbase);
                    }
                }
                catch(const boost::bad_lexical_cast&) {
                    eq += str(boost::format("(log(%s)/log(%s))")%snum%sbase);
                }
            }
            else if( childname == "arcsin" ) {
                BOOST_ASSERT(children.getCount()==2);
                eq += str(boost::format("asin(%s)")%_ExtractMathML(proot,pkinbody,children[1],bindings));
            }
            else if( childname == "arccos" ) {
                BOOST_ASSERT(children.getCount()==2);
                eq += str(boost::format("acos(%s)")%_ExtractMathML(proot,pkinbody,children[1],bindings));
            }
            else if( childname == "arctan" ) {
                BOOST_ASSERT(children.getCount()==2);
                eq += str(boost::format("atan(%s)")%_ExtractMathML(proot,pkinbody,children[1],bindings));
            }
            else if( childname == "arccosh" ) {
                BOOST_ASSERT(children.getCount()==2);
                eq += str(boost::format("acosh(%s)")%_ExtractMathML(proot,pkinbody,children[1],bindings));
            }
            else if( childname == "arccot" ) {
                BOOST_ASSERT(children.getCount()==2);
                eq += str(boost::format("acot(%s)")%_ExtractMathML(proot,pkinbody,children[1],bindings));
            }
            else if( childname == "arccoth" ) {
                BOOST_ASSERT(children.getCount()==2);
                eq += str(boost::format("acoth(%s)")%_ExtractMathML(proot,pkinbody,children[1],bindings));
            }
            else if( childname == "arccsc" ) {
                BOOST_ASSERT(children.getCount()==2);
                eq += str(boost::format("acsc(%s)")%_ExtractMathML(proot,pkinbody,children[1],bindings));
            }
            else if( childname == "arccsch" ) {
                BOOST_ASSERT(children.getCount()==2);
                eq += str(boost::format("acsch(%s)")%_ExtractMathML(proot,pkinbody,children[1],bindings));
            }
            else if( childname == "arcsec" ) {
                BOOST_ASSERT(children.getCount()==2);
                eq += str(boost::format("asec(%s)")%_ExtractMathML(proot,pkinbody,children[1],bindings));
            }
            else if( childname == "arcsech" ) {
                BOOST_ASSERT(children.getCount()==2);
                eq += str(boost::format("asech(%s)")%_ExtractMathML(proot,pkinbody,children[1],bindings));
            }
            else if( childname == "arcsinh" ) {
                BOOST_ASSERT(children.getCount()==2);
                eq += str(boost::format("asinh(%s)")%_ExtractMathML(proot,pkinbody,children[1],bindings));
            }
            else if( childname == "arctanh" ) {
                BOOST_ASSERT(children.getCount()==2);
                eq += str(boost::format("atanh(%s)")%_ExtractMathML(proot,pkinbody,children[1],bindings));
            }
            else if((childname == "implies")||(childname == "forall")||(childname == "exists")||(childname == "conjugate")||(childname == "arg")||(childname == "real")||(childname == "imaginary")||(childname == "lcm")||(childname == "factorial")||(childname == "xor")) {
                throw openrave_exception(str(boost::format(_("_ExtractMathML: %s function in <apply> tag not supported"))%childname),ORE_CommandNotSupported);
            }
            else if( childname == "csymbol" ) {
                if( children[0]->getAttribute("encoding")==string("text/xml") ) {
                    domFormulaRef pformula;
                    string functionname;
                    if( children[0]->hasAttribute("definitionURL") ) {
                        // search for the formula in library_formulas
                        string formulaurl = children[0]->getAttribute("definitionURL");
                        if( formulaurl.size() > 0 ) {
                            daeElementRef pelt = daeURI(*children[0],formulaurl).getElement();
                            pformula = daeSafeCast<domFormula>(pelt);
                            if( !pformula ) {
                                RAVELOG_WARN(str(boost::format("could not find csymbol %s formula\n")%children[0]->getAttribute("definitionURL")));
                            }
                            else {
                                RAVELOG_DEBUG(str(boost::format("csymbol formula %s found\n")%pformula->getId()));
                            }
                        }
                    }
                    if( !pformula ) {
                        if( children[0]->hasAttribute("type") ) {
                            if( children[0]->getAttribute("type") == "function" ) {
                                functionname = children[0]->getCharData();
                            }
                        }
                    }
                    else {
                        if( !!pformula->getName() ) {
                            functionname = pformula->getName();
                        }
                        else {
                            functionname = children[0]->getCharData();
                        }
                    }

                    if( functionname == "INRANGE" ) {
                        BOOST_ASSERT(children.getCount()==4);
                        string a = _ExtractMathML(proot,pkinbody,children[1],bindings), b = _ExtractMathML(proot,pkinbody,children[2],bindings), c = _ExtractMathML(proot,pkinbody,children[3],bindings);
                        eq += str(boost::format("((%s>=%s)&(%s<=%s))")%a%b%a%c);
                    }
                    else if((functionname == "SSSA")||(functionname == "SASA")||(functionname == "SASS")) {
                        BOOST_ASSERT(children.getCount()==4);
                        eq += str(boost::format("%s(%s,%s,%s)")%functionname%_ExtractMathML(proot,pkinbody,children[1],bindings)%_ExtractMathML(proot,pkinbody,children[2],bindings)%_ExtractMathML(proot,pkinbody,children[3],bindings));
                    }
                    else if( functionname == "atan2") {
                        BOOST_ASSERT(children.getCount()==3);
                        eq += str(boost::format("atan2(%s,%s)")%_ExtractMathML(proot,pkinbody,children[1],bindings)%_ExtractMathML(proot,pkinbody,children[2],bindings));
                    }
                    else {
                        RAVELOG_WARN(str(boost::format("csymbol %s not implemented\n")%functionname));
                        eq += "1";
                    }
                }
                else if( children[0]->getAttribute("encoding")!=string("COLLADA") ) {
                    RAVELOG_WARN(str(boost::format("_ExtractMathML: csymbol '%s' has unknown encoding '%s'")%children[0]->getCharData()%children[0]->getAttribute("encoding")));
                }
                else {
                    eq += _ExtractMathML(proot,pkinbody,children[0],bindings);
                }
            }
            else {
                // make a function call
                eq += childname;
                eq += '(';
                for(size_t ic = 1; ic < children.getCount(); ++ic) {
                    eq += _ExtractMathML(proot, pkinbody, children[ic],bindings);
                    if( ic+1 < children.getCount() ) {
                        eq += ',';
                    }
                }
                eq += ')';
            }
        }
        else if( name == "csymbol" ) {
            if( !pelt->hasAttribute("encoding") ) {
                RAVELOG_WARN(str(boost::format("_ExtractMathML: csymbol '%s' does not have any encoding")%pelt->getCharData()));
            }
            else if( pelt->getAttribute("encoding")!=string("COLLADA") ) {
                RAVELOG_WARN(str(boost::format("_ExtractMathML: csymbol '%s' has unknown encoding '%s'")%pelt->getCharData()%pelt->getAttribute("encoding")));
            }
            KinBody::JointPtr pjoint = _getJointFromRef(pelt->getCharData().c_str(),proot,pkinbody,bindings).first;
            if( !pjoint ) {
                RAVELOG_WARN(str(boost::format("_ExtractMathML: failed to find csymbol: %s")%pelt->getCharData()));
                eq = pelt->getCharData();
            }
            if( pjoint->GetDOF() > 1 ) {
                RAVELOG_WARN(str(boost::format("formulas do not support using joints with > 1 DOF yet (%s)")%pjoint->GetName()));
            }
            else {
                if(( _mapJointUnits.find(pjoint) != _mapJointUnits.end()) &&( _mapJointUnits[pjoint].at(0) != 1) ) {
                    eq = str(boost::format("(%f*%s)")%(1/_mapJointUnits[pjoint].at(0))%pjoint->GetName());
                }
                else {
                    eq = pjoint->GetName();
                }
            }
        }
        else if( name == "cn" ) {
            eq = pelt->getCharData();
        }
        else if( name == "ci" ) {
            eq = pelt->getCharData();
        }
        else if( name == "pi" ) {
            eq = "3.14159265358979323846";
        }
        else {
            RAVELOG_WARN(str(boost::format("mathml unprocessed tag: %s")));
        }
        return eq;
    }

    // -1 don't know
    // 0 no
    // 1 same uri
    template <typename T>
    static int _CompareElementURI(T elt1, T elt2) {
        if( !elt1 || !elt2 ) {
            return -1;
        }
        if( elt1->typeID() != elt2->typeID() ) {
            return 0;
        }
        if( !elt1->getDocumentURI() || !elt2->getDocumentURI() ) {
            if( !elt1->getDocumentURI() && !elt2->getDocumentURI() && elt1 == elt2 ) {
                return 1;
            }
            return -1;
        }
        if( !elt1->getId() || !elt2->getId() ) {
            if( !elt1->getId() && !elt2->getId() && elt1 == elt2 ) {
                return 1;
            }
            return -1;
        }
        if( string(elt1->getDocumentURI()->getURI()) != elt2->getDocumentURI()->getURI() ) {
            return 0;
        }
        return string(elt1->getId()) == elt2->getId();
    }

    template <typename T>
    static int _CompareElementSid(T elt1, T elt2) {
        if( !elt1 || !elt2 ) {
            return -1;
        }
        if( elt1->typeID() != elt2->typeID() ) {
            return 0;
        }
        if( !elt1->getDocumentURI() || !elt2->getDocumentURI() ) {
            if( !elt1->getDocumentURI() && !elt2->getDocumentURI() && elt1 == elt2 ) {
                return 1;
            }
            return -1;
        }
        if( !elt1->getSid() || !elt2->getSid() ) {
            if( !elt1->getSid() && !elt2->getSid() && elt1 == elt2 ) {
                return 1;
            }
            return -1;
        }
        if( string(elt1->getDocumentURI()->getURI()) != elt2->getDocumentURI()->getURI() ) {
            return 0;
        }
        return string(elt1->getSid()) == elt2->getSid();
    }

    static int _CompareElementAttribute(daeElementRef elt1, daeElementRef elt2, const std::string& attr) {
        if( !elt1 || !elt2 ) {
            return -1;
        }
        if( elt1->typeID() != elt2->typeID() ) {
            return 0;
        }
        if( !elt1->getDocumentURI() || !elt2->getDocumentURI() ) {
            if( !elt1->getDocumentURI() && !elt2->getDocumentURI() && elt1 == elt2 ) {
                return 1;
            }
            return -1;
        }
        daeBool bhas1 = elt1->hasAttribute(attr.c_str());
        daeBool bhas2 = elt2->hasAttribute(attr.c_str());
        if( !bhas1 || !bhas2 ) {
            if( !bhas1 && !bhas1 && elt1 == elt2 ) {
                return 1;
            }
            return -1;
        }
        if( string(elt1->getDocumentURI()->getURI()) != elt2->getDocumentURI()->getURI() ) {
            return 0;
        }
        return elt1->getAttribute(attr.c_str()) == elt2->getAttribute(attr.c_str());
    }

    static int CompareElementsSidToId(daeElementRef elt1, daeElementRef elt2) {
        if( elt1 == elt2 ) {
            return 1;
        }
        if( elt1->hasAttribute("sid") ) {
            int res = _CompareElementAttribute(elt1, elt2, "sid");
            if( res == 0 ) {
                return res;
            }
            if( res < 0 ) {
                // most probably encountered an element like technique_common
            }
        }
        else {
            // check if the elements have ids
            if( elt1->hasAttribute("id") ) {
                return _CompareElementAttribute(elt1, elt2, "id");
            }
        }
        return CompareElementsSidToId(elt1->getParentElement(),elt2->getParentElement());
    }

    bool _computeConvexHull(const vector<Vector>& verts, TriMesh& trimesh)
    {
        RAVELOG_ERROR("convex hulls not supported\n");
        // since there is no easy way of getting geometry boxes, check if convex hull is a box
        return false;
        //        if( verts.size() <= 3 )
        //            return false;
        //
        //        int dim = 3;                    // dimension of points
        //        vector<coordT> qpoints(3*verts.size());
        //        for(size_t i = 0; i < verts.size(); ++i) {
        //            qpoints[3*i+0] = verts[i].x;
        //            qpoints[3*i+1] = verts[i].y;
        //            qpoints[3*i+2] = verts[i].z;
        //        }
        //
        //        bool bSuccess = false;
        //        boolT ismalloc = 0;           // True if qhull should free points in qh_freeqhull() or reallocation
        //        char flags[]= "qhull Tv"; // option flags for qhull, see qh_opt.htm
        //        FILE *outfile = NULL;    // stdout, output from qh_produce_output(), use NULL to skip qh_produce_output()
        //        FILE *errfile = tmpfile();    // stderr, error messages from qhull code
        //
        //        int exitcode= qh_new_qhull (dim, qpoints.size()/3, &qpoints[0], ismalloc, flags, outfile, errfile);
        //        if (!exitcode) { // no error
        //            vconvexplanes.reserve(100);
        //
        //            facetT *facet;              // set by FORALLfacets
        //            FORALLfacets { // 'qh facet_list' contains the convex hull
        //                vconvexplanes.push_back(Vector(facet->normal[0], facet->normal[1], facet->normal[2], facet->offset));
        //            }
        //
        //            bSuccess = true;
        //        }
        //
        //        qh_freeqhull(!qh_ALL);
        //        int curlong, totlong;   // memory remaining after qh_memfreeshort
        //        qh_memfreeshort (&curlong, &totlong);
        //        if (curlong || totlong)
        //            ROS_ERROR("qhull internal warning (main): did not free %d bytes of long memory (%d pieces)", totlong, curlong);
        //
        //        fclose(errfile);
        //        return bSuccess;
    }

    inline std::string _ConvertToOpenRAVEName(const std::string& name) {
        if( name.size() == 0 ) {
            return str(boost::format("__dummy%d")%_nGlobalIndex++);
        }
        std::string newname = utils::ConvertToOpenRAVEName(name);
        if( name != newname ) {
            RAVELOG_WARN(boost::str(boost::format("name '%s' is not a valid OpenRAVE name, converting to '%s'")%name%newname));
        }
        return newname;
    }

    inline dReal _GetUnitScale(daeElementRef pelt, dReal startscale)
    {
        // getChild could be optimized since asset tag is supposed to appear as the first element
        domExtraRef pextra = daeSafeCast<domExtra> (pelt->getChild("extra"));
        if( !!pextra && !!pextra->getAsset() && !!pextra->getAsset()->getUnit() ) {
            return pextra->getAsset()->getUnit()->getMeter()/_penv->GetUnit().second;
        }
        if( !!pelt->getParent() ) {
            return _GetUnitScale(pelt->getParent(),startscale);
        }
        return startscale;
    }

    /// \brief do the inverse resolve file:/... -> openrave:/...
    ///
    /// if none found, returns the original uri
    daeURI _ResolveInverse(const daeURI& uri)
    {
        std::map<std::string,daeURI>::iterator itindex = _mapInverseResolvedURIList.find(uri.str());
        if( itindex != _mapInverseResolvedURIList.end() ) {
            // try to resolve again
            return _ResolveInverse(itindex->second);
        }

        daeURI baseuri(uri);
        baseuri.query("");
        baseuri.fragment("");
        baseuri.id("");
        itindex = _mapInverseResolvedURIList.find(baseuri.str());
        if( itindex != _mapInverseResolvedURIList.end() ) {
            daeURI newuri = _ResolveInverse(itindex->second);
            newuri.query(uri.query());
            newuri.fragment(uri.fragment());
            newuri.id(uri.fragment());
            return newuri;
        }
        return uri;
    }

    /// \brief returns a string with the full URI
    ///
    /// \param pelt the element that instantiates the uri
    std::string _MakeFullURI(const xsAnyURI& uri, daeElementRef pelt) {
        daeURI* docuri = pelt->getDocumentURI();
        if( !docuri ) {
            RAVELOG_WARN(str(boost::format("failed to get the URI of the document, so cannot resolve %s")%uri.str()));
            return uri.str();
        }
        else {
            // don't use uri.str() since it resolves to temporary dae files if coming from a zae
            daeURI newdocuri = _ResolveInverse(*docuri);
            daeURI newuri(newdocuri,uri.getOriginalURI());
            return newuri.str();
        }
    }

    std::string _MakeFullURIFromId(const std::string& id, daeElementRef pelt) {
        daeURI* docuri = pelt->getDocumentURI();
        if( !docuri ) {
            RAVELOG_WARN(str(boost::format("failed to get the URI of the document, so cannot resolve id %s")%id));
            return string("#")+id;
        }
        daeURI newdocuri = _ResolveInverse(*docuri);
        daeURI newuri(newdocuri,string("#")+id);
        return newuri.str();
    }

    // top-level resolved has to match
    int _CompareScopeElements(const list<daeElementRef>& listScopeResolved, const list<daeElementRef>& listScopeCurrent)
    {
        if( listScopeResolved.size() > listScopeCurrent.size() ) {
            return 0;
        }
        list<daeElementRef>::const_iterator it0 = listScopeResolved.begin();
        list<daeElementRef>::const_iterator it1 = listScopeCurrent.begin();
        while(it0 != listScopeResolved.end()) {
            int res = _CompareElementAttribute(*it0,*it1,"sid");
            if( res <= 0 ) {
                return res;
            }
            ++it0;
            ++it1;
        }
        return 1;
    }

    boost::shared_ptr<DAE> _dae;
    domCOLLADA* _dom;
    EnvironmentBasePtr _penv;
    dReal _fGlobalScale;
    std::map<KinBody::JointPtr, std::vector<dReal> > _mapJointUnits;
    std::map<std::string,KinBody::JointPtr> _mapJointSids;
    string _prefix;
    int _nGlobalSensorId, _nGlobalManipulatorId, _nGlobalIndex;
    std::string _filename;
    std::set<KinBody::LinkPtr> _setInitialLinks;
    std::set<KinBody::JointPtr> _setInitialJoints;
    std::set<RobotBase::ManipulatorPtr> _setInitialManipulators;
    std::set<RobotBase::AttachedSensorPtr> _setInitialSensors;
    std::vector<std::string> _vOpenRAVESchemeAliases;
    std::map<std::string,daeURI> _mapInverseResolvedURIList; ///< holds a list of inverse resolved relationships file:// -> openrave://
    std::map<domNodeRef, std::pair<domInstance_nodeRef, std::string> > _mapInstantiatedNodes; ///< holds a map of the instantiated (cloned) node and the original instance_node elements. Also contains the idsuffix used to instantiate the node.

    bool _bOpeningZAE; ///< true if currently opening a zae
    bool _bSkipGeometry;
    bool _bBackCompatValuesInRadians; ///< if true, will assume the speed, acceleration, and dofvalues are in radians instead of degrees (for back compat)
};

bool RaveParseColladaURI(EnvironmentBasePtr penv, const std::string& uri,const AttributesList& atts)
{
    boost::mutex::scoped_lock lock(GetGlobalDAEMutex());
    ColladaReader reader(penv);
    if( !reader.InitFromURI(uri,atts) ) {
        return false;
    }
    return reader.Extract();
}

bool RaveParseColladaURI(EnvironmentBasePtr penv, KinBodyPtr& pbody, const string& uri, const AttributesList& atts)
{
    boost::mutex::scoped_lock lock(GetGlobalDAEMutex());
    ColladaReader reader(penv);
    if (!reader.InitFromURI(uri,atts)) {
        return false;
    }
    // have to extract the fragment
    std::string scheme, authority, path, query, fragment;
    cdom::parseUriRef(uri, scheme, authority, path, query, fragment);
    return reader.Extract(pbody, fragment);
}

bool RaveParseColladaURI(EnvironmentBasePtr penv, RobotBasePtr& probot, const string& uri, const AttributesList& atts)
{
    boost::mutex::scoped_lock lock(GetGlobalDAEMutex());
    ColladaReader reader(penv);
    if (!reader.InitFromURI(uri,atts)) {
        return false;
    }
    // have to extract the fragment
    std::string scheme, authority, path, query, fragment;
    cdom::parseUriRef(uri, scheme, authority, path, query, fragment);
    return reader.Extract(probot, fragment);
}

bool RaveParseColladaFile(EnvironmentBasePtr penv, const string& filename, const AttributesList& atts)
{
    boost::mutex::scoped_lock lock(GetGlobalDAEMutex());
    ColladaReader reader(penv);
    string filedata = RaveFindLocalFile(filename);
    if (filedata.size() == 0 || !reader.InitFromFile(filedata,atts)) {
        return false;
    }
    return reader.Extract();
}

bool RaveParseColladaFile(EnvironmentBasePtr penv, KinBodyPtr& pbody, const string& filename,const AttributesList& atts)
{
    boost::mutex::scoped_lock lock(GetGlobalDAEMutex());
    ColladaReader reader(penv);
    string filedata = RaveFindLocalFile(filename);
    if (filedata.size() == 0 || !reader.InitFromFile(filedata,atts)) {
        return false;
    }
    return reader.Extract(pbody);
}

bool RaveParseColladaFile(EnvironmentBasePtr penv, RobotBasePtr& probot, const string& filename,const AttributesList& atts)
{
    boost::mutex::scoped_lock lock(GetGlobalDAEMutex());
    ColladaReader reader(penv);
    string filedata = RaveFindLocalFile(filename);
    if (filedata.size() == 0 || !reader.InitFromFile(filedata,atts)) {
        return false;
    }
    return reader.Extract(probot);
}

bool RaveParseColladaData(EnvironmentBasePtr penv, const string& pdata,const AttributesList& atts)
{
    boost::mutex::scoped_lock lock(GetGlobalDAEMutex());
    ColladaReader reader(penv);
    if (!reader.InitFromData(pdata,atts)) {
        return false;
    }
    return reader.Extract();
}

bool RaveParseColladaData(EnvironmentBasePtr penv, KinBodyPtr& pbody, const string& pdata,const AttributesList& atts)
{
    boost::mutex::scoped_lock lock(GetGlobalDAEMutex());
    ColladaReader reader(penv);
    if (!reader.InitFromData(pdata,atts)) {
        return false;
    }

    std::string articulatdSystemId;
    FOREACHC(itatt, atts) {
        if( itatt->first == "articulatdSystemId" ) {
            articulatdSystemId = itatt->second;
        }
    }

    return reader.Extract(pbody, articulatdSystemId);
}

bool RaveParseColladaData(EnvironmentBasePtr penv, RobotBasePtr& probot, const string& pdata,const AttributesList& atts)
{
    boost::mutex::scoped_lock lock(GetGlobalDAEMutex());
    ColladaReader reader(penv);
    if (!reader.InitFromData(pdata,atts)) {
        return false;
    }

    std::string articulatdSystemId;
    FOREACHC(itatt, atts) {
        if( itatt->first == "articulatdSystemId" ) {
            articulatdSystemId = itatt->second;
        }
    }

    return reader.Extract(probot, articulatdSystemId);
}

// register for typeof (MSVC only)
#ifdef RAVE_REGISTER_BOOST
#include BOOST_TYPEOF_INCREMENT_REGISTRATION_GROUP()
BOOST_TYPEOF_REGISTER_TYPE(ColladaReader::InstanceModelBinding)
BOOST_TYPEOF_REGISTER_TYPE(ColladaReader::InterfaceType)
BOOST_TYPEOF_REGISTER_TYPE(ColladaReader::JointAxisBinding)
BOOST_TYPEOF_REGISTER_TYPE(ColladaReader::InstanceLinkBinding)
BOOST_TYPEOF_REGISTER_TYPE(ColladaReader::KinematicsSceneBindings)
#endif

} // end OpenRAVE namespace<|MERGE_RESOLUTION|>--- conflicted
+++ resolved
@@ -4184,11 +4184,6 @@
                                 continue;
                             }
 
-<<<<<<< HEAD
-                            // TODO : There seems to be scaling factors and transforms that might be forgotten here (c.f.: ExtractGeometries)
-                            if( !ExtractGeometry(domgeom, mapmaterials, mapGeometryGroups[plink][groupname]) ) {
-                                RAVELOG_WARN_FORMAT("failed to add g geometry to eometry group %s, link %s\n", groupname%plink->GetName());
-=======
                             domMaterialRef dommat = daeSafeCast<domMaterial>(daeURI(*referenceElt, pelt->getAttribute("mat")).getElement());
                             if( !dommat ) {
                               RAVELOG_WARN_FORMAT("failed to retrieve material for geometry %s\n", pelt->getAttribute("mat"));
@@ -4200,7 +4195,6 @@
                             // TODO : There seems to be scaling factors and transforms that might be forgotten here (c.f.: ExtractGeometries)
                             if( !ExtractGeometry(domgeom, mapmaterials, mapGeometryGroups[plink][groupname]) ) {
                                 RAVELOG_WARN_FORMAT("failed to add geometry to geometry group %s, link %s\n", groupname%plink->GetName());
->>>>>>> c2198793
                                 continue;
                             }
 
