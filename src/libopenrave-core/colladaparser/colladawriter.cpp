// -*- coding: utf-8 -*-
// Copyright (C) 2006-2013 Rosen Diankov <rosen.diankov@gmail.com>
//
// This file is part of OpenRAVE.
// OpenRAVE is free software: you can redistribute it and/or modify
// it under the terms of the GNU Lesser General Public License as published by
// the Free Software Foundation, either version 3 of the License, or
// at your option) any later version.
//
// This program is distributed in the hope that it will be useful,
// but WITHOUT ANY WARRANTY; without even the implied warranty of
// MERCHANTABILITY or FITNESS FOR A PARTICULAR PURPOSE.  See the
// GNU Lesser General Public License for more details.
//
// You should have received a copy of the GNU Lesser General Public License
// along with this program.  If not, see <http://www.gnu.org/licenses/>.
#include "colladacommon.h"
using namespace ColladaDOM150;

#include <locale>
#include <boost/date_time/posix_time/posix_time.hpp>
#include <boost/date_time/time_facet.hpp>
#include <boost/algorithm/string.hpp>
#include <ctime>

#include <openrave/openravejson.h>

#define LIBXML_SAX1_ENABLED
#include <libxml/globals.h>
#include <libxml/xmlerror.h>
#include <libxml/parser.h>
#include <libxml/parserInternals.h> // only for xmlNewInputFromFile()
#include <libxml/tree.h>
#include <libxml/xmlmemory.h>

namespace OpenRAVE
{

/// \brief converts raw XML data to DAE using libxml2
namespace XMLtoDAE
{
struct XMLREADERDATA
{
    XMLREADERDATA(daeElementRef pelt, xmlParserCtxtPtr ctxt) : _ctxt(ctxt), _offset(0) {
        _elts.push_back(pelt);
    }
    xmlParserCtxtPtr _ctxt;
    list<daeElementRef> _elts;
    size_t _offset;
};

static void XMLErrorFunc(void *ctx, const char *msg, ...)
{
    va_list args;

    va_start(args, msg);
    RAVELOG_ERROR("XML Parse error: ");
    vprintf(msg,args);
    va_end(args);
}

static void DefaultStartElementSAXFunc(void *ctx, const xmlChar *name, const xmlChar **atts)
{
    XMLREADERDATA* pdata = (XMLREADERDATA*)ctx;
    daeElementRef pelt = pdata->_elts.back()->add((const char*)name);
    if( atts != NULL ) {
        for (int i = 0; (atts[i] != NULL); i+=2) {
            pelt->setAttribute((const char*)atts[i],(const char*)atts[i+1]);
        }
    }
    pdata->_elts.push_back(pelt);
}

static void DefaultEndElementSAXFunc(void *ctx, const xmlChar *name)
{
    XMLREADERDATA* pdata = (XMLREADERDATA*)ctx;
    pdata->_elts.pop_back();
    if( pdata->_elts.size() == 1 ) {
        BOOST_ASSERT(!!pdata->_ctxt->input);
        pdata->_offset = pdata->_ctxt->input->cur-pdata->_ctxt->input->base;
        xmlStopParser(pdata->_ctxt);
    }
}

static void DefaultCharactersSAXFunc(void *ctx, const xmlChar *ch, int len)
{
    XMLREADERDATA* pdata = (XMLREADERDATA*)ctx;
    pdata->_elts.back()->setCharData(string((const char*)ch, len));
}

static bool xmlDetectSAX2(xmlParserCtxtPtr ctxt)
{
    if (ctxt == NULL) {
        return false;
    }
#ifdef LIBXML_SAX1_ENABLED
    if ((ctxt->sax) &&  (ctxt->sax->initialized == XML_SAX2_MAGIC) && ((ctxt->sax->startElementNs != NULL) || (ctxt->sax->endElementNs != NULL))) {
        ctxt->sax2 = 1;
    }
#else
    ctxt->sax2 = 1;
#endif

    ctxt->str_xml = xmlDictLookup(ctxt->dict, BAD_CAST "xml", 3);
    ctxt->str_xmlns = xmlDictLookup(ctxt->dict, BAD_CAST "xmlns", 5);
    ctxt->str_xml_ns = xmlDictLookup(ctxt->dict, XML_XML_NAMESPACE, 36);
    if ((ctxt->str_xml==NULL) || (ctxt->str_xmlns==NULL) || (ctxt->str_xml_ns == NULL)) {
        return false;
    }
    return true;
}

static size_t Parse(daeElementRef pelt, const char* buffer, int size)
{
    static xmlSAXHandler s_DefaultSAXHandler = { 0};
    if( size <= 0 ) {
        size = strlen(buffer);
        if( size == 0 ) {
            return 0;
        }
    }
    if( !s_DefaultSAXHandler.initialized ) {
        // first time, so init
        s_DefaultSAXHandler.startElement = DefaultStartElementSAXFunc;
        s_DefaultSAXHandler.endElement = DefaultEndElementSAXFunc;
        s_DefaultSAXHandler.characters = DefaultCharactersSAXFunc;
        s_DefaultSAXHandler.error = XMLErrorFunc;
        s_DefaultSAXHandler.initialized = 1;
    }

    xmlSAXHandlerPtr sax = &s_DefaultSAXHandler;
    int ret = 0;
    xmlParserCtxtPtr ctxt;

    ctxt = xmlCreateMemoryParserCtxt(buffer, size);
    if (!ctxt ) {
        return 0;
    }
    if (ctxt->sax != (xmlSAXHandlerPtr) &xmlDefaultSAXHandler) {
        xmlFree(ctxt->sax);
    }
    ctxt->sax = sax;
    xmlDetectSAX2(ctxt);

    XMLREADERDATA reader(pelt, ctxt);
    ctxt->userData = &reader;
    xmlParseDocument(ctxt);

    if (ctxt->wellFormed) {
        ret = 0;
    }
    else {
        if (ctxt->errNo != 0) {
            ret = ctxt->errNo;
        }
        else {
            ret = -1;
        }
    }
    if (sax != NULL) {
        ctxt->sax = NULL;
    }
    if (ctxt->myDoc != NULL) {
        xmlFreeDoc(ctxt->myDoc);
        ctxt->myDoc = NULL;
    }
    xmlFreeParserCtxt(ctxt);

    return ret==0 ? reader._offset : 0;
}

} // end namespace XMLtoDAE

class ColladaWriter : public daeErrorHandler
{
public:
    struct SCENE
    {
        domVisual_sceneRef vscene;
        domKinematics_sceneRef kscene;
        domPhysics_sceneRef pscene;
        domInstance_with_extraRef viscene;
        domInstance_kinematics_sceneRef kiscene;
        domInstance_with_extraRef piscene;
    };

    struct LINKOUTPUT
    {
        list<pair<int,string> > listusedlinks;
        daeElementRef plink;
        domNodeRef pnode;
    };

    struct physics_model_output
    {
        KinBodyPtr pbody; ///< the body written for
        domPhysics_modelRef pmodel;
        std::vector<std::string > vrigidbodysids;     ///< same ordering as the physics indices (and openrave link indices)
    };

    struct kinematics_model_output
    {
        struct axis_output
        {
            //axis_output(const string& sid, KinBody::JointConstPtr pjoint, int iaxis) : sid(sid), pjoint(pjoint), iaxis(iaxis) {}
            axis_output() : iaxis(0) {
            }
            std::string sid;     // joint/axis
            std::string nodesid;
            KinBody::JointConstPtr pjoint;
            int iaxis;
            std::string jointnodesid;
            std::string joint_sidref; /// kmodelid/joint, sidref of the joint
        };
        KinBodyPtr pbody; ///< the body written for
        domKinematics_modelRef kmodel;
        domNodeRef noderoot; ///< root node containing the body transform it should have only one child pointing to the first link of the body
        std::vector<axis_output> vaxissids;     ///< no ordering
        std::vector<std::string > vlinksids;     ///< linksid. same ordering as the link indices
        std::vector<std::string > vdofsids; ///< jointsid for every DOF
    };

    struct axis_sids
    {
        axis_sids() : dofvalue(0) {
        }
        axis_sids(const string& axissid, const string& valuesid, const string& jointnodesid) : axissid(axissid), valuesid(valuesid), jointnodesid(jointnodesid), dofvalue(0) {
        }
        string axissid, valuesid, jointnodesid;
        dReal dofvalue; // if valuesid is empty, use this float value. This is in degrees or meters
    };

    struct instance_kinematics_model_output
    {
        domInstance_kinematics_modelRef ikm;
        boost::shared_ptr<kinematics_model_output> kmout;
        std::vector<axis_sids> vaxissids; /// ordered same as kmout->vaxissids
        std::vector<std::pair<std::string,std::string> > vkinematicsbindings;     // node and kinematics model bindings
    };

    struct instance_physics_model_output
    {
        domInstance_physics_modelRef ipm;
        boost::shared_ptr<physics_model_output> pmout;
    };

    struct instance_articulated_system_output
    {
        KinBodyPtr pbody; ///< the body written for
        domInstance_articulated_systemRef ias;
        boost::shared_ptr<instance_physics_model_output> ipmout; // this needs to be an array to support full spec
        std::vector<axis_sids> vaxissids;
        std::vector<std::string > vlinksids;
        std::vector<std::pair<std::string,std::string> > vkinematicsbindings;
    };

    struct kinbody_models
    {
        KinBodyPtr body;
        std::string uri, kinematicsgeometryhash;
        boost::shared_ptr<kinematics_model_output> kmout;
        boost::shared_ptr<physics_model_output> pmout;
    };


    class ColladaInterfaceWriter : public BaseXMLWriter
    {
public:
        ColladaInterfaceWriter(daeElementRef elt) : _elt(elt) {
        }
        const std::string& GetFormat() const {
            static const std::string _format("collada");
            return _format;
        }
        virtual BaseXMLWriterPtr AddChild(const std::string& xmltag, const AttributesList& atts=AttributesList()) {
            daeElementRef childelt = _elt->add(xmltag.c_str());
            if( !childelt ) {
                throw OPENRAVE_EXCEPTION_FORMAT(_("collada writer failed to create child %s from parent %s"),xmltag%_elt->getElementName(),ORE_InvalidArguments);
            }
            FOREACHC(itatt,atts) {
                if( !childelt->setAttribute(itatt->first.c_str(),itatt->second.c_str()) ) {
                    throw OPENRAVE_EXCEPTION_FORMAT(_("failed to add attribute %s to element %s"), xmltag%itatt->first, ORE_InvalidArguments);
                }
            }
            return BaseXMLWriterPtr(new ColladaInterfaceWriter(childelt));
        }
        virtual void SetCharData(const std::string& data) {
            if( !_elt->setCharData(data) ) {
                throw OPENRAVE_EXCEPTION_FORMAT(_("failed to write char data to element %s: %s"),_elt->getElementName()%data, ORE_InvalidState);
            }
        }

        virtual daeElementRef GetElement() const {
            return _elt;
        }
private:
        daeElementRef _elt;
    };

    ColladaWriter(EnvironmentBaseConstPtr penv, const AttributesList& atts) : _dom(NULL), _penv(penv)
    {
        _doc = NULL;
        //_globalunit = 1.0;
        daeErrorHandler::setErrorHandler(this);
        RAVELOG_VERBOSE("init COLLADA writer version: %s, namespace: %s\n", COLLADA_VERSION, COLLADA_NAMESPACE);
        _dae = GetGlobalDAE();
        _bExternalRefAllBodies = false;
        _bForceWriteAll = false;
        _bReuseSimilar = false;
        _listExternalRefExports.clear();
        _listIgnoreExternalURIs.clear();
        FOREACHC(itatt,atts) {
            if( itatt->first == "externalref" ) {
                if( itatt->second == "*" ) {
                    _bExternalRefAllBodies = true;
                }
                else {
                    stringstream ss(itatt->second);
                    std::list<string> newelts((istream_iterator<string>(ss)), istream_iterator<string>());
                    _listExternalRefExports.splice(_listExternalRefExports.end(),newelts);
                }
            }
            else if( itatt->first == "ignoreexternaluri" ) {
                stringstream ss(itatt->second);
                std::list<string> newelts((istream_iterator<string>(ss)), istream_iterator<string>());
                _listIgnoreExternalURIs.splice(_listIgnoreExternalURIs.end(),newelts);
            }
            else if( itatt->first == "forcewrite" ) {
                if( itatt->second == "*" ) {
                    _bForceWriteAll = true;
                }
                else {
                    stringstream ss(itatt->second);
                    std::list<string> newelts((istream_iterator<string>(ss)), istream_iterator<string>());
                    _setForceWriteOptions.insert(newelts.begin(),newelts.end());
                }
            }
            else if( itatt->first == "skipwrite" ) {
                stringstream ss(itatt->second);
                std::list<string> newelts((istream_iterator<string>(ss)), istream_iterator<string>());
                _setSkipWriteOptions.insert(newelts.begin(),newelts.end());
            }
            else if( itatt->first == "openravescheme" ) {
                _vForceResolveOpenRAVEScheme = itatt->second;
            }
            else if( itatt->first == "unit" ) {
                //_globalunit = boost::lexical_cast<dReal>(itatt->second);
            }
            else if( itatt->first == "reusesimilar" ) {
                _bReuseSimilar = _stricmp(itatt->second.c_str(), "true") == 0 || itatt->second=="1";
            }
            else {
                if( !!_dae->getIOPlugin() ) {
                    // catch all
                    _dae->getIOPlugin()->setOption(itatt->first.c_str(),itatt->second.c_str());
                }
            }
        }
    }
    virtual ~ColladaWriter()
    {
        if( !!_dae && !!_doc ) {
            _dae->getDatabase()->removeDocument(_doc);
            _doc = NULL;
        }

        // If GlobalDAE is not resetted, there will be memory leak inside the
        // Collada library because static daeStringTable in daeStringRef.cpp
        // will only be cleaned by daeStringRef::releaseStringTable when
        // the number of DAE instances alive becomes 0.
        //
        // There is no simple workaround for libxml2 before 2.9.0. Read
        // the comments of GetGlobalDAE() in OpenRAVE for more details
#if LIBXML_VERSION >= 20900
        SetGlobalDAE(boost::shared_ptr<DAE>());
#endif
    }

    /// \param docname the top level document?
    virtual void Init(const string& docname, const std::string& keywords=std::string(),
                      const std::string& subject=std::string(), const std::string& author=std::string())
    {
        daeInt error = _dae->getDatabase()->insertDocument(docname.c_str(), &_doc );     // also creates a collada root
        BOOST_ASSERT( error == DAE_OK && !!_doc );
        _dom = daeSafeCast<domCOLLADA>(_doc->getDomRoot());

        //create the required asset tag
        domAssetRef asset = daeSafeCast<domAsset>( _dom->add( COLLADA_ELEMENT_ASSET ) );
        {
            // facet becomes owned by locale, so no need to explicitly delete
            std::stringstream ss;
            time_t now;
            time(&now);
            char timec[80];
            strftime(timec, sizeof(timec), "%FT%T%z", localtime(&now));
            ss << timec;

            domAsset::domCreatedRef created = daeSafeCast<domAsset::domCreated>( asset->add( COLLADA_ELEMENT_CREATED ) );
            created->setValue(ss.str().c_str());
            domAsset::domModifiedRef modified = daeSafeCast<domAsset::domModified>( asset->add( COLLADA_ELEMENT_MODIFIED ) );
            modified->setValue(ss.str().c_str());

            domAsset::domContributorRef contrib = daeSafeCast<domAsset::domContributor>( asset->add( COLLADA_TYPE_CONTRIBUTOR ) );
            domAsset::domContributor::domAuthoring_toolRef authoringtool = daeSafeCast<domAsset::domContributor::domAuthoring_tool>( contrib->add( COLLADA_ELEMENT_AUTHORING_TOOL ) );
            authoringtool->setValue("OpenRAVE Collada Writer v0.3.5");

            domAsset::domContributor::domAuthorRef contribAuthor = daeSafeCast<domAsset::domContributor::domAuthor>( contrib->add( COLLADA_ELEMENT_AUTHOR ) );
            contribAuthor->setValue(author.c_str());

            domAsset::domUnitRef units = daeSafeCast<domAsset::domUnit>( asset->add( COLLADA_ELEMENT_UNIT ) );
            std::pair<std::string, dReal> unit = _penv->GetUnit();
            units->setMeter(unit.second);
            units->setName(unit.first.c_str());

            domAsset::domUp_axisRef zup = daeSafeCast<domAsset::domUp_axis>( asset->add( COLLADA_ELEMENT_UP_AXIS ) );
            zup->setValue(UP_AXIS_Z_UP);


            domAsset::domKeywordsRef domkeywords = daeSafeCast<domAsset::domKeywords>( asset->add( COLLADA_ELEMENT_KEYWORDS ) );
            domkeywords->setValue(keywords.c_str());

            domAsset::domSubjectRef domsubject = daeSafeCast<domAsset::domSubject>( asset->add( COLLADA_ELEMENT_SUBJECT ) );
            domsubject->setValue(subject.c_str());
        }

        _globalscene = _dom->getScene();
        if( !_globalscene ) {
            _globalscene = daeSafeCast<domCOLLADA::domScene>( _dom->add( COLLADA_ELEMENT_SCENE ) );
        }

        if( IsWrite("visual") ) {
            _visualScenesLib = daeSafeCast<domLibrary_visual_scenes>(_dom->add(COLLADA_ELEMENT_LIBRARY_VISUAL_SCENES));
            _visualScenesLib->setId("vscenes");
        }

        if( IsWrite("geometry") ) {
            _geometriesLib = daeSafeCast<domLibrary_geometries>(_dom->add(COLLADA_ELEMENT_LIBRARY_GEOMETRIES));
            _geometriesLib->setId("geometries");
            _effectsLib = daeSafeCast<domLibrary_effects>(_dom->add(COLLADA_ELEMENT_LIBRARY_EFFECTS));
            _effectsLib->setId("effects");
            _materialsLib = daeSafeCast<domLibrary_materials>(_dom->add(COLLADA_ELEMENT_LIBRARY_MATERIALS));
            _materialsLib->setId("materials");
        }

        _nodesLib = daeSafeCast<domLibrary_nodes>(_dom->add(COLLADA_ELEMENT_LIBRARY_NODES));
        _nodesLib->setId("nodes");

        _kinematicsModelsLib = daeSafeCast<domLibrary_kinematics_models>(_dom->add(COLLADA_ELEMENT_LIBRARY_KINEMATICS_MODELS));
        _kinematicsModelsLib->setId("kmodels");
        _articulatedSystemsLib = daeSafeCast<domLibrary_articulated_systems>(_dom->add(COLLADA_ELEMENT_LIBRARY_ARTICULATED_SYSTEMS));
        _articulatedSystemsLib->setId("asystems");
        _kinematicsScenesLib = daeSafeCast<domLibrary_kinematics_scenes>(_dom->add(COLLADA_ELEMENT_LIBRARY_KINEMATICS_SCENES));
        _kinematicsScenesLib->setId("kscenes");
        if( IsWrite("physics") ) {
            _physicsScenesLib = daeSafeCast<domLibrary_physics_scenes>(_dom->add(COLLADA_ELEMENT_LIBRARY_PHYSICS_SCENES));
            _physicsScenesLib->setId("pscenes");
            _physicsModelsLib = daeSafeCast<domLibrary_physics_models>(_dom->add(COLLADA_ELEMENT_LIBRARY_PHYSICS_MODELS));
            _physicsModelsLib->setId("pmodels");
        }
        domExtraRef pextra_library_sensors = daeSafeCast<domExtra>(_dom->add(COLLADA_ELEMENT_EXTRA));
        pextra_library_sensors->setId("sensors");
        pextra_library_sensors->setType("library_sensors");
        _sensorsLib = daeSafeCast<domTechnique>(pextra_library_sensors->add(COLLADA_ELEMENT_TECHNIQUE));
        _sensorsLib->setProfile("OpenRAVE");
        domExtraRef pextra_library_actuators = daeSafeCast<domExtra>(_dom->add(COLLADA_ELEMENT_EXTRA));
        pextra_library_actuators->setId("actuators");
        pextra_library_actuators->setType("library_actuators");
        _actuatorsLib = daeSafeCast<domTechnique>(pextra_library_actuators->add(COLLADA_ELEMENT_TECHNIQUE));
        _actuatorsLib->setProfile("OpenRAVE");
    }

    virtual void Save(const string& filename)
    {
        if(!_dae->writeTo(_doc->getDocumentURI()->getURI(), filename.c_str()) ) {
            throw openrave_exception(str(boost::format(_("failed to save collada file to %s"))%filename));
        }
    }

    virtual void Save(std::vector<char>& output)
    {
#ifdef OPENRAVE_COLLADA_SUPPORT_WRITE_MEMORY
        if(!_dae->writeToMemory(_doc->getDocumentURI()->getURI(), output) ) {
            throw openrave_exception(_("failed to save collada to memory"));
        }
#else
        throw OPENRAVE_EXCEPTION_FORMAT0("collada-dom does not support writeToMemory, make sure at least version 2.5.0 is installed", ORE_Assert);
#endif
    }

    /// \brief Write down environment
    virtual bool Write(const std::string& scenename=std::string())
    {
        EnvironmentMutex::scoped_lock lockenv(_penv->GetMutex());
        vector<KinBodyPtr> vbodies;
        _penv->GetBodies(vbodies);
        std::list<KinBodyPtr> listbodies(vbodies.begin(),vbodies.end());
        return Write(listbodies, scenename);
    }

    virtual bool Write(const std::list<KinBodyPtr>& listbodies, const std::string& scenename=std::string())
    {
        if( listbodies.size() == 0 ) {
            return false;
        }
        _CreateScene(scenename);

        domPhysics_scene::domTechnique_commonRef common = daeSafeCast<domPhysics_scene::domTechnique_common>(_scene.pscene->add(COLLADA_ELEMENT_TECHNIQUE_COMMON));

        //  Create gravity
        domTargetable_float3Ref g = daeSafeCast<domTargetable_float3>(common->add(COLLADA_ELEMENT_GRAVITY));
        Vector vgravity = _penv->GetPhysicsEngine()->GetGravity();
        g->getValue().set3 (vgravity.x, vgravity.y, vgravity.z);

        std::list<boost::shared_ptr<instance_articulated_system_output> > listModelDatabase;
        int globalid = 0;
        FOREACHC(itbody,listbodies) {
            BOOST_ASSERT((*itbody)->GetEnv()==_penv);
            BOOST_ASSERT(_mapBodyIds.find((*itbody)->GetEnvironmentId()) == _mapBodyIds.end());
            _mapBodyIds[(*itbody)->GetEnvironmentId()] = globalid++;

            boost::shared_ptr<instance_articulated_system_output> iasout;
            if( _CheckForExternalWrite(*itbody) ) {
                iasout = _WriteKinBodyExternal(*itbody,_scene.kiscene);
            }
            else {
                iasout = _WriteKinBody(*itbody);
            }
            if( !!iasout ) {
                _WriteBindingsInstance_kinematics_scene(_scene.kiscene,KinBodyConstPtr(*itbody),iasout->vaxissids,iasout->vkinematicsbindings);
                listModelDatabase.push_back(iasout);
            }
            else {
                RAVELOG_WARN(str(boost::format("collada writer failed to write body %s\n")%(*itbody)->GetName()));
            }
        }
        _WriteDynamicRigidConstraints(_scene.piscene,listModelDatabase);
        return true;
    }

    /// \brief Write one robot as a file
    virtual bool Write(RobotBasePtr probot)
    {
        EnvironmentMutex::scoped_lock lockenv(_penv->GetMutex());
        _CreateScene(probot->GetName());
        _mapBodyIds[probot->GetEnvironmentId()] = 0;

        boost::shared_ptr<instance_articulated_system_output> iasout;
        if( _CheckForExternalWrite(probot) ) {
            iasout = _WriteKinBodyExternal(probot,_scene.kiscene);
        }
        else {
            iasout = _WriteKinBody(probot);
        }
        if( !iasout ) {
            return false;
        }
        _WriteBindingsInstance_kinematics_scene(_scene.kiscene,KinBodyConstPtr(probot),iasout->vaxissids,iasout->vkinematicsbindings);
        return true;
    }

    /// \brief Write one kinematic body as a file
    virtual bool Write(KinBodyPtr pbody)
    {
        if( pbody->IsRobot() ) {
            return Write(RaveInterfaceCast<RobotBase>(pbody));
        }
        EnvironmentMutex::scoped_lock lockenv(_penv->GetMutex());
        _CreateScene(pbody->GetName());
        _mapBodyIds[pbody->GetEnvironmentId()] = 0;

        boost::shared_ptr<instance_articulated_system_output> iasout;
        if( _CheckForExternalWrite(pbody) ) {
            iasout = _WriteKinBodyExternal(pbody,_scene.kiscene);
        }
        else {
            iasout = _WriteKinBody(pbody);
        }
        if( !iasout ) {
            return false;
        }
        _WriteBindingsInstance_kinematics_scene(_scene.kiscene,KinBodyConstPtr(pbody),iasout->vaxissids,iasout->vkinematicsbindings);
        return true;
    }

    /// \brief checks if a body can be written externally
    virtual bool _CheckForExternalWrite(KinBodyPtr pbody)
    {
        if( !_bExternalRefAllBodies && find(_listExternalRefExports.begin(),_listExternalRefExports.end(),pbody->GetName()) == _listExternalRefExports.end() ) {
            // user doesn't want to use external refs
            return false;
        }
        ColladaXMLReadablePtr pcolladainfo = boost::dynamic_pointer_cast<ColladaXMLReadable>(pbody->GetReadableInterface(ColladaXMLReadable::GetXMLIdStatic()));
        return !!pcolladainfo;
    }

    /// \brief compute correct external URI
    daeURI _ComputeExternalURI(const daeURI& uri)
    {
        // check if it comes from same document
        daeURI newuri(*_dae);
        if( uri.getReferencedDocument() != _doc ) {
            if( _vForceResolveOpenRAVEScheme.size() > 0 && uri.scheme() == "file" ) {
                // check if inside an openrave path, and if so, return the openrave relative directory instead using "openrave:"
                std::string filename;
                if( RaveInvertFileLookup(filename,cdom::uriToFilePath(uri.path())) ) {
                    newuri.set(_vForceResolveOpenRAVEScheme, "", string("/")+filename, uri.query(), uri.fragment());
                    return newuri;
                }
            }
        }
        return uri;
    }

    daeURI _ComputeBestURI(const std::list< std::pair<std::string, bool> >& listURIs) {
        FOREACHC(ituri, listURIs) {
            daeURI uri(_ComputeExternalURI(daeURI(*_dae,ituri->first)));
            if( _listIgnoreExternalURIs.size() == 0 ) {
                return uri;
            }
            string docuri = cdom::assembleUri(uri.scheme(), uri.authority(), uri.path(), "", "");
            if( find(_listIgnoreExternalURIs.begin(),_listIgnoreExternalURIs.end(),docuri) == _listIgnoreExternalURIs.end() ) {
                return uri;
            }
        }
        RAVELOG_WARN("failed to compute URI\n");
        return daeURI(*_dae);
    }

    /// \brief try to write kinbody as an external reference
    virtual boost::shared_ptr<instance_articulated_system_output> _WriteKinBodyExternal(KinBodyPtr pbody, domInstance_kinematics_sceneRef ikscene)
    {
        RAVELOG_DEBUG(str(boost::format("writing body %s as external reference")%pbody->GetName()));
        string asid = str(boost::format("body%d")%_mapBodyIds[pbody->GetEnvironmentId()]);
        //string asmid = str(boost::format("%s_motion")%asid);
        string asmid = str(boost::format("%s_motion")%asid);
        string iasmid = str(boost::format("%s_motion_inst")%asid);
        string iassid = str(boost::format("%s_kinematics_inst")%asid);
        ColladaXMLReadablePtr pcolladainfo = boost::dynamic_pointer_cast<ColladaXMLReadable>(pbody->GetReadableInterface(ColladaXMLReadable::GetXMLIdStatic()));

        domArticulated_systemRef articulated_system_motion;
        domInstance_articulated_systemRef ias = daeSafeCast<domInstance_articulated_system>(_scene.kscene->add(COLLADA_ELEMENT_INSTANCE_ARTICULATED_SYSTEM));
        ias->setSid(iassid.c_str());
        ias->setName(pbody->GetName().c_str());
        domInstance_articulated_systemRef ias_external = ias; // what instance_articulated_system directly links with the external reference
        if( _bForceWriteAll || _setForceWriteOptions.size() > 0 ) {
            // have to add an articulated_system for storing the extra parameters
            articulated_system_motion = daeSafeCast<domArticulated_system>(_articulatedSystemsLib->add(COLLADA_ELEMENT_ARTICULATED_SYSTEM));
            articulated_system_motion->setId(asmid.c_str());
            domMotionRef motion = daeSafeCast<domMotion>(articulated_system_motion->add(COLLADA_ELEMENT_MOTION));
            domMotion_techniqueRef mt = daeSafeCast<domMotion_technique>(motion->add(COLLADA_ELEMENT_TECHNIQUE_COMMON));
            ias_external = daeSafeCast<domInstance_articulated_system>(motion->add(COLLADA_ELEMENT_INSTANCE_ARTICULATED_SYSTEM));
            ias_external->setUrl(_ComputeBestURI(pcolladainfo->_articulated_systemURIs));
            ias->setUrl(str(boost::format("#%s")%asmid).c_str());
        }
        else {
            // link directly
            ias->setUrl(_ComputeBestURI(pcolladainfo->_articulated_systemURIs));
        }

        boost::shared_ptr<instance_articulated_system_output> iasout(new instance_articulated_system_output());
        iasout->pbody = pbody;
        iasout->ias = ias;

        if( (int)pcolladainfo->_bindingAxesSIDs.size() != pbody->GetDOF() ) {
            RAVELOG_WARN(str(boost::format("_bindingAxesSIDs.size()=%d != pbody->GetDOF()=%d\n")%pcolladainfo->_bindingAxesSIDs.size()%pbody->GetDOF()));
        }
        else {
            std::vector<dReal> vjointvalues;
            pbody->GetDOFValues(vjointvalues);
            iasout->vaxissids.resize(pcolladainfo->_bindingAxesSIDs.size());
            for(size_t idof = 0; idof < pcolladainfo->_bindingAxesSIDs.size(); ++idof) {
                // there's no way to directly call a setparam on a SIDREF, so have to <bind>
                std::string sparamref = str(boost::format("ias_extern_%s_param%d")%asid%idof);
                domKinematics_newparamRef param = daeSafeCast<domKinematics_newparam>(ias_external->add(COLLADA_ELEMENT_NEWPARAM));
                param->setSid(sparamref.c_str());
                daeSafeCast<domKinematics_newparam::domSIDREF>(param->add(COLLADA_ELEMENT_SIDREF))->setValue(pcolladainfo->_bindingAxesSIDs[idof].kmodelaxissidref.c_str());

                dReal dofvalue = vjointvalues.at(idof);
                if( pbody->IsDOFRevolute(idof) ) {
                    dofvalue *= 180/M_PI;
                }
                std::string sparamrefvalue = str(boost::format("ias_extern_%s_param%d_value")%asid%idof);
                domKinematics_newparamRef paramvalue = daeSafeCast<domKinematics_newparam>(ias_external->add(COLLADA_ELEMENT_NEWPARAM));
                paramvalue->setSid(sparamrefvalue.c_str());
                paramvalue->add(COLLADA_TYPE_FLOAT)->setCharData(boost::lexical_cast<std::string>(dofvalue));

                std::string sidref = str(boost::format("%s/%s")%_GetNodeId(pbody)%pcolladainfo->_bindingAxesSIDs[idof].nodesid);
                if( ias != ias_external ) {
                    BOOST_ASSERT(!!articulated_system_motion);
                    // have to write another level of parameters
                    domKinematics_newparamRef param2 = daeSafeCast<domKinematics_newparam>(ias->add(COLLADA_ELEMENT_NEWPARAM));
                    daeSafeCast<domKinematics_newparam::domSIDREF>(param2->add(COLLADA_ELEMENT_SIDREF))->setValue(str(boost::format("%s/%s")%articulated_system_motion->getId()%sparamref).c_str());
                    sparamref = str(boost::format("ias_param%d")%idof);
                    param2->setSid(sparamref.c_str());
                }
                iasout->vaxissids.at(idof).jointnodesid = sidref;
                iasout->vaxissids.at(idof).axissid = sparamref;
                iasout->vaxissids.at(idof).dofvalue = dofvalue;
                iasout->vaxissids.at(idof).valuesid = sparamrefvalue;
            }
            size_t index = pcolladainfo->_bindingAxesSIDs.size();
            FOREACH(itpassive,pcolladainfo->_bindingPassiveAxesSIDs) {
                std::string sparamref = str(boost::format("ias_extern_%s_param%d")%asid%index);
                domKinematics_newparamRef param = daeSafeCast<domKinematics_newparam>(ias_external->add(COLLADA_ELEMENT_NEWPARAM));
                param->setSid(sparamref.c_str());
                daeSafeCast<domKinematics_newparam::domSIDREF>(param->add(COLLADA_ELEMENT_SIDREF))->setValue(itpassive->kmodelaxissidref.c_str());
                string sidref = str(boost::format("%s/%s")%_GetNodeId(pbody)%itpassive->nodesid);
                if( ias != ias_external ) {
                    BOOST_ASSERT(!!articulated_system_motion);
                    // have to write another level of parameters
                    domKinematics_newparamRef param2 = daeSafeCast<domKinematics_newparam>(ias->add(COLLADA_ELEMENT_NEWPARAM));
                    daeSafeCast<domKinematics_newparam::domSIDREF>(param2->add(COLLADA_ELEMENT_SIDREF))->setValue(str(boost::format("%s/%s")%articulated_system_motion->getId()%sparamref).c_str());
                    sparamref = str(boost::format("ias_param%d")%index);
                    param2->setSid(sparamref.c_str());
                }
                axis_sids axissids;
                axissids.jointnodesid = sidref;
                axissids.axissid = sparamref;
                axissids.dofvalue = 0; // should be automatically computed from formulas
                iasout->vaxissids.push_back(axissids);
                index += 1;
            }
        }

        std::vector<std::string> vlinksidrefs(pcolladainfo->_bindingLinkSIDs.size());
        for(size_t i = 0; i < vlinksidrefs.size(); ++i) {
            vlinksidrefs[i] = pcolladainfo->_bindingLinkSIDs[i].kmodel;
        }

        std::vector<std::string> vdofsidrefs(pcolladainfo->_bindingAxesSIDs.size());
        for(size_t i = 0; i < vdofsidrefs.size(); ++i) {
            vdofsidrefs[i] = pcolladainfo->_bindingAxesSIDs[i].jointsidref;
        }

        RobotBasePtr probot = RaveInterfaceCast<RobotBase>(pbody);
        if( !!probot ) {
            if( IsForceWrite("manipulator") ) {
                _WriteManipulators(probot, articulated_system_motion, vlinksidrefs, vdofsidrefs);
            }
            if( IsForceWrite("sensor") ) {
                _WriteAttachedSensors(probot, articulated_system_motion, vlinksidrefs);
            }
            if( IsForceWrite("gripper_info") ) {
                _WriteGripperInfos(probot, articulated_system_motion);
            }
        }
        if( IsForceWrite("jointlimit") ) {
            RAVELOG_WARN("do not support jointlimit writing\n");
        }
        if( IsForceWrite("jointweight") ) {
            RAVELOG_WARN("do not support jointweight writing\n");
        }
        if( IsForceWrite("readable") ) {
            _WriteKinBodyExtraInfo(pbody,articulated_system_motion);
        }
        if( IsWrite("link_collision_state") ) {
            _WriteCollisionData(pbody, ias, vlinksidrefs, false);
        }

        Transform tnode = pbody->GetTransform();
        int imodel = 0;
        FOREACH(itmodel,pcolladainfo->_bindingModelURIs) {
            domNodeRef pnoderoot;
            string nodeid;
            if( IsWrite("visual") ) {
                //  Create root node for the visual scene
                pnoderoot = daeSafeCast<domNode>(_scene.vscene->add(COLLADA_ELEMENT_NODE));
                pnoderoot->setName(pbody->GetName().c_str());
                nodeid = _GetNodeId(pbody);
                pnoderoot->setId(nodeid.c_str());
                pnoderoot->setSid(nodeid.c_str());
                // write the body transform
                _WriteTransformation(pnoderoot, tnode, true);
                // write instance
                domInstance_nodeRef inode = daeSafeCast<domInstance_node>(pnoderoot->add(COLLADA_ELEMENT_INSTANCE_NODE));
                inode->setUrl(_ComputeExternalURI(daeURI(*_dae,itmodel->vmodel)));
                if( pbody->GetLinks().size() > 0 ) {
                    inode->setSid(_GetNodeSid(pbody->GetLinks().at(0)).c_str());
                }
                domExtraRef pinodeextra = daeSafeCast<domExtra>(inode->add(COLLADA_ELEMENT_EXTRA));
                pinodeextra->setType("idsuffix");
                pinodeextra->setName((string(".")+nodeid).c_str());

                // write bindings
                {
                    std::string smodelref = str(boost::format("ikmodel_extern%d_%d")%_mapBodyIds[pbody->GetEnvironmentId()]%imodel);
                    domKinematics_newparamRef param = daeSafeCast<domKinematics_newparam>(ias_external->add(COLLADA_ELEMENT_NEWPARAM));
                    param->setSid(smodelref.c_str());
                    daeSafeCast<domKinematics_newparam::domSIDREF>(param->add(COLLADA_ELEMENT_SIDREF))->setValue(itmodel->ikmodelsidref.c_str());
                    std::string sidref = str(boost::format("%s/%s")%nodeid%inode->getSid());
                    if( ias != ias_external ) {
                        BOOST_ASSERT(!!articulated_system_motion);
                        // have to write another level of parameters
                        domKinematics_newparamRef param2 = daeSafeCast<domKinematics_newparam>(ias->add(COLLADA_ELEMENT_NEWPARAM));
                        daeSafeCast<domKinematics_newparam::domSIDREF>(param2->add(COLLADA_ELEMENT_SIDREF))->setValue(str(boost::format("%s/%s")%articulated_system_motion->getId()%smodelref).c_str());
                        smodelref = str(boost::format("ikmodel%d_%d")%_mapBodyIds[pbody->GetEnvironmentId()]%imodel);
                        param2->setSid(smodelref.c_str());
                    }
                    iasout->vkinematicsbindings.emplace_back(smodelref,  sidref);
                }
            }

            if( IsWrite("physics") ) {
                boost::shared_ptr<instance_physics_model_output> ipmout(new instance_physics_model_output());
                ipmout->ipm = daeSafeCast<domInstance_physics_model>(_scene.pscene->add(COLLADA_ELEMENT_INSTANCE_PHYSICS_MODEL));

                if( IsWrite("visual") ) {
                    // because we're instantiating the node, the full url isn't needed
                    size_t fragmentindex = itmodel->vmodel.find_last_of('#');
                    if( fragmentindex != std::string::npos && fragmentindex != 0 ) {
                        ipmout->ipm->setParent(_ComputeExternalURI(daeURI(*pnoderoot,itmodel->vmodel.substr(fragmentindex)+string(".")+nodeid)));
                    }
                    else {
                        ipmout->ipm->setParent(_ComputeExternalURI(daeURI(*pnoderoot,itmodel->vmodel)));
                    }
                }
                ipmout->ipm->setUrl(_ComputeExternalURI(daeURI(*ipmout->ipm,itmodel->pmodel)));
                ipmout->ipm->setSid(str(boost::format("pmodel%d_inst")%_mapBodyIds[pbody->GetEnvironmentId()]).c_str());
                ipmout->pmout.reset(new physics_model_output()); // need a physics model output in case this is a robot and is grabbing links
                ipmout->pmout->pbody = pbody;
                ipmout->pmout->vrigidbodysids.resize(pbody->GetLinks().size());
                ipmout->pmout->pmodel; // need to initialize?

                // only write the links that are in this model
                for(size_t ilink = 0; ilink < pcolladainfo->_bindingLinkSIDs.size(); ++ilink) {
                    ColladaXMLReadable::LinkBinding& linkbinding = pcolladainfo->_bindingLinkSIDs[ilink];
                    if( linkbinding.index == imodel ) {
                        domInstance_rigid_bodyRef pirb = daeSafeCast<domInstance_rigid_body>(ipmout->ipm->add(COLLADA_ELEMENT_INSTANCE_RIGID_BODY));
                        pirb->setBody(linkbinding.pmodel.c_str());
                        pirb->setSid(linkbinding.pmodel.c_str());
                        ipmout->pmout->vrigidbodysids.at(ilink) = linkbinding.pmodel;
                        if( IsWrite("visual") ) {
                            size_t fragmentindex = linkbinding.vmodel.find_last_of('#');
                            if( fragmentindex != std::string::npos ) {
                                pirb->setTarget(_ComputeExternalURI(daeURI(*pnoderoot,linkbinding.vmodel.substr(fragmentindex)+string(".")+nodeid)));
                            }
                            else {
                                pirb->setTarget(_ComputeExternalURI(daeURI(*pnoderoot,linkbinding.vmodel)));
                            }
                        }
                    }
                }
                iasout->ipmout = ipmout;
            }
            ++imodel;
        }

        return iasout;
    }

    void _WriteKinBodyType(KinBodyPtr pbody, daeElementRef eltbody)
    {
        // interface type
        domExtraRef pextra = daeSafeCast<domExtra>(eltbody->add(COLLADA_ELEMENT_EXTRA));
        pextra->setType("interface_type");
        domTechniqueRef ptec = daeSafeCast<domTechnique>(pextra->add(COLLADA_ELEMENT_TECHNIQUE));
        ptec->setProfile("OpenRAVE");
        daeElementRef pelt = ptec->add("interface");
        pelt->setAttribute("type", pbody->IsRobot() ? "robot" : "kinbody");
        pelt->setCharData(pbody->GetXMLId());
    }

    /// \brief that is independent of the kinematics/visuals so should belong in the instance_* extra fields, preferably instance_articulated_system
    void _WriteKinBodyExtraInfo(KinBodyPtr pbody, daeElementRef eltbody)
    {
        if( IsWrite("readable") ) {
            BaseXMLWriterPtr extrawriter(new ColladaInterfaceWriter(eltbody));
            pbody->Serialize(extrawriter,0);
        }
    }

    /// \brief Write robot in a given scene
    virtual boost::shared_ptr<instance_articulated_system_output> _WriteKinBody(KinBodyPtr pbody)
    {
        RAVELOG_VERBOSE(str(boost::format("writing robot as instance_articulated_system (%d) %s\n")%_mapBodyIds[pbody->GetEnvironmentId()]%pbody->GetName()));
        string asid = str(boost::format("body%d")%_mapBodyIds[pbody->GetEnvironmentId()]);
        string askid = str(boost::format("%s_kinematics")%asid);
        string asmid = str(boost::format("%s_motion")%asid);
        string iassid = str(boost::format("%s_inst")%asmid);

        domInstance_articulated_systemRef ias = daeSafeCast<domInstance_articulated_system>(_scene.kscene->add(COLLADA_ELEMENT_INSTANCE_ARTICULATED_SYSTEM));
        ias->setSid(iassid.c_str());
        ias->setUrl((string("#")+asmid).c_str());
        ias->setName(pbody->GetName().c_str());

        boost::shared_ptr<instance_articulated_system_output> iasout(new instance_articulated_system_output());
        iasout->pbody = pbody;
        iasout->ias = ias;

        // kinematics info, create first
        domArticulated_systemRef articulated_system_kinematics = daeSafeCast<domArticulated_system>(_articulatedSystemsLib->add(COLLADA_ELEMENT_ARTICULATED_SYSTEM));
        articulated_system_kinematics->setId(askid.c_str());
        domKinematicsRef kinematics = daeSafeCast<domKinematics>(articulated_system_kinematics->add(COLLADA_ELEMENT_KINEMATICS));
        domKinematics_techniqueRef kt = daeSafeCast<domKinematics_technique>(kinematics->add(COLLADA_ELEMENT_TECHNIQUE_COMMON));

        // motion info, create second
        domArticulated_systemRef articulated_system_motion = daeSafeCast<domArticulated_system>(_articulatedSystemsLib->add(COLLADA_ELEMENT_ARTICULATED_SYSTEM));
        articulated_system_motion->setId(asmid.c_str());
        domMotionRef motion = daeSafeCast<domMotion>(articulated_system_motion->add(COLLADA_ELEMENT_MOTION));
        domMotion_techniqueRef mt = daeSafeCast<domMotion_technique>(motion->add(COLLADA_ELEMENT_TECHNIQUE_COMMON));
        domInstance_articulated_systemRef ias_motion = daeSafeCast<domInstance_articulated_system>(motion->add(COLLADA_ELEMENT_INSTANCE_ARTICULATED_SYSTEM));
        ias_motion->setUrl(str(boost::format("#%s")%askid).c_str());

        boost::shared_ptr<instance_kinematics_model_output> ikmout = _WriteInstance_kinematics_model(pbody,kinematics,askid);

        std::string kmodelid = _GetKinematicsModelId(pbody);
        for(size_t iaxissid = 0; iaxissid < ikmout->vaxissids.size(); ++iaxissid) {
            string kaxis_infosid = str(boost::format("kaxis_info_inst%d")%iaxissid);
            string maxis_infosid = str(boost::format("maxis_info_inst%d")%iaxissid);
            KinBody::JointConstPtr pjoint = ikmout->kmout->vaxissids.at(iaxissid).pjoint;
            int iaxis = ikmout->kmout->vaxissids.at(iaxissid).iaxis;

            int idof = ikmout->kmout->vaxissids.at(iaxissid).pjoint->GetDOFIndex();
            if( idof >= 0 ) {
                idof += iaxis;
            }
            dReal valuemult = 1.0;
            if( pjoint->IsRevolute(iaxis) ) {
                valuemult = 180.0/M_PI;
            }

            //  Kinematics axis info
            domKinematics_axis_infoRef kai = daeSafeCast<domKinematics_axis_info>(kt->add(COLLADA_ELEMENT_AXIS_INFO));
            kai->setAxis(str(boost::format("%s/%s")%kmodelid%ikmout->kmout->vaxissids.at(iaxissid).sid).c_str());
            kai->setSid(kaxis_infosid.c_str());

            // create a newparam for every element so that it could be overwritten in the future
            domKinematics_newparamRef param_active = daeSafeCast<domKinematics_newparam>(kai->add(COLLADA_ELEMENT_NEWPARAM));
            param_active->setSid("active");
            daeSafeCast<domKinematics_newparam::domBool>(param_active->add(COLLADA_ELEMENT_BOOL))->setValue(pjoint->GetDOFIndex()>=0);
            domCommon_bool_or_paramRef active = daeSafeCast<domCommon_bool_or_param>(kai->add(COLLADA_ELEMENT_ACTIVE));
            daeSafeCast<domCommon_param>(active->add(COLLADA_ELEMENT_PARAM))->setValue("active");

            domKinematics_newparamRef param_locked = daeSafeCast<domKinematics_newparam>(kai->add(COLLADA_ELEMENT_NEWPARAM));
            param_locked->setSid("locked");
            daeSafeCast<domKinematics_newparam::domBool>(param_locked->add(COLLADA_ELEMENT_BOOL))->setValue(false);
            domCommon_bool_or_paramRef locked = daeSafeCast<domCommon_bool_or_param>(kai->add(COLLADA_ELEMENT_LOCKED));
            daeSafeCast<domCommon_param>(locked->add(COLLADA_ELEMENT_PARAM))->setValue("locked");

            // write limits if not circular or not revolute
            if( !pjoint->IsCircular(iaxis) || !pjoint->IsRevolute(iaxis) ) {
                std::pair<dReal, dReal> jointaxislimit = pjoint->GetLimit(iaxis);
                domKinematics_newparamRef param_positionmin = daeSafeCast<domKinematics_newparam>(kai->add(COLLADA_ELEMENT_NEWPARAM));
                param_positionmin->setSid("positionmin");
                daeSafeCast<domKinematics_newparam::domFloat>(param_positionmin->add(COLLADA_ELEMENT_FLOAT))->setValue(jointaxislimit.first*valuemult);
                domKinematics_newparamRef param_positionmax = daeSafeCast<domKinematics_newparam>(kai->add(COLLADA_ELEMENT_NEWPARAM));
                param_positionmax->setSid("positionmax");
                daeSafeCast<domKinematics_newparam::domFloat>(param_positionmax->add(COLLADA_ELEMENT_FLOAT))->setValue(jointaxislimit.second*valuemult);

                domKinematics_limitsRef plimits = daeSafeCast<domKinematics_limits>(kai->add(COLLADA_ELEMENT_LIMITS));
                daeSafeCast<domCommon_param>(plimits->add(COLLADA_ELEMENT_MIN)->add(COLLADA_ELEMENT_PARAM))->setValue("positionmin");
                daeSafeCast<domCommon_param>(plimits->add(COLLADA_ELEMENT_MAX)->add(COLLADA_ELEMENT_PARAM))->setValue("positionmax");
            }
            domKinematics_newparamRef param_circular = daeSafeCast<domKinematics_newparam>(kai->add(COLLADA_ELEMENT_NEWPARAM));
            param_circular->setSid("circular");
            daeSafeCast<domKinematics_newparam::domBool>(param_circular->add(COLLADA_ELEMENT_BOOL))->setValue(pjoint->IsCircular(iaxis));

            domKinematics_newparamRef param_planning_weight = daeSafeCast<domKinematics_newparam>(kai->add(COLLADA_ELEMENT_NEWPARAM));
            param_planning_weight->setSid("planning_weight");
            daeSafeCast<domKinematics_newparam::domFloat>(param_planning_weight->add(COLLADA_ELEMENT_FLOAT))->setValue(pjoint->GetWeight(iaxis));

            domKinematics_newparamRef param_discretization_resolution = daeSafeCast<domKinematics_newparam>(kai->add(COLLADA_ELEMENT_NEWPARAM));
            param_discretization_resolution->setSid("discretization_resolution");
            daeSafeCast<domKinematics_newparam::domFloat>(param_discretization_resolution->add(COLLADA_ELEMENT_FLOAT))->setValue(pjoint->GetResolution(iaxis));

            domKinematics_indexRef index = daeSafeCast<domKinematics_index>(kai->add(COLLADA_ELEMENT_INDEX));
            index->setSemantic("OpenRAVE");
            daeSafeCast<domCommon_int_or_param::domInt>(index->add(COLLADA_ELEMENT_INT))->setValue(idof);

            //  Motion axis info
            domMotion_axis_infoRef mai = daeSafeCast<domMotion_axis_info>(mt->add(COLLADA_ELEMENT_AXIS_INFO));
            mai->setSid(maxis_infosid.c_str());
            mai->setAxis(str(boost::format("%s/%s")%askid%kaxis_infosid).c_str());
            domKinematics_newparamRef param_speed = daeSafeCast<domKinematics_newparam>(mai->add(COLLADA_ELEMENT_NEWPARAM));
            param_speed->setSid("speed");
            daeSafeCast<domKinematics_newparam::domFloat>(param_speed->add(COLLADA_ELEMENT_FLOAT))->setValue(pjoint->GetMaxVel(iaxis)*valuemult);
            domCommon_float_or_paramRef speed = daeSafeCast<domCommon_float_or_param>(mai->add(COLLADA_ELEMENT_SPEED));
            daeSafeCast<domCommon_param>(speed->add(COLLADA_ELEMENT_PARAM))->setValue("speed");

            domKinematics_newparamRef param_acceleration = daeSafeCast<domKinematics_newparam>(mai->add(COLLADA_ELEMENT_NEWPARAM));
            param_acceleration->setSid("acceleration");
            daeSafeCast<domKinematics_newparam::domFloat>(param_acceleration->add(COLLADA_ELEMENT_FLOAT))->setValue(pjoint->GetMaxAccel(iaxis)*valuemult);
            domCommon_float_or_paramRef acceleration = daeSafeCast<domCommon_float_or_param>(mai->add(COLLADA_ELEMENT_ACCELERATION));
            daeSafeCast<domCommon_param>(acceleration->add(COLLADA_ELEMENT_PARAM))->setValue("acceleration");

            domKinematics_newparamRef param_jerk = daeSafeCast<domKinematics_newparam>(mai->add(COLLADA_ELEMENT_NEWPARAM));
            param_jerk->setSid("jerk");
            daeSafeCast<domKinematics_newparam::domFloat>(param_jerk->add(COLLADA_ELEMENT_FLOAT))->setValue(pjoint->GetMaxJerk(iaxis)*valuemult);
            domCommon_float_or_paramRef jerk = daeSafeCast<domCommon_float_or_param>(mai->add(COLLADA_ELEMENT_JERK));
            daeSafeCast<domCommon_param>(jerk->add(COLLADA_ELEMENT_PARAM))->setValue("jerk");

            // Write hard limits. Hard limits are defined as <newparam> tag.
            if ( pjoint->GetHardMaxVel(iaxis) != 0 ) {
                domKinematics_newparamRef param_hardvel = daeSafeCast<domKinematics_newparam>(mai->add(COLLADA_ELEMENT_NEWPARAM));
                param_hardvel->setSid("hardMaxVel");
                daeSafeCast<domKinematics_newparam::domFloat>(param_hardvel->add(COLLADA_ELEMENT_FLOAT))->setValue(pjoint->GetHardMaxVel(iaxis)*valuemult);
                RAVELOG_VERBOSE_FORMAT("... %s is defined. writing %f...", param_hardvel->getSid() % pjoint->GetHardMaxVel(iaxis));
            }
            if ( pjoint->GetHardMaxAccel(iaxis) != 0 ) {
                domKinematics_newparamRef param_hardaccel = daeSafeCast<domKinematics_newparam>(mai->add(COLLADA_ELEMENT_NEWPARAM));
                param_hardaccel->setSid("hardMaxAccel");
                daeSafeCast<domKinematics_newparam::domFloat>(param_hardaccel->add(COLLADA_ELEMENT_FLOAT))->setValue(pjoint->GetHardMaxAccel(iaxis)*valuemult);
                RAVELOG_VERBOSE_FORMAT("... %s is defined. writing %f...", param_hardaccel->getSid() % pjoint->GetHardMaxAccel(iaxis));
            }
            if ( pjoint->GetHardMaxJerk(iaxis) != 0) {
                domKinematics_newparamRef param_hardjerk = daeSafeCast<domKinematics_newparam>(mai->add(COLLADA_ELEMENT_NEWPARAM));
                param_hardjerk->setSid("hardMaxJerk");
                daeSafeCast<domKinematics_newparam::domFloat>(param_hardjerk->add(COLLADA_ELEMENT_FLOAT))->setValue(pjoint->GetHardMaxJerk(iaxis)*valuemult);
                RAVELOG_VERBOSE_FORMAT("... %s is defined. writing %f...", param_hardjerk->getSid() % pjoint->GetHardMaxJerk(iaxis));
            }
        }

        // write the bindings
        string asmsym = str(boost::format("%s_%s")%asmid%ikmout->ikm->getSid());
        string assym = str(boost::format("%s_%s")%_scene.kscene->getID()%ikmout->ikm->getSid());
        FOREACH(it, ikmout->vkinematicsbindings) {
            domKinematics_newparamRef abm = daeSafeCast<domKinematics_newparam>(ias_motion->add(COLLADA_ELEMENT_NEWPARAM));
            abm->setSid(asmsym.c_str());
            daeSafeCast<domKinematics_newparam::domSIDREF>(abm->add(COLLADA_ELEMENT_SIDREF))->setValue(str(boost::format("%s/%s")%askid%it->first).c_str());
            domKinematics_newparamRef ab = daeSafeCast<domKinematics_newparam>(ias->add(COLLADA_ELEMENT_NEWPARAM));
            ab->setSid(assym.c_str());
            daeSafeCast<domKinematics_newparam::domSIDREF>(ab->add(COLLADA_ELEMENT_SIDREF))->setValue(str(boost::format("%s/%s")%asmid%asmsym).c_str());
            iasout->vkinematicsbindings.emplace_back(ab->getSid(),  it->second);
        }
        for(size_t iaxissid = 0; iaxissid < ikmout->vaxissids.size(); ++iaxissid) {
            const axis_sids& kas = ikmout->vaxissids.at(iaxissid);
            domKinematics_newparamRef abm = daeSafeCast<domKinematics_newparam>(ias_motion->add(COLLADA_ELEMENT_NEWPARAM));
            abm->setSid(str(boost::format("%s_%s")%asmid%kas.axissid).c_str());
            daeSafeCast<domKinematics_newparam::domSIDREF>(abm->add(COLLADA_ELEMENT_SIDREF))->setValue(str(boost::format("%s/%s")%askid%kas.axissid).c_str());
            domKinematics_newparamRef ab = daeSafeCast<domKinematics_newparam>(ias->add(COLLADA_ELEMENT_NEWPARAM));
            ab->setSid(str(boost::format("%s_%s")%assym%kas.axissid).c_str());
            daeSafeCast<domKinematics_newparam::domSIDREF>(ab->add(COLLADA_ELEMENT_SIDREF))->setValue(str(boost::format("%s/%s_%s")%asmid%asmid%kas.axissid).c_str());
            string valuesid;
            if( kas.valuesid.size() > 0 ) {
                KinBody::JointConstPtr pjoint = ikmout->kmout->vaxissids.at(iaxissid).pjoint;
//                int iaxis = ikmout->kmout->vaxissids.at(iaxissid).iaxis;
//                dReal valuemult = 1.0;
//                if( pjoint->IsRevolute(iaxis) ) {
//                    valuemult = 180.0/M_PI;
//                }

                domKinematics_newparamRef abmvalue = daeSafeCast<domKinematics_newparam>(ias_motion->add(COLLADA_ELEMENT_NEWPARAM));
                abmvalue->setSid(str(boost::format("%s_%s")%asmid%kas.valuesid).c_str());
                daeSafeCast<domKinematics_newparam::domSIDREF>(abmvalue->add(COLLADA_ELEMENT_SIDREF))->setValue(str(boost::format("%s/%s")%askid%kas.valuesid).c_str());
                domKinematics_newparamRef abvalue = daeSafeCast<domKinematics_newparam>(ias->add(COLLADA_ELEMENT_NEWPARAM));
                valuesid = str(boost::format("%s_%s")%assym%kas.valuesid);
                abvalue->setSid(valuesid.c_str());
                // have the real value here instead of SIDREF so instance_articulated_system can contain all instance info.
                daeSafeCast<domKinematics_newparam::domFloat>(abvalue->add(COLLADA_ELEMENT_FLOAT))->setValue(kas.dofvalue);
                //daeSafeCast<domKinematics_newparam::doSIDREF>(abvalue->add(COLLADA_ELEMENT_SIDREF))->setValue(str(boost::format("%s/%s_%s")%asmid%asmid%kas.valuesid).c_str());
            }
            iasout->vaxissids.push_back(axis_sids(string(ab->getSid()),valuesid,kas.jointnodesid));
        }

        if( IsWrite("physics") ) {
            iasout->ipmout = _WriteInstance_physics_model(pbody,_scene.pscene,_scene.pscene->getID());
        }
        _WriteKinBodyExtraInfo(pbody,articulated_system_motion);
        _WriteKinBodyType(pbody,articulated_system_motion);

        boost::shared_ptr<kinematics_model_output> kmout = _GetKinematics_model(pbody);
        kmodelid += "/";
        FOREACHC(itjoint,pbody->GetJoints()) {
            domExtraRef pextra = daeSafeCast<domExtra>(articulated_system_motion->add(COLLADA_ELEMENT_EXTRA));
            pextra->setName(str(boost::format("motor%d")%(*itjoint)->GetJointIndex()).c_str());
            pextra->setType("attach_actuator");
            domTechniqueRef ptec = daeSafeCast<domTechnique>(pextra->add(COLLADA_ELEMENT_TECHNIQUE));
            ptec->setProfile("OpenRAVE");
            daeElementRef bind_actuator = ptec->add("bind_actuator");
            bind_actuator->setAttribute("joint",str(boost::format("%sjoint%d")%kmodelid%(*itjoint)->GetJointIndex()).c_str());

            if( !!(*itjoint)->GetInfo()._infoElectricMotor ) {
                ElectricMotorActuatorInfoPtr infoElectricMotor = (*itjoint)->GetInfo()._infoElectricMotor;
                daeElementRef instance_actuator = ptec->add("instance_actuator");

                std::string stractuator = str(boost::format("body%d_actuator%d")%_mapBodyIds[pbody->GetEnvironmentId()]%(*itjoint)->GetJointIndex());
                std::string url = std::string("#") + stractuator;
                instance_actuator->setAttribute("url",url.c_str());

                // add the motor actuator to the library
                daeElementRef domactuator = _actuatorsLib->add("actuator");
                domactuator->setAttribute("id", stractuator.c_str());
                domactuator->setAttribute("type", "electric_motor");
                BaseXMLWriterPtr extrawriter(new ColladaInterfaceWriter(domactuator));
                extrawriter->AddChild("model_type")->SetCharData(infoElectricMotor->model_type);
                extrawriter->AddChild("terminal_resistance")->SetCharData(boost::lexical_cast<std::string>(infoElectricMotor->terminal_resistance));
                extrawriter->AddChild("starting_current")->SetCharData(boost::lexical_cast<std::string>(infoElectricMotor->starting_current));
                extrawriter->AddChild("speed_constant")->SetCharData(boost::lexical_cast<std::string>(infoElectricMotor->speed_constant));
                extrawriter->AddChild("nominal_voltage")->SetCharData(boost::lexical_cast<std::string>(infoElectricMotor->nominal_voltage));
                extrawriter->AddChild("torque_constant")->SetCharData(boost::lexical_cast<std::string>(infoElectricMotor->torque_constant));
                extrawriter->AddChild("rotor_inertia")->SetCharData(boost::lexical_cast<std::string>(infoElectricMotor->rotor_inertia));
                extrawriter->AddChild("nominal_torque")->SetCharData(boost::lexical_cast<std::string>(infoElectricMotor->nominal_torque));
                extrawriter->AddChild("stall_torque")->SetCharData(boost::lexical_cast<std::string>(infoElectricMotor->stall_torque));
                extrawriter->AddChild("max_instantaneous_torque")->SetCharData(boost::lexical_cast<std::string>(infoElectricMotor->max_instantaneous_torque));
                extrawriter->AddChild("no_load_speed")->SetCharData(boost::lexical_cast<std::string>(infoElectricMotor->no_load_speed));
                extrawriter->AddChild("max_speed")->SetCharData(boost::lexical_cast<std::string>(infoElectricMotor->max_speed));
                extrawriter->AddChild("assigned_power_rating")->SetCharData(boost::lexical_cast<std::string>(infoElectricMotor->assigned_power_rating));
                std::stringstream ssnominal_speed_torque_point; ssnominal_speed_torque_point << std::setprecision(std::numeric_limits<OpenRAVE::dReal>::digits10+1);
                FOREACHC(itpoint, infoElectricMotor->nominal_speed_torque_points) {
                    ssnominal_speed_torque_point << itpoint->first << " " << itpoint->second << " ";
                }
                extrawriter->AddChild("nominal_speed_torque_point")->SetCharData(ssnominal_speed_torque_point.str());

                std::stringstream ssmax_speed_torque_point; ssmax_speed_torque_point << std::setprecision(std::numeric_limits<OpenRAVE::dReal>::digits10+1);
                FOREACHC(itpoint, infoElectricMotor->max_speed_torque_points) {
                    ssmax_speed_torque_point << itpoint->first << " " << itpoint->second << " ";
                }
                extrawriter->AddChild("max_speed_torque_point")->SetCharData(ssmax_speed_torque_point.str());

                extrawriter->AddChild("gear_ratio")->SetCharData(boost::lexical_cast<std::string>(infoElectricMotor->gear_ratio));

                extrawriter->AddChild("coloumb_friction")->SetCharData(boost::lexical_cast<std::string>(infoElectricMotor->coloumb_friction));
                extrawriter->AddChild("viscous_friction")->SetCharData(boost::lexical_cast<std::string>(infoElectricMotor->viscous_friction));
            }
        }

        if( pbody->IsRobot() ) {
            RobotBasePtr probot = RaveInterfaceCast<RobotBase>(pbody);
            std::vector<std::string> vlinksidrefs(kmout->vlinksids.size());
            for(size_t i = 0; i < vlinksidrefs.size(); ++i) {
                vlinksidrefs[i] = kmodelid + kmout->vlinksids.at(i);
            }
            std::vector<std::string> vdofsidrefs(kmout->vdofsids.size());
            for(size_t i = 0; i < vdofsidrefs.size(); ++i) {
                vdofsidrefs.at(i) = kmodelid + kmout->vdofsids[i];
            }
            if( IsWrite("manipulator") ) {
                _WriteManipulators(probot, articulated_system_motion, vlinksidrefs, vdofsidrefs);
            }
            if( IsWrite("sensor") ) {
                _WriteAttachedSensors(probot, articulated_system_motion, vlinksidrefs);
            }
            if( IsWrite("gripper_info") ) {
                _WriteGripperInfos(probot, articulated_system_motion);
            }
        }

        return iasout;
    }

    /// \brief Write common kinematic body in a given scene, called by _WriteKinBody
    virtual boost::shared_ptr<instance_kinematics_model_output> _WriteInstance_kinematics_model(KinBodyPtr pbody, daeElementRef parent, const string& sidscope)
    {
        EnvironmentMutex::scoped_lock lockenv(_penv->GetMutex());
        RAVELOG_VERBOSE(str(boost::format("writing instance_kinematics_model (%d) %s\n")%_mapBodyIds[pbody->GetEnvironmentId()]%pbody->GetName()));
        boost::shared_ptr<kinematics_model_output> kmout = WriteKinematics_model(pbody);

        boost::shared_ptr<instance_kinematics_model_output> ikmout(new instance_kinematics_model_output());
        ikmout->kmout = kmout;
        ikmout->ikm = daeSafeCast<domInstance_kinematics_model>(parent->add(COLLADA_ELEMENT_INSTANCE_KINEMATICS_MODEL));

        string symscope, refscope;
        if( sidscope.size() > 0 ) {
            symscope = sidscope+string("_");
            refscope = sidscope+string("/");
        }
        string kmodelid = _GetKinematicsModelId(pbody);
        string ikmsid = str(boost::format("%s_inst")%kmodelid);
        ikmout->ikm->setUrl(str(boost::format("#%s")%kmout->kmodel->getID()).c_str());
        ikmout->ikm->setSid(ikmsid.c_str());

        if( IsWrite("visual") ) {
            domKinematics_newparamRef kbind = daeSafeCast<domKinematics_newparam>(ikmout->ikm->add(COLLADA_ELEMENT_NEWPARAM));
            kbind->setSid((symscope+ikmsid).c_str());
            daeSafeCast<domKinematics_newparam::domSIDREF>(kbind->add(COLLADA_ELEMENT_SIDREF))->setValue((refscope+ikmsid).c_str());
            // needs to be node0 instead of _GetNodeId(pbody) since the kinematics hierarchy origin does not have the current body's transform
            ikmout->vkinematicsbindings.emplace_back(kbind->getSid(),  str(boost::format("%s/node0")%_GetNodeId(pbody)));
        }

        ikmout->vaxissids.reserve(kmout->vaxissids.size());
        int i = 0;
        FOREACH(it,kmout->vaxissids) {
            domKinematics_newparamRef kbind = daeSafeCast<domKinematics_newparam>(ikmout->ikm->add(COLLADA_ELEMENT_NEWPARAM));
            string ref = it->sid;
            size_t index = ref.find("/");
            while(index != string::npos) {
                ref[index] = '.';
                index = ref.find("/",index+1);
            }
            string sid = symscope+ikmsid+"_"+ref;
            kbind->setSid(sid.c_str());
            daeSafeCast<domKinematics_newparam::domSIDREF>(kbind->add(COLLADA_ELEMENT_SIDREF))->setValue((refscope+ikmsid+"/"+it->sid).c_str());
            domKinematics_newparamRef pvalueparam = daeSafeCast<domKinematics_newparam>(ikmout->ikm->add(COLLADA_ELEMENT_NEWPARAM));
            pvalueparam->setSid((sid+string("_value")).c_str());
            dReal value = it->pjoint->GetValue(it->iaxis);
            if( it->pjoint->IsRevolute(it->iaxis) ) {
                value *= 180.0/M_PI;
            }
            daeSafeCast<domKinematics_newparam::domFloat>(pvalueparam->add(COLLADA_ELEMENT_FLOAT))->setValue(value);
            ikmout->vaxissids.push_back(axis_sids(sid,pvalueparam->getSid(),kmout->vaxissids.at(i).jointnodesid));
            ikmout->vaxissids.back().dofvalue = value;
            ++i;
        }

        return ikmout;
    }

    virtual boost::shared_ptr<instance_physics_model_output> _WriteInstance_physics_model(KinBodyPtr pbody, daeElementRef parent, const string& sidscope)
    {
        if( !IsWrite("physics") ) {
            return boost::shared_ptr<instance_physics_model_output>();
        }
        boost::shared_ptr<physics_model_output> pmout = WritePhysics_model(pbody);
        boost::shared_ptr<instance_physics_model_output> ipmout(new instance_physics_model_output());
        ipmout->pmout = pmout;
        ipmout->ipm = daeSafeCast<domInstance_physics_model>(parent->add(COLLADA_ELEMENT_INSTANCE_PHYSICS_MODEL));
        string nodeid = _GetNodeId(pbody);
        boost::shared_ptr<kinematics_model_output> kmout = _GetKinematics_model(pbody);
        if( !kmout ) {
            RAVELOG_WARN(str(boost::format("kinematics_model for %s should be present")%pbody->GetName()));
        }

        //ipmout->ipm->setParent(daeURI(*ipmout->ipm,string("#")+_GetNodeId(pbody->GetLinks().at(0))));
        string symscope, refscope;
        if( sidscope.size() > 0 ) {
            symscope = sidscope+string("_");
            refscope = sidscope+string("/");
        }
        string ipmsid = str(boost::format("%s_inst")%pmout->pmodel->getID());
        ipmout->ipm->setUrl(str(boost::format("#%s")%pmout->pmodel->getID()).c_str());
        ipmout->ipm->setSid(ipmsid.c_str());
        for(size_t i = 0; i < pmout->vrigidbodysids.size(); ++i) {
            domInstance_rigid_bodyRef pirb = daeSafeCast<domInstance_rigid_body>(ipmout->ipm->add(COLLADA_ELEMENT_INSTANCE_RIGID_BODY));
            pirb->setBody(pmout->vrigidbodysids[i].c_str());
            // On export you can create the URI with the string, ie daeURI uri( body1->getSid() );
            pirb->setSid(pmout->vrigidbodysids[i].c_str()); // set the same sid as <rigid_body> sid just in case
            string rigidnodeid="#";
            if( !kmout ) {
                rigidnodeid += nodeid;
            }
            else {
                if( kmout->pbody == pbody ) {
                    rigidnodeid += _GetNodeId(KinBody::LinkConstPtr(pbody->GetLinks().at(i)));
                }
                else {
                    // todo, how do we assign ids to instanced nodes?
                    // current method is probably unsupported
                    rigidnodeid += str(boost::format("%s.%s")%_GetNodeId(KinBody::LinkConstPtr(kmout->pbody->GetLinks().at(i)))%nodeid);
                }
            }
            pirb->setTarget(daeURI(*pirb,rigidnodeid));

            if( i == 0 ) {
                // always use the node pointing to the first link since that doesn't have any transforms applied and all of the physics model's rigid bodies are in the first link's local coordinate sysytem.
                ipmout->ipm->setParent(daeURI(*ipmout->ipm,rigidnodeid));
            }
        }

        return ipmout;
    }

    virtual boost::shared_ptr<kinematics_model_output> WriteKinematics_model(KinBodyPtr pbody)
    {
        EnvironmentMutex::scoped_lock lockenv(_penv->GetMutex());
        boost::shared_ptr<kinematics_model_output> kmout;
        if( _bReuseSimilar ) {
            kmout = _GetKinematics_model(pbody);
        }
        if( !!kmout ) {
            if( IsWrite("visual") ) {
                // the base model is the same, but the instance information like joint values and visual transform could be different
                vector<dReal> vjointvalues;
                pbody->GetDOFValues(vjointvalues);
                Transform tnode = pbody->GetTransform();

                //  Create root node for the visual scene
                domNodeRef pnoderoot = daeSafeCast<domNode>(_scene.vscene->add(COLLADA_ELEMENT_NODE));
                string bodyid = _GetNodeId(KinBodyConstPtr(pbody));
                pnoderoot->setId(bodyid.c_str());
                pnoderoot->setSid(bodyid.c_str());
                pnoderoot->setName(pbody->GetName().c_str());
                // write the body transform
                _WriteTransformation(pnoderoot, tnode);

                // create an instance_node pointing to kmout
                domInstance_nodeRef inode = daeSafeCast<domInstance_node>(pnoderoot->add(COLLADA_ELEMENT_INSTANCE_NODE));
                domNodeRef noderoot = kmout->noderoot;
                domNodeRef refnodelink = daeSafeCast<domNode>(noderoot->getChild("node"));
                if( !!refnodelink ) {
                    inode->setUrl(str(boost::format("#%s")%refnodelink->getId()).c_str());
                }
                else {
                    domInstance_nodeRef irefnodelink = daeSafeCast<domInstance_node>(noderoot->getChild("instance_node"));
                    if( !!irefnodelink ) {
                        inode->setUrl(irefnodelink->getUrl());
                    }
                    else {
                        OPENRAVE_ASSERT_FORMAT(!!refnodelink,"node root %s should have at least one child",noderoot->getName(),ORE_Assert);
                    }
                }
                if( pbody->GetLinks().size() > 0 ) {
                    inode->setSid(_GetNodeSid(pbody->GetLinks().at(0)).c_str());
                    domExtraRef pinodeextra = daeSafeCast<domExtra>(inode->add(COLLADA_ELEMENT_EXTRA));
                    pinodeextra->setType("idsuffix");
                    pinodeextra->setName((string(".")+bodyid).c_str());
                }
            }
            return kmout;
        }

        domKinematics_modelRef kmodel = daeSafeCast<domKinematics_model>(_kinematicsModelsLib->add(COLLADA_ELEMENT_KINEMATICS_MODEL));
        string kmodelid = _GetKinematicsModelId(pbody);
        kmodel->setId(kmodelid.c_str());
        kmodel->setName(pbody->GetName().c_str());

        // add description
        {
            domAssetRef kmodelinfo = daeSafeCast<domAsset>(kmodel->add(COLLADA_ELEMENT_ASSET));
            domAsset::domSubjectRef subject = daeSafeCast<domAsset::domSubject>(kmodelinfo->add(COLLADA_ELEMENT_SUBJECT));
            subject->setValue(pbody->GetDescription().c_str());
        }

        //kmodel->getAsset();
        domKinematics_model_techniqueRef ktec = daeSafeCast<domKinematics_model_technique>(kmodel->add(COLLADA_ELEMENT_TECHNIQUE_COMMON));

        kmout.reset(new kinematics_model_output());

        KinBody::KinBodyStateSaver saver(pbody);
        vector<dReal> vjointvalues, vzero(pbody->GetDOF());
        pbody->GetDOFValues(vjointvalues);
        pbody->SetDOFValues(vzero);
        Transform tnode = pbody->GetTransform();
        pbody->SetTransform(Transform());
        string bodyid = _GetNodeId(KinBodyConstPtr(pbody));
        domNodeRef pnoderoot;
        if( IsWrite("visual") ) {
            //  Create root node for the visual scene
            pnoderoot = daeSafeCast<domNode>(_scene.vscene->add(COLLADA_ELEMENT_NODE));
            pnoderoot->setId(bodyid.c_str());
            pnoderoot->setSid(bodyid.c_str());
            pnoderoot->setName(pbody->GetName().c_str());
            // write the body transform before the link nodes start to make it possible
            // to reuse the visual scene for other bodies
            _WriteTransformation(pnoderoot, tnode);
            kmout->noderoot = pnoderoot;
        }

        //  Declare all the joints
        vector< pair<int,KinBody::JointConstPtr> > vjoints;
        vjoints.reserve(pbody->GetJoints().size()+pbody->GetPassiveJoints().size());
        FOREACHC(itj, pbody->GetJoints() ) {
            vjoints.emplace_back((*itj)->GetJointIndex(), *itj);
        }
        int index=pbody->GetJoints().size();
        FOREACHC(itj, pbody->GetPassiveJoints()) {
            vjoints.emplace_back(index++, *itj);
        }
        vector<dReal> lmin, lmax;
        vector<domJointRef> vdomjoints(vjoints.size());
        kmout->pbody = pbody;
        kmout->kmodel = kmodel;
        kmout->vaxissids.resize(0);
        kmout->vlinksids.resize(pbody->GetLinks().size());
        kmout->vdofsids.resize(pbody->GetDOF());

        FOREACHC(itjoint, vjoints) {
            KinBody::JointConstPtr pjoint = itjoint->second;
            if( pjoint->GetType() == KinBody::JointUniversal || pjoint->GetType() == KinBody::JointHinge2 || pjoint->GetType() == KinBody::JointSpherical ) {
                RAVELOG_WARN(str(boost::format("unsupported joint type specified 0x%x\n")%pjoint->GetType()));
                continue;
            }

            domJointRef pdomjoint = daeSafeCast<domJoint>(ktec->add(COLLADA_ELEMENT_JOINT));
            string jointsid = str(boost::format("joint%d")%itjoint->first);
            pdomjoint->setSid( jointsid.c_str() );
            pdomjoint->setName(pjoint->GetName().c_str());
            pjoint->GetLimits(lmin, lmax);
            vector<domAxis_constraintRef> vaxes(pjoint->GetDOF());
            for(int ia = 0; ia < pjoint->GetDOF(); ++ia) {
                dReal fmult = 1.0;
                if( pjoint->IsRevolute(ia) ) {
                    fmult = 180.0f/PI;
                    vaxes[ia] = daeSafeCast<domAxis_constraint>(pdomjoint->add(COLLADA_ELEMENT_REVOLUTE));
                }
                else {
                    vaxes[ia] = daeSafeCast<domAxis_constraint>(pdomjoint->add(COLLADA_ELEMENT_PRISMATIC));
                }
                string axisid = str(boost::format("axis%d")%ia);
                vaxes[ia]->setSid(axisid.c_str());
                kinematics_model_output::axis_output axissid;
                axissid.pjoint = pjoint;
                axissid.sid = jointsid+string("/")+axisid;
                axissid.iaxis = ia;
                axissid.jointnodesid = str(boost::format("%s/%s")%bodyid%_GetJointNodeSid(pjoint,ia));
                kmout->vaxissids.push_back(axissid);
                domAxisRef paxis = daeSafeCast<domAxis>(vaxes.at(ia)->add(COLLADA_ELEMENT_AXIS));
                paxis->getValue().setCount(3);
                paxis->getValue()[0] = pjoint->GetInternalHierarchyAxis(ia).x;
                paxis->getValue()[1] = pjoint->GetInternalHierarchyAxis(ia).y;
                paxis->getValue()[2] = pjoint->GetInternalHierarchyAxis(ia).z;
                if( !pjoint->IsCircular(ia) ) {
                    domJoint_limitsRef plimits = daeSafeCast<domJoint_limits>(vaxes[ia]->add(COLLADA_TYPE_LIMITS));
                    daeSafeCast<domMinmax>(plimits->add(COLLADA_ELEMENT_MIN))->getValue() = lmin.at(ia)*fmult;
                    daeSafeCast<domMinmax>(plimits->add(COLLADA_ELEMENT_MAX))->getValue() = lmax.at(ia)*fmult;
                }
                if( pjoint->GetDOFIndex() >= 0 ) {
                    kmout->vdofsids.at(pjoint->GetDOFIndex()+ia) = jointsid;
                }
            }
            vdomjoints.at(itjoint->first) = pdomjoint;
        }

        list<int> listunusedlinks;
        FOREACHC(itlink,pbody->GetLinks()) {
            listunusedlinks.push_back((*itlink)->GetIndex());
        }

        daeElementRef nodehead = _nodesLib;
        bool bHasAddedInstance = false;
        while(listunusedlinks.size()>0) {
            LINKOUTPUT childinfo = _WriteLink(pbody->GetLinks().at(listunusedlinks.front()), ktec, nodehead, kmodel->getID(), vjoints);
            Transform t = pbody->GetLinks()[listunusedlinks.front()]->GetTransform();
            _WriteTransformation(childinfo.plink, t);
            if( IsWrite("visual") ) {
                _WriteTransformation(childinfo.pnode, t);
            }
            FOREACHC(itused, childinfo.listusedlinks) {
                kmout->vlinksids.at(itused->first) = itused->second;
                listunusedlinks.remove(itused->first);
            }

            if( !!pnoderoot ) {
                // update the root so that newer nodes go inside the hierarchy of the first link
                // this is necessary for instance_node to work correctly and to get the relative transform of the link right
                nodehead = childinfo.pnode;
                if( !bHasAddedInstance ) {
                    domInstance_nodeRef inode = daeSafeCast<domInstance_node>(pnoderoot->add(COLLADA_ELEMENT_INSTANCE_NODE));
                    if( !!childinfo.pnode->getSid() ) {
                        inode->setSid(childinfo.pnode->getSid());
                    }
                    if( !!childinfo.pnode->getName() ) {
                        inode->setName(childinfo.pnode->getName());
                    }
                    inode->setUrl(str(boost::format("#%s")%childinfo.pnode->getId()).c_str());
                    bHasAddedInstance = true;
                }
            }
        }

        if( !bHasAddedInstance && !!pnoderoot ) {
            // happens when body has no links, at least add a dummy <node> in order for the references to be complete
            domNodeRef inode = daeSafeCast<domNode>(pnoderoot->add(COLLADA_ELEMENT_NODE));
            inode->setSid("node0"); // from _GetNodeSid
        }

        _WriteKinBodyType(pbody,kmout->kmodel);

        std::vector<std::string> vlinksidrefs(kmout->vlinksids.size());
        for(size_t i = 0; i < vlinksidrefs.size(); ++i) {
            vlinksidrefs[i] = str(boost::format("%s/%s")%kmodelid%kmout->vlinksids.at(i));
        }
        _WriteCollisionData(pbody, kmout->kmodel, vlinksidrefs);

        FOREACH(itaxissid, kmout->vaxissids) {
            size_t index = itaxissid->sid.find("/");
            if( index == string::npos ) {
                itaxissid->joint_sidref = str(boost::format("%s/joint%d")%kmodelid%itaxissid->pjoint->GetJointIndex());
            }
            else {
                itaxissid->joint_sidref = kmodelid + itaxissid->sid.substr(index);
            }
        }

        if( IsWrite("link_info") ) {
            stringstream ss; ss << std::setprecision(std::numeric_limits<OpenRAVE::dReal>::digits10+1);
            string digits = boost::lexical_cast<std::string>(std::numeric_limits<OpenRAVE::dReal>::digits10);

            // write the float/int parameters for all links
            for(size_t ilink = 0; ilink < vlinksidrefs.size(); ++ilink) {
                KinBody::LinkPtr plink = pbody->GetLinks().at(ilink);
                if( plink->GetFloatParameters().size() == 0 && plink->GetIntParameters().size() == 0 && plink->GetStringParameters().size() == 0 ) {
                    continue;
                }
                domExtraRef pextra = daeSafeCast<domExtra>(kmout->kmodel->add(COLLADA_ELEMENT_EXTRA));
                pextra->setType("link_info");
                pextra->setName(vlinksidrefs.at(ilink).c_str());
                domTechniqueRef ptec = daeSafeCast<domTechnique>(pextra->add(COLLADA_ELEMENT_TECHNIQUE));
                ptec->setProfile("OpenRAVE");

                FOREACHC(itparam, plink->GetFloatParameters()) {
                    daeElementRef float_array = ptec->add("float_array");
                    float_array->setAttribute("digits",digits.c_str());
                    float_array->setAttribute("name",itparam->first.c_str());
                    float_array->setAttribute("count",boost::lexical_cast<std::string>(itparam->second.size()).c_str());
                    ss.str(""); ss.clear();
                    FOREACHC(itvalue,itparam->second) {
                        ss << *itvalue << " ";
                    }
                    float_array->setCharData(ss.str());
                }
                FOREACHC(itparam, plink->GetIntParameters()) {
                    daeElementRef int_array = ptec->add("int_array");
                    int_array->setAttribute("digits",digits.c_str());
                    int_array->setAttribute("name",itparam->first.c_str());
                    int_array->setAttribute("count",boost::lexical_cast<std::string>(itparam->second.size()).c_str());
                    ss.str(""); ss.clear();
                    FOREACHC(itvalue,itparam->second) {
                        ss << *itvalue << " ";
                    }
                    int_array->setCharData(ss.str());
                }
                FOREACHC(itparam, plink->GetStringParameters()) {
                    daeElementRef string_value = ptec->add("string_value");
                    string_value->setAttribute("name",itparam->first.c_str());
                    string_value->setCharData(itparam->second);
                }
            }
        }
        if( IsWrite("joint_info") ) {
            stringstream ss; ss << std::setprecision(std::numeric_limits<OpenRAVE::dReal>::digits10+1);
            string digits = boost::lexical_cast<std::string>(std::numeric_limits<OpenRAVE::dReal>::digits10);

            // write the float/int parameters for all joints
            FOREACH(itjoint, vjoints) {
                KinBody::JointConstPtr pjoint = itjoint->second;
                if( pjoint->GetFloatParameters().size() == 0 && pjoint->GetIntParameters().size() == 0 && pjoint->GetStringParameters().size() == 0 && pjoint->GetControlMode() == KinBody::JCM_None ) {
                    continue;
                }
                string jointsid = str(boost::format("joint%d")%itjoint->first);
                domExtraRef pextra = daeSafeCast<domExtra>(kmout->kmodel->add(COLLADA_ELEMENT_EXTRA));
                pextra->setType("joint_info");
                pextra->setName(jointsid.c_str());
                domTechniqueRef ptec = daeSafeCast<domTechnique>(pextra->add(COLLADA_ELEMENT_TECHNIQUE));
                ptec->setProfile("OpenRAVE");
                FOREACHC(itparam, pjoint->GetFloatParameters()) {
                    daeElementRef float_array = ptec->add("float_array");
                    float_array->setAttribute("digits",digits.c_str());
                    float_array->setAttribute("name",itparam->first.c_str());
                    float_array->setAttribute("count",boost::lexical_cast<std::string>(itparam->second.size()).c_str());
                    ss.str(""); ss.clear();
                    FOREACHC(itvalue,itparam->second) {
                        ss << *itvalue << " ";
                    }
                    float_array->setCharData(ss.str());
                }
                FOREACHC(itparam, pjoint->GetIntParameters()) {
                    daeElementRef int_array = ptec->add("int_array");
                    int_array->setAttribute("digits",digits.c_str());
                    int_array->setAttribute("name",itparam->first.c_str());
                    int_array->setAttribute("count",boost::lexical_cast<std::string>(itparam->second.size()).c_str());
                    ss.str(""); ss.clear();
                    FOREACHC(itvalue,itparam->second) {
                        ss << *itvalue << " ";
                    }
                    int_array->setCharData(ss.str());
                }
                FOREACHC(itparam, pjoint->GetStringParameters()) {
                    daeElementRef string_value = ptec->add("string_value");
                    string_value->setAttribute("name",itparam->first.c_str());
                    string_value->setCharData(itparam->second);
                }
                if( pjoint->GetControlMode() != KinBody::JCM_None ) {
                    daeElementRef param_controlMode = ptec->add("controlMode");
                    param_controlMode->setCharData(boost::lexical_cast<std::string>(pjoint->_info._controlMode).c_str());
                    switch( pjoint->_info._controlMode ) {
                    case KinBody::JCM_RobotController: {
                        daeElementRef param_jointcontrolinfo_robotcontroller = ptec->add("jointcontrolinfo_robotcontroller");
                        // robotId
                        daeElementRef param_robotId = param_jointcontrolinfo_robotcontroller->add("robotId");
                        param_robotId->setCharData(boost::lexical_cast<std::string>(pjoint->_info._jci_robotcontroller->robotId).c_str());
                        // robotControllerDOFIndex
                        for( int iaxis = 0; iaxis < pjoint->GetDOF(); ++iaxis ) {
                            daeElementRef param_robotControllerDOFIndex = param_jointcontrolinfo_robotcontroller->add("robotControllerDOFIndex");
                            param_robotControllerDOFIndex->setAttribute("axis", boost::lexical_cast<std::string>(iaxis).c_str());
                            param_robotControllerDOFIndex->setCharData(boost::lexical_cast<std::string>(pjoint->_info._jci_robotcontroller->robotControllerDOFIndex[iaxis]).c_str());
                        }
                        break;
                    } // end case KinBody::JCM_RobotController
                    case KinBody::JCM_IO: {
                        daeElementRef param_jointcontrolinfo_io = ptec->add("jointcontrolinfo_io");
                        // deviceId
                        daeElementRef param_deviceId = param_jointcontrolinfo_io->add("deviceId");
                        param_deviceId->setCharData(boost::lexical_cast<std::string>(pjoint->_info._jci_io->deviceId).c_str());
                        for( int iaxis = 0; iaxis < pjoint->GetDOF(); ++iaxis ) {
                            // vMoveIONames
                            daeElementRef param_vMoveIONames = param_jointcontrolinfo_io->add("vMoveIONames");
                            param_vMoveIONames->setAttribute("axis", boost::lexical_cast<std::string>(iaxis).c_str());
                            param_vMoveIONames->setAttribute("count", boost::lexical_cast<std::string>(pjoint->_info._jci_io->vMoveIONames[iaxis].size()).c_str());
                            ss.str(""); ss.clear();
                            FOREACHC(itioname, pjoint->_info._jci_io->vMoveIONames[iaxis]) {
                                ss << *itioname << " ";
                            }
                            param_vMoveIONames->setCharData(ss.str());

                            // vUpperLimitIONames
                            daeElementRef param_vUpperLimitIONames = param_jointcontrolinfo_io->add("vUpperLimitIONames");
                            param_vUpperLimitIONames->setAttribute("axis", boost::lexical_cast<std::string>(iaxis).c_str());
                            param_vUpperLimitIONames->setAttribute("count", boost::lexical_cast<std::string>(pjoint->_info._jci_io->vUpperLimitIONames[iaxis].size()).c_str());
                            ss.str(""); ss.clear();
                            FOREACHC(itioname, pjoint->_info._jci_io->vUpperLimitIONames[iaxis]) {
                                ss << *itioname << " ";
                            }
                            param_vUpperLimitIONames->setCharData(ss.str());

                            // vUpperLimitSensorIsOn
                            daeElementRef param_vUpperLimitSensorIsOn = param_jointcontrolinfo_io->add("vUpperLimitSensorIsOn");
                            param_vUpperLimitSensorIsOn->setAttribute("axis", boost::lexical_cast<std::string>(iaxis).c_str());
                            param_vUpperLimitSensorIsOn->setAttribute("count", boost::lexical_cast<std::string>(pjoint->_info._jci_io->vUpperLimitSensorIsOn[iaxis].size()).c_str());
                            ss.str(""); ss.clear();
                            FOREACHC(itiovalue, pjoint->_info._jci_io->vUpperLimitSensorIsOn[iaxis]) {
                                ss << (int)*itiovalue << " ";
                            }
                            param_vUpperLimitSensorIsOn->setCharData(ss.str());

                            // vLowerLimitIONames
                            daeElementRef param_vLowerLimitIONames = param_jointcontrolinfo_io->add("vLowerLimitIONames");
                            param_vLowerLimitIONames->setAttribute("axis", boost::lexical_cast<std::string>(iaxis).c_str());
                            param_vLowerLimitIONames->setAttribute("count", boost::lexical_cast<std::string>(pjoint->_info._jci_io->vLowerLimitIONames[iaxis].size()).c_str());
                            ss.str(""); ss.clear();
                            FOREACHC(itioname, pjoint->_info._jci_io->vLowerLimitIONames[iaxis]) {
                                ss << *itioname << " ";
                            }
                            param_vLowerLimitIONames->setCharData(ss.str());

                            // vLowerLimitSensorIsOn
                            daeElementRef param_vLowerLimitSensorIsOn = param_jointcontrolinfo_io->add("vLowerLimitSensorIsOn");
                            param_vLowerLimitSensorIsOn->setAttribute("axis", boost::lexical_cast<std::string>(iaxis).c_str());
                            param_vLowerLimitSensorIsOn->setAttribute("count", boost::lexical_cast<std::string>(pjoint->_info._jci_io->vLowerLimitSensorIsOn[iaxis].size()).c_str());
                            ss.str(""); ss.clear();
                            FOREACHC(itiovalue, pjoint->_info._jci_io->vLowerLimitSensorIsOn[iaxis]) {
                                ss << (int)*itiovalue << " ";
                            }
                            param_vLowerLimitSensorIsOn->setCharData(ss.str());
                        }
                        break;
                    } // end case KinBody::JCM_IO
                    case KinBody::JCM_ExternalDevice: {
                        daeElementRef param_jointcontrolinfo_externaldevice = ptec->add("jointcontrolinfo_externaldevice");
                        // robotId
                        daeElementRef param_externalDeviceId = param_jointcontrolinfo_externaldevice->add("externalDeviceId");
                        param_externalDeviceId->setCharData(pjoint->_info._jci_externaldevice->externalDeviceId.c_str());
                        break;
                    } // end case KinBody::JCM_ExternalDevice
                    default: {
                        break;
                    } // end default
                    } // end switch
                }
            }
        }
        // create the formulas for all mimic joints
        std::map<std::string,std::string> mapjointnames;
        FOREACHC(itjoint,vjoints) {
            mapjointnames[str(boost::format("<csymbol>%s</csymbol>")%itjoint->second->GetName())] = str(boost::format("<csymbol encoding=\"COLLADA\">%s/joint%d</csymbol>")%kmodel->getID()%itjoint->first);
        }

        FOREACHC(itjoint, vjoints) {
            KinBody::JointConstPtr pjoint = itjoint->second;
            if( !pjoint->IsMimic() ) {
                continue;
            }
            if( pjoint->GetDOF() > 1 ) {
                RAVELOG_WARN("collada writer might not support multi-dof joint formulas...");
            }
            domFormulaRef pf = daeSafeCast<domFormula>(ktec->add(COLLADA_ELEMENT_FORMULA));
            string formulaid = str(boost::format("joint%d.formula")%itjoint->first);
            pf->setSid(formulaid.c_str());
            domCommon_float_or_paramRef ptarget = daeSafeCast<domCommon_float_or_param>(pf->add(COLLADA_ELEMENT_TARGET));
            string targetjointid = str(boost::format("%s/joint%d")%kmodel->getID()%itjoint->first);
            daeSafeCast<domCommon_param>(ptarget->add(COLLADA_TYPE_PARAM))->setValue(targetjointid.c_str());

            int iaxis = 0;
            boost::array<string,3> sequations;
            for(int itype = 0; itype < 3; ++itype) {
                sequations[itype] = pjoint->GetMimicEquation(iaxis,itype,"mathml");
                FOREACH(itmapping,mapjointnames) {
                    boost::algorithm::replace_all(sequations[itype],itmapping->first,itmapping->second);
                }
            }
            boost::array<const char*,3> sequationids = { { "position","first_partial","second_partial"}};

            domTechniqueRef pftec = daeSafeCast<domTechnique>(pf->add(COLLADA_ELEMENT_TECHNIQUE));
            pftec->setProfile("OpenRAVE");
            // save position equation
            daeElementRef poselt = pftec->add("equation");
            poselt->setAttribute("type",sequationids[0]);
            XMLtoDAE::Parse(poselt, sequations[0].c_str(), sequations[0].size());

            // save partial derivative equations
            for(int itype = 1; itype < 3; ++itype) {
                if( sequations[itype].size() == 0 ) {
                    continue;
                }
                size_t offset = 0;
                FOREACHC(itdofformat, pjoint->_vmimic[iaxis]->_vdofformat) {
                    if(offset<sequations[itype].size()) {
                        daeElementRef pelt = pftec->add("equation");
                        pelt->setAttribute("type",sequationids[itype]);
                        KinBody::JointPtr pmimic = itdofformat->jointindex < (int)pbody->GetJoints().size() ? pbody->GetJoints().at(itdofformat->jointindex) : pbody->GetPassiveJoints().at(itdofformat->jointindex-(int)pbody->GetJoints().size());

                        int mimicjointindex = -1;
                        FOREACH(ittestjoint, vjoints) {
                            if( ittestjoint->second == pmimic ) {
                                mimicjointindex = ittestjoint->first;
                                break;
                            }
                        }
                        if( mimicjointindex < 0 ) {
                            RAVELOG_WARN_FORMAT("cannot find index from joint %s", pmimic->GetName());
                            mimicjointindex = 0;
                        }
                        std::string smimicid = str(boost::format("%s/joint%d")%kmodel->getID()%mimicjointindex);
                        pelt->setAttribute("target",smimicid.c_str());
                        offset += XMLtoDAE::Parse(pelt, sequations[itype].c_str()+offset, sequations[itype].size()-offset);
                        if( offset == 0 ) {
                            RAVELOG_WARN(str(boost::format("failed to parse joint %s first partial: %s\n")%pjoint->GetName()%sequations[itype]));
                            break;
                        }
                    }
                }
            }
            domFormula_techniqueRef pfdefaulttec = daeSafeCast<domFormula_technique>(pf->add(COLLADA_ELEMENT_TECHNIQUE_COMMON));
            XMLtoDAE::Parse(pfdefaulttec, sequations[0].c_str(), sequations[0].size());
        }
        _AddKinematics_model(pbody,kmout);
        return kmout;
    }

    virtual boost::shared_ptr<physics_model_output> WritePhysics_model(KinBodyPtr pbody)
    {
        boost::shared_ptr<physics_model_output> pmout = _GetPhysics_model(pbody);
        if( !!pmout ) {
            return pmout;
        }
        pmout.reset(new physics_model_output());
        pmout->pbody = pbody;
        pmout->pmodel = daeSafeCast<domPhysics_model>(_physicsModelsLib->add(COLLADA_ELEMENT_PHYSICS_MODEL));
        string pmodelid = str(boost::format("pmodel%d")%_mapBodyIds[pbody->GetEnvironmentId()]);
        pmout->pmodel->setId(pmodelid.c_str());
        pmout->pmodel->setName(pbody->GetName().c_str());
        Transform tbaseinv = pbody->GetTransform().inverse();
        FOREACHC(itlink,pbody->GetLinks()) {
            domRigid_bodyRef rigid_body = daeSafeCast<domRigid_body>(pmout->pmodel->add(COLLADA_ELEMENT_RIGID_BODY));
            string rigidsid = str(boost::format("rigid%d")%(*itlink)->GetIndex());
            pmout->vrigidbodysids.push_back(rigidsid);
            rigid_body->setSid(rigidsid.c_str());
            std::string linkname = (*itlink)->GetName();
            if( linkname.size() == 0 ) {
                linkname = str(boost::format("_dummylink%d_")%(*itlink)->GetIndex());
            }
            rigid_body->setName(linkname.c_str());
            domRigid_body::domTechnique_commonRef ptec = daeSafeCast<domRigid_body::domTechnique_common>(rigid_body->add(COLLADA_ELEMENT_TECHNIQUE_COMMON));
            domTargetable_floatRef mass = daeSafeCast<domTargetable_float>(ptec->add(COLLADA_ELEMENT_MASS));
            mass->setValue((*itlink)->GetMass());
            Transform tlink0 = _GetLinkTransformZero(*itlink);
            _SetVector3(daeSafeCast<domTargetable_float3>(ptec->add(COLLADA_ELEMENT_INERTIA))->getValue(),(*itlink)->GetPrincipalMomentsOfInertia());
            _WriteTransformation(ptec->add(COLLADA_ELEMENT_MASS_FRAME), tbaseinv*tlink0*(*itlink)->GetLocalMassFrame());
            daeSafeCast<domRigid_body::domTechnique_common::domDynamic>(ptec->add(COLLADA_ELEMENT_DYNAMIC))->setValue(xsBoolean(!(*itlink)->IsStatic()));

            if( IsWrite("geometry") ) {
                // create a shape for every geometry
                int igeom = 0;
                FOREACHC(itgeom, (*itlink)->GetGeometries()) {
                    domRigid_body::domTechnique_common::domShapeRef pdomshape = daeSafeCast<domRigid_body::domTechnique_common::domShape>(ptec->add(COLLADA_ELEMENT_SHAPE));
                    // there is a weird bug here where _WriteTranformation will fail to create rotate/translate elements in instance_geometry is created first... (is this part of the spec?)
                    _WriteTransformation(pdomshape,tbaseinv*tlink0*(*itgeom)->GetTransform());
                    domInstance_geometryRef pinstgeom = daeSafeCast<domInstance_geometry>(pdomshape->add(COLLADA_ELEMENT_INSTANCE_GEOMETRY));
                    pinstgeom->setUrl(daeURI(*pinstgeom,string("#")+_GetGeometryId(*itlink,igeom)));
                    ++igeom;
                }
            }
        }
        return pmout;
    }

    /// \brief Write geometry properties
    /// \param geom Link geometry
    /// \param parentid Parent Identifier
    virtual domGeometryRef WriteGeometry(KinBody::Link::GeometryConstPtr geom, const string& parentid)
    {
        const TriMesh& mesh = geom->GetCollisionMesh();
        Transform tgeom = geom->GetTransform();

        string effid = parentid+string("_eff");
        string matid = parentid+string("_mat");

        domEffectRef pdomeff = WriteEffect(geom);
        pdomeff->setId(effid.c_str());

        domMaterialRef pdommat = daeSafeCast<domMaterial>(_materialsLib->add(COLLADA_ELEMENT_MATERIAL));
        pdommat->setId(matid.c_str());
        domInstance_effectRef pdominsteff = daeSafeCast<domInstance_effect>(pdommat->add(COLLADA_ELEMENT_INSTANCE_EFFECT));
        pdominsteff->setUrl((string("#")+effid).c_str());

        domGeometryRef pdomgeom = daeSafeCast<domGeometry>(_geometriesLib->add(COLLADA_ELEMENT_GEOMETRY));
        {
            pdomgeom->setName(geom->GetName().c_str());
            pdomgeom->setId(parentid.c_str());
            domMeshRef pdommesh = daeSafeCast<domMesh>(pdomgeom->add(COLLADA_ELEMENT_MESH));
            {
                domSourceRef pvertsource = daeSafeCast<domSource>(pdommesh->add(COLLADA_ELEMENT_SOURCE));
                {
                    pvertsource->setId((parentid+string("_positions")).c_str());

                    domFloat_arrayRef parray = daeSafeCast<domFloat_array>(pvertsource->add(COLLADA_ELEMENT_FLOAT_ARRAY));
                    parray->setId((parentid+string("_positions-array")).c_str());
                    parray->setCount(3*mesh.vertices.size());
                    parray->setDigits(std::numeric_limits<OpenRAVE::dReal>::digits10+1);
                    parray->getValue().setCount(3*mesh.vertices.size());

                    for(size_t ind = 0; ind < mesh.vertices.size(); ++ind) {
                        Vector v = tgeom*mesh.vertices[ind];
                        parray->getValue()[3*ind+0] = v.x;
                        parray->getValue()[3*ind+1] = v.y;
                        parray->getValue()[3*ind+2] = v.z;
                    }

                    domSource::domTechnique_commonRef psourcetec = daeSafeCast<domSource::domTechnique_common>(pvertsource->add(COLLADA_ELEMENT_TECHNIQUE_COMMON));
                    domAccessorRef pacc = daeSafeCast<domAccessor>(psourcetec->add(COLLADA_ELEMENT_ACCESSOR));
                    pacc->setCount(mesh.vertices.size());
                    pacc->setSource(daeURI(*pacc, string("#")+parentid+string("_positions-array")));
                    pacc->setStride(3);

                    domParamRef px = daeSafeCast<domParam>(pacc->add(COLLADA_ELEMENT_PARAM));
                    px->setName("X"); px->setType("float");
                    domParamRef py = daeSafeCast<domParam>(pacc->add(COLLADA_ELEMENT_PARAM));
                    py->setName("Y"); py->setType("float");
                    domParamRef pz = daeSafeCast<domParam>(pacc->add(COLLADA_ELEMENT_PARAM));
                    pz->setName("Z"); pz->setType("float");
                }

                domVerticesRef pverts = daeSafeCast<domVertices>(pdommesh->add(COLLADA_ELEMENT_VERTICES));
                {
                    pverts->setId((parentid+string("_vertices")).c_str());
                    domInput_localRef pvertinput = daeSafeCast<domInput_local>(pverts->add(COLLADA_ELEMENT_INPUT));
                    pvertinput->setSemantic("POSITION");
                    pvertinput->setSource(domUrifragment(*pvertsource, string("#")+parentid+string("_positions")));
                }

                domTrianglesRef ptris = daeSafeCast<domTriangles>(pdommesh->add(COLLADA_ELEMENT_TRIANGLES));
                {
                    ptris->setCount(mesh.indices.size()/3);
                    ptris->setMaterial("mat0");

                    domInput_local_offsetRef pvertoffset = daeSafeCast<domInput_local_offset>(ptris->add(COLLADA_ELEMENT_INPUT));
                    pvertoffset->setSemantic("VERTEX");
                    pvertoffset->setOffset(0);
                    pvertoffset->setSource(domUrifragment(*pverts, string("#")+parentid+string("_vertices")));
                    domPRef pindices = daeSafeCast<domP>(ptris->add(COLLADA_ELEMENT_P));
                    pindices->getValue().setCount(mesh.indices.size());
                    for(size_t ind = 0; ind < mesh.indices.size(); ++ind) {
                        pindices->getValue()[ind] = mesh.indices[ind];
                    }
                }
            }
        }

        {
            stringstream ss; ss << std::setprecision(std::numeric_limits<OpenRAVE::dReal>::digits10+1);
            // write the geometry_info tag
            domExtraRef pextra = daeSafeCast<domExtra>(pdomgeom->add(COLLADA_ELEMENT_EXTRA));
            pextra->setType("geometry_info");
            domTechniqueRef ptec = daeSafeCast<domTechnique>(pextra->add(COLLADA_ELEMENT_TECHNIQUE));
            ptec->setProfile("OpenRAVE");
            Transform tlocalgeom = geom->GetTransform();
            switch(geom->GetType()) {
            case GT_Box:
                ss << geom->GetBoxExtents().x << " " << geom->GetBoxExtents().y << " " << geom->GetBoxExtents().z;
                ptec->add("box")->add("half_extents")->setCharData(ss.str());
                break;
            case GT_Container: {
                daeElementRef pcontainer = ptec->add("container");
                ss << geom->GetContainerOuterExtents().x << " " << geom->GetContainerOuterExtents().y << " " << geom->GetContainerOuterExtents().z;
                pcontainer->add("outer_extents")->setCharData(ss.str());
                ss.clear(); ss.str("");
                ss << geom->GetContainerInnerExtents().x << " " << geom->GetContainerInnerExtents().y << " " << geom->GetContainerInnerExtents().z;
                pcontainer->add("inner_extents")->setCharData(ss.str());
                ss.clear(); ss.str("");
                ss << geom->GetContainerBottomCross().x << " " << geom->GetContainerBottomCross().y << " " << geom->GetContainerBottomCross().z;
                pcontainer->add("bottom_cross")->setCharData(ss.str());
                ss.clear(); ss.str("");
                ss << geom->GetContainerBottom().x << " " << geom->GetContainerBottom().y << " " << geom->GetContainerBottom().z;
                pcontainer->add("bottom")->setCharData(ss.str());
                break;
            }
            case GT_Cage: {
                daeElementRef pcage = ptec->add("cage");

                ss.str(""); ss.clear();
                ss << geom->GetCageBaseExtents().x << " " << geom->GetCageBaseExtents().y << " " << geom->GetCageBaseExtents().z;
                pcage->add("half_extents")->setCharData(ss.str());

                const KinBody::GeometryInfo& info = geom->GetInfo();

                if( info._vGeomData2.x > g_fEpsilon ) {
                    ss.str(""); ss.clear();
                    ss << info._vGeomData2.x;
                    pcage->add("inner_size_x")->setCharData(ss.str());
                }
                if( info._vGeomData2.y > g_fEpsilon ) {
                    ss.str(""); ss.clear();
                    ss << info._vGeomData2.y;
                    pcage->add("inner_size_y")->setCharData(ss.str());
                }
                if( info._vGeomData2.z > g_fEpsilon ) {
                    ss.str(""); ss.clear();
                    ss << info._vGeomData2.z;
                    pcage->add("inner_size_z")->setCharData(ss.str());
                }

                for (size_t i = 0; i < info._vSideWalls.size(); ++i) {
                    daeElementRef psidewall = pcage->add("sidewall");

                    _WriteTransformation(psidewall, info._vSideWalls[i].transf);

                    ss.str(""); ss.clear();
                    ss << info._vSideWalls[i].vExtents.x << " " << info._vSideWalls[i].vExtents.y << " " << info._vSideWalls[i].vExtents.z;
                    psidewall->add("half_extents")->setCharData(ss.str());

                    ss.clear(); ss.str("");
                    ss << info._vSideWalls[i].type;
                    psidewall->add("type")->setCharData(ss.str());
                    ss.clear(); ss.str("");
                }
                break;
            }
            case GT_Sphere:
                ptec->add("sphere")->add("radius")->setCharData(ss.str());
                break;
            case GT_Cylinder: {
                daeElementRef pcylinder = ptec->add("cylinderz");
                ss << geom->GetCylinderRadius() << " " << geom->GetCylinderRadius();
                pcylinder->add("radius")->setCharData(ss.str());
                pcylinder->add("height")->setCharData(boost::lexical_cast<std::string>(geom->GetCylinderHeight()));
                break;
            }
            case GT_None:
            case GT_TriMesh:
                // don't add anything
                break;
            }
            // add the coordinate system
            _WriteTransformation(ptec, tlocalgeom);
            ptec->add("visible")->add("bool")->setCharData(geom->IsVisible() ? "true" : "false");
        }
        return pdomgeom;
    }

    /// Write light effect
    /// vambient    Ambient light color
    /// vdiffuse    Diffuse light color
    virtual domEffectRef WriteEffect(const KinBody::Link::GeometryConstPtr geom)
    {
        domEffectRef pdomeff = daeSafeCast<domEffect>(_effectsLib->add(COLLADA_ELEMENT_EFFECT));

        domProfile_commonRef pprofile = daeSafeCast<domProfile_common>(pdomeff->add(COLLADA_ELEMENT_PROFILE_COMMON));
        domProfile_common::domTechniqueRef ptec = daeSafeCast<domProfile_common::domTechnique>(pprofile->add(COLLADA_ELEMENT_TECHNIQUE));

        domProfile_common::domTechnique::domPhongRef pphong = daeSafeCast<domProfile_common::domTechnique::domPhong>(ptec->add(COLLADA_ELEMENT_PHONG));

        domFx_common_color_or_textureRef pambient = daeSafeCast<domFx_common_color_or_texture>(pphong->add(COLLADA_ELEMENT_AMBIENT));
        domFx_common_color_or_texture::domColorRef pambientcolor = daeSafeCast<domFx_common_color_or_texture::domColor>(pambient->add(COLLADA_ELEMENT_COLOR));
        Vector v = geom->GetAmbientColor();
        v.w = 1-geom->GetTransparency(); // for phong lights, the 4th channel is required and it is the alpha value. alpha=1 meaning object is opaque.
        _SetVector4(pambientcolor->getValue(), v);

        domFx_common_color_or_textureRef pdiffuse = daeSafeCast<domFx_common_color_or_texture>(pphong->add(COLLADA_ELEMENT_DIFFUSE));
        domFx_common_color_or_texture::domColorRef pdiffusecolor = daeSafeCast<domFx_common_color_or_texture::domColor>(pdiffuse->add(COLLADA_ELEMENT_COLOR));
        v = geom->GetDiffuseColor();
        v.w = 1-geom->GetTransparency(); // for phong lights, the 4th channel is required and it is the alpha value. alpha=1 meaning object is opaque.
        _SetVector4(pdiffusecolor->getValue(), v);

        domFx_common_float_or_paramRef ptransparency = daeSafeCast<domFx_common_float_or_param>(pphong->add(COLLADA_ELEMENT_TRANSPARENCY));
        daeSafeCast<domFx_common_float_or_param::domFloat>(ptransparency->add(COLLADA_ELEMENT_FLOAT))->setValue(1-geom->GetTransparency());
        return pdomeff;
    }

private:

    /// \brief save all the loaded scene models and their current state.
    virtual void _CreateScene(const std::string& scenename=std::string())
    {
        // Create kinematics scene
        _scene.kscene = daeSafeCast<domKinematics_scene>(_kinematicsScenesLib->add(COLLADA_ELEMENT_KINEMATICS_SCENE));
        _scene.kscene->setId("kscene");
        if( scenename.size() > 0 ) {
            _scene.kscene->setName(scenename.c_str());
        }
        else {
            _scene.kscene->setName("Kinematics Scene");
        }

        // Create instance kinematics scene
        _scene.kiscene = daeSafeCast<domInstance_kinematics_scene>(_globalscene->add( COLLADA_ELEMENT_INSTANCE_KINEMATICS_SCENE ));
        _scene.kiscene->setUrl(str(boost::format("#%s")%_scene.kscene->getId()).c_str());
        _scene.kiscene->setSid(str(boost::format("%s_inst")%_scene.kscene->getId()).c_str());
        if( scenename.size() > 0 ) {
            _scene.kiscene->setName(scenename.c_str());
        }
        else {
            _scene.kiscene->setName("Kinematics Scene");
        }

        if( IsWrite("visual") ) {
            // Create visual scene
            _scene.vscene = daeSafeCast<domVisual_scene>(_visualScenesLib->add(COLLADA_ELEMENT_VISUAL_SCENE));
            _scene.vscene->setId("vscene");
            if( scenename.size() > 0 ) {
                _scene.vscene->setName(scenename.c_str());
            }
            else {
                _scene.vscene->setName("Visual Scene");
            }

            // Create instance visual scene
            _scene.viscene = daeSafeCast<domInstance_with_extra>(_globalscene->add( COLLADA_ELEMENT_INSTANCE_VISUAL_SCENE ));
            _scene.viscene->setUrl(str(boost::format("#%s")%_scene.vscene->getId()).c_str());
            _scene.viscene->setSid(str(boost::format("%s_inst")%_scene.vscene->getId()).c_str());
            if( scenename.size() > 0 ) {
                _scene.viscene->setName(scenename.c_str());
            }
            else {
                _scene.viscene->setName("Visual Scene");
            }
        }
        if( IsWrite("physics") ) {
            // Create physic scene
            _scene.pscene = daeSafeCast<domPhysics_scene>(_physicsScenesLib->add(COLLADA_ELEMENT_PHYSICS_SCENE));
            _scene.pscene->setId("pscene");
            if( scenename.size() > 0 ) {
                _scene.pscene->setName(scenename.c_str());
            }
            else {
                _scene.pscene->setName("Physics Scene");
            }

            // Create instance physics scene
            _scene.piscene = daeSafeCast<domInstance_with_extra>(_globalscene->add( COLLADA_ELEMENT_INSTANCE_PHYSICS_SCENE ));
            _scene.piscene->setUrl(str(boost::format("#%s")%_scene.pscene->getId()).c_str());
            _scene.piscene->setSid(str(boost::format("%s_inst")%_scene.pscene->getId()).c_str());
            if( scenename.size() > 0 ) {
                _scene.piscene->setName(scenename.c_str());
            }
            else {
                _scene.piscene->setName("Physics Scene");
            }
        }

        _mapBodyIds.clear(); // reset the tracked bodies
    }

    /** \brief Write link of a kinematic body

       \param link Link to write
       \param pkinparent Kinbody parent
       \param pnodeparent Node parent
       \param strModelUri
       \param vjoints Vector of joints
     */
    virtual LINKOUTPUT _WriteLink(KinBody::LinkConstPtr plink, daeElementRef pkinparent, daeElementRef pnodeparent, const string& strModelUri, const vector<pair<int, KinBody::JointConstPtr> >& vjoints)
    {
        std::string nodeparentid;
        if( !!pnodeparent && !!pnodeparent->getID() ) {
            nodeparentid = pnodeparent->getID();
        }
        RAVELOG_VERBOSE(str(boost::format("writing link %s, node parent id=%s")%plink->GetName()%nodeparentid));
        LINKOUTPUT out;
        string linksid = _GetLinkSid(plink);
        domLinkRef pdomlink = daeSafeCast<domLink>(pkinparent->add(COLLADA_ELEMENT_LINK));
        std::string linkname = plink->GetName();
        if( linkname.size() == 0 ) {
            linkname = str(boost::format("_dummylink%d_")%plink->GetIndex());
            RAVELOG_WARN_FORMAT("body %s link %d has empty name, so setting to %s!", plink->GetParent()->GetName()%plink->GetIndex()%linkname);
        }
        pdomlink->setName(linkname.c_str());
        pdomlink->setSid(linksid.c_str());

        domNodeRef pnode;
        if( IsWrite("visual") ) {
            pnode = daeSafeCast<domNode>(pnodeparent->add(COLLADA_ELEMENT_NODE));
            std::string nodeid = _GetNodeId(plink);
            pnode->setId( nodeid.c_str() );
            string nodesid = _GetNodeSid(plink);
            pnode->setSid(nodesid.c_str());
            pnode->setName(linkname.c_str());

            if( IsWrite("geometry") ) {
                int igeom = 0;
                FOREACHC(itgeom, plink->GetGeometries()) {
                    string geomid = _GetGeometryId(plink,igeom);
                    igeom++;
                    domGeometryRef pdomgeom = WriteGeometry(*itgeom, geomid);
                    domInstance_geometryRef pinstgeom = daeSafeCast<domInstance_geometry>(pnode->add(COLLADA_ELEMENT_INSTANCE_GEOMETRY));
                    pinstgeom->setUrl((string("#")+geomid).c_str());

                    domBind_materialRef pmat = daeSafeCast<domBind_material>(pinstgeom->add(COLLADA_ELEMENT_BIND_MATERIAL));
                    domBind_material::domTechnique_commonRef pmattec = daeSafeCast<domBind_material::domTechnique_common>(pmat->add(COLLADA_ELEMENT_TECHNIQUE_COMMON));
                    domInstance_materialRef pinstmat = daeSafeCast<domInstance_material>(pmattec->add(COLLADA_ELEMENT_INSTANCE_MATERIAL));
                    pinstmat->setTarget(daeURI(*pinstmat, string("#")+geomid+string("_mat")));
                    pinstmat->setSymbol("mat0");
                }
            }
        }

        // look for all the child links
        FOREACHC(itjoint, vjoints) {
            KinBody::JointConstPtr pjoint = itjoint->second;
            if( pjoint->GetHierarchyParentLink() != plink ) {
                continue;
            }
            KinBody::LinkPtr pchild = pjoint->GetHierarchyChildLink();
            if( !pchild ) {
                continue;
            }

            domLink::domAttachment_fullRef pattfull = daeSafeCast<domLink::domAttachment_full>(pdomlink->add(COLLADA_TYPE_ATTACHMENT_FULL));
            string jointid = str(boost::format("%s/joint%d")%strModelUri%itjoint->first);
            pattfull->setJoint(jointid.c_str());

            LINKOUTPUT childinfo = _WriteLink(pchild, pattfull, pnode, strModelUri, vjoints);
            out.listusedlinks.insert(out.listusedlinks.end(),childinfo.listusedlinks.begin(),childinfo.listusedlinks.end());

            _WriteTransformation(pattfull, pjoint->GetInternalHierarchyLeftTransform());
            _WriteTransformation(childinfo.plink, pjoint->GetInternalHierarchyRightTransform());

            if( IsWrite("visual") ) {
                _WriteTransformation(childinfo.pnode, pjoint->GetInternalHierarchyRightTransform());

                for(int iaxis = 0; iaxis < pjoint->GetDOF(); ++iaxis) {
                    string jointnodesid = _GetJointNodeSid(pjoint,iaxis);
                    if( pjoint->IsRevolute(iaxis) ) {
                        domRotateRef protate = daeSafeCast<domRotate>(childinfo.pnode->add(COLLADA_ELEMENT_ROTATE,0));
                        protate->setSid(jointnodesid.c_str());
                        protate->getValue().setCount(4);
                        protate->getValue()[0] = pjoint->GetInternalHierarchyAxis(0).x;
                        protate->getValue()[1] = pjoint->GetInternalHierarchyAxis(0).y;
                        protate->getValue()[2] = pjoint->GetInternalHierarchyAxis(0).z;
                        protate->getValue()[3] = 0;
                    }
                    else if( pjoint->IsPrismatic(iaxis) ) {
                        domTranslateRef ptrans = daeSafeCast<domTranslate>(childinfo.pnode->add(COLLADA_ELEMENT_TRANSLATE,0));
                        ptrans->setSid(jointnodesid.c_str());
                        ptrans->getValue().setCount(3);
                        ptrans->getValue()[0] = 0;
                        ptrans->getValue()[1] = 0;
                        ptrans->getValue()[2] = 0;
                    }
                    else {
                        RAVELOG_WARN(str(boost::format("unsupported joint type specified 0x%x")%pjoint->GetType()));
                        continue;
                    }
                }
                _WriteTransformation(childinfo.pnode, pjoint->GetInternalHierarchyLeftTransform());
            }
        }

        out.listusedlinks.emplace_back(plink->GetIndex(), linksid);
        out.plink = pdomlink;
        out.pnode = pnode;
        return out;
    }

    void _SetRotate(domTargetable_float4Ref prot, const Vector& rot)
    {
        prot->getValue().setCount(4);
        Vector vaxisangle = axisAngleFromQuat(rot);
        dReal fnorm = RaveSqrt(vaxisangle.lengthsqr3());
        if( fnorm > 0 ) {
            prot->getValue()[0] = vaxisangle.x/fnorm;
            prot->getValue()[1] = vaxisangle.y/fnorm;
            prot->getValue()[2] = vaxisangle.z/fnorm;
            prot->getValue()[3] = fnorm*(180.0/PI);
        }
        else {
            prot->getValue()[0] = 1;
            prot->getValue()[1] = 0;
            prot->getValue()[2] = 0;
            prot->getValue()[3] = 0;
        }
    }

    /// \brief Write transformation
    /// \param pelt Element to transform
    /// \param t Transform to write
    /// \param bwritesids if true, will write 'translate' and 'rotate' sids
    void _WriteTransformation(daeElementRef pelt, const Transform& t, bool bwritesids=false)
    {
        domRotateRef protate = daeSafeCast<domRotate>(pelt->add(COLLADA_ELEMENT_ROTATE,0));
        _SetRotate(protate,t.rot);
        domTranslateRef ptranslate = daeSafeCast<domTranslate>(pelt->add(COLLADA_ELEMENT_TRANSLATE,0));
        _SetVector3(ptranslate->getValue(),t.trans);
        if( bwritesids ) {
            protate->setSid("rotate");
            ptranslate->setSid("translate");
        }
    }

    /// \brief binding in instance_kinematics_scene
    void _WriteBindingsInstance_kinematics_scene(domInstance_kinematics_sceneRef ikscene, KinBodyConstPtr pbody, const std::vector<axis_sids>& vaxissids, const std::vector<std::pair<std::string,std::string> >& vkinematicsbindings)
    {
        FOREACHC(it, vkinematicsbindings) {
            domBind_kinematics_modelRef pmodelbind = daeSafeCast<domBind_kinematics_model>(ikscene->add(COLLADA_ELEMENT_BIND_KINEMATICS_MODEL));
            pmodelbind->setNode(it->second.c_str());
            daeSafeCast<domCommon_param>(pmodelbind->add(COLLADA_ELEMENT_PARAM))->setValue(it->first.c_str());
        }
        FOREACHC(it, vaxissids) {
            domBind_joint_axisRef pjointbind = daeSafeCast<domBind_joint_axis>(ikscene->add(COLLADA_ELEMENT_BIND_JOINT_AXIS));
            pjointbind->setTarget(it->jointnodesid.c_str());
            daeSafeCast<domCommon_param>(pjointbind->add(COLLADA_ELEMENT_AXIS)->add(COLLADA_TYPE_PARAM))->setValue(it->axissid.c_str());
            daeElementRef pvalueelt = pjointbind->add(COLLADA_ELEMENT_VALUE);
            if( it->valuesid.size() > 0 ) {
                daeSafeCast<domCommon_param>(pvalueelt->add(COLLADA_TYPE_PARAM))->setValue(it->valuesid.c_str());
            }
            else {
                pvalueelt->add(COLLADA_TYPE_FLOAT)->setCharData(boost::lexical_cast<std::string>(it->dofvalue));
            }
        }
    }

    /// \brief writes the dynamic rigid constr
    void _WriteDynamicRigidConstraints(domInstance_with_extraRef piscene, const std::list<boost::shared_ptr<instance_articulated_system_output> >& listModelDatabase)
    {
        domTechniqueRef ptec;
        // go through every body and check if it has grabbed bodies
        std::vector<KinBodyPtr> vGrabbedBodies;
        size_t idynamicconstraint = 0;
        FOREACHC(itias, listModelDatabase) {
            KinBodyPtr pbody = RaveInterfaceCast<KinBody>((*itias)->pbody);
            pbody->GetGrabbed(vGrabbedBodies);
            if( vGrabbedBodies.size() > 0 && !(*itias)->ipmout ) {
                RAVELOG_DEBUG_FORMAT("physics info is not written to body %s, so cannot write any grabbed bodies", pbody->GetName());
                continue;
            }
            FOREACHC(itgrabbed,vGrabbedBodies) {
                boost::shared_ptr<instance_articulated_system_output> grabbedias;
                FOREACHC(itias2,listModelDatabase) {
                    if( (*itias2)->pbody == *itgrabbed ) {
                        grabbedias = *itias2;
                        break;
                    }
                }
                if( !grabbedias ) {
                    RAVELOG_WARN(str(boost::format("grabbed body %s not saved in COLLADA so cannot reference")%(*itgrabbed)->GetName()));
                    continue;
                }

                KinBody::LinkPtr pgrabbinglink = pbody->IsGrabbing(**itgrabbed);
                if( !ptec ) {
                    domExtraRef pextra = daeSafeCast<domExtra>(piscene->add(COLLADA_ELEMENT_EXTRA));
                    pextra->setType("dynamic_rigid_constraints");
                    ptec = daeSafeCast<domTechnique>(pextra->add(COLLADA_ELEMENT_TECHNIQUE));
                    ptec->setProfile("OpenRAVE");
                }

                daeElementRef pconstraint = ptec->add("rigid_constraint");
                pconstraint->setAttribute("sid",str(boost::format("grab%d")%idynamicconstraint).c_str());
                idynamicconstraint++;
                string rigid_body = str(boost::format("%s/%s")%(*itias)->ipmout->ipm->getSid()%(*itias)->ipmout->pmout->vrigidbodysids.at(pgrabbinglink->GetIndex()));
                pconstraint->add("ref_attachment")->setAttribute("rigid_body",rigid_body.c_str());
                rigid_body = str(boost::format("%s/%s")%grabbedias->ipmout->ipm->getSid()%grabbedias->ipmout->pmout->vrigidbodysids.at(0));
                pconstraint->add("attachment")->setAttribute("rigid_body",rigid_body.c_str());

                std::list<KinBody::LinkConstPtr> listIgnoreLinks;
                pbody->GetIgnoredLinksOfGrabbed(*itgrabbed, listIgnoreLinks);
                if( listIgnoreLinks.size() > 0 ) {
                    daeElementRef pconstrainttec = pconstraint->add("technique");
                    pconstrainttec->setAttribute("profile","OpenRAVE");
                    FOREACHC(itignorelink, listIgnoreLinks) {
                        string linksid = (*itias)->ipmout->pmout->vrigidbodysids.at((*itignorelink)->GetIndex());
                        pconstrainttec->add("ignore_link")->setAttribute("link",linksid.c_str());
                    }
                }
            }
        }
    }

    void _WriteManipulators(RobotBasePtr probot, daeElementRef parent, const std::vector<std::string>& vlinksidrefs, const std::vector<std::string>& vdofsidrefs)
    {
        FOREACHC(itmanip, probot->GetManipulators()) {
            domExtraRef pextra = daeSafeCast<domExtra>(parent->add(COLLADA_ELEMENT_EXTRA));
            pextra->setName((*itmanip)->GetName().c_str());
            pextra->setType("manipulator");
            domTechniqueRef ptec = daeSafeCast<domTechnique>(pextra->add(COLLADA_ELEMENT_TECHNIQUE));
            ptec->setProfile("OpenRAVE");
            daeElementRef frame_origin = ptec->add("frame_origin");
            frame_origin->setAttribute("link",vlinksidrefs.at((*itmanip)->GetBase()->GetIndex()).c_str());
            daeElementRef frame_tip = ptec->add("frame_tip");
            frame_tip->setAttribute("link",vlinksidrefs.at((*itmanip)->GetEndEffector()->GetIndex()).c_str());
            _WriteTransformation(frame_tip,(*itmanip)->GetLocalToolTransform());
            {
                daeElementRef direction = frame_tip->add("direction");
                stringstream ss; ss << std::setprecision(std::numeric_limits<OpenRAVE::dReal>::digits10+1);
                ss << (*itmanip)->GetLocalToolDirection().x << " " << (*itmanip)->GetLocalToolDirection().y << " " << (*itmanip)->GetLocalToolDirection().z;
                direction->setCharData(ss.str());
            }
            int i = 0;
            map<KinBody::JointPtr, daeElementRef> mapgripper_joints;
            FOREACHC(itindex,(*itmanip)->GetGripperIndices()) {
                KinBody::JointPtr pjoint = probot->GetJointFromDOFIndex(*itindex);
                BOOST_ASSERT(pjoint->GetJointIndex()>=0);
                daeElementRef gripper_joint;
                if( mapgripper_joints.find(pjoint) == mapgripper_joints.end() ) {
                    gripper_joint = ptec->add("gripper_joint");
                    gripper_joint->setAttribute("joint",vdofsidrefs.at(pjoint->GetDOFIndex()).c_str());
                }
                else {
                    gripper_joint = mapgripper_joints[pjoint];
                }
                daeElementRef chucking_direction = gripper_joint->add("chucking_direction");
                chucking_direction->setAttribute("axis",str(boost::format("./axis%d")%(*itindex-pjoint->GetDOFIndex())).c_str());
                chucking_direction->add("float")->setCharData(boost::lexical_cast<std::string>((*itmanip)->GetChuckingDirection().at(i)));
                ++i;
            }

            // store the iksolver if it exists
            IkSolverBasePtr iksolver = (*itmanip)->GetIkSolver();
            if(!!iksolver) {
                //<iksolver type="Transform6D">
                //<free_joint joint="jointname3"/>
                daeElementRef piksolver = ptec->add("iksolver");
                daeElementRef piksolverinterfacetype = piksolver->add("interface_type");
                domTechniqueRef pinterfacetec = daeSafeCast<domTechnique>(piksolverinterfacetype->add(COLLADA_ELEMENT_TECHNIQUE));
                pinterfacetec->setProfile("OpenRAVE");
                daeElementRef piksolverinterface = pinterfacetec->add("interface");
                piksolverinterface->setAttribute("type","iksolver");
                piksolverinterface->setCharData(iksolver->GetXMLId().c_str());
                // TODO add the free joints
            }
<<<<<<< HEAD
            daeElementRef gripperControlID = ptec->add("gripperControlID");
            gripperControlID->setAttribute("name",(*itmanip)->GetGripperControlID().c_str());
=======
            daeElementRef pgrippername = ptec->add("grippername");
            pgrippername->setCharData((*itmanip)->GetGripperName().c_str());
>>>>>>> 955f1fe1
        }
    }

    void _WriteAttachedSensors(RobotBasePtr probot, daeElementRef parent, const std::vector<std::string>& vlinksidrefs)
    {
        if (probot->GetAttachedSensors().size() > 0) {
            std::map<RobotBase::AttachedSensorPtr, std::string> mapAttachedSensorIDs;
            size_t sensorindex = 0;
            FOREACHC(itattachedsensor, probot->GetAttachedSensors()) {
                SensorBasePtr popenravesensor = (*itattachedsensor)->GetSensor();
                if( !!popenravesensor ) {
                    string strsensor = str(boost::format("robot%d_sensor%d")%_mapBodyIds[probot->GetEnvironmentId()]%sensorindex);
                    mapAttachedSensorIDs[*itattachedsensor] = strsensor;
                    sensorindex++;
                }
            }

            FOREACHC(itattachedsensor, probot->GetAttachedSensors()) {
                domExtraRef pextra = daeSafeCast<domExtra>(parent->add(COLLADA_ELEMENT_EXTRA));
                pextra->setName((*itattachedsensor)->GetName().c_str());
                pextra->setType("attach_sensor");
                domTechniqueRef ptec = daeSafeCast<domTechnique>(pextra->add(COLLADA_ELEMENT_TECHNIQUE));
                ptec->setProfile("OpenRAVE");
                daeElementRef frame_origin = ptec->add("frame_origin");
                frame_origin->setAttribute("link",vlinksidrefs.at((*itattachedsensor)->GetAttachingLink()->GetIndex()).c_str());
                _WriteTransformation(frame_origin,(*itattachedsensor)->GetRelativeTransform());

                SensorBasePtr popenravesensor = (*itattachedsensor)->GetSensor();
                if( !!popenravesensor ) {
                    string strsensor = mapAttachedSensorIDs[*itattachedsensor];
                    sensorindex++;
                    string strurl = string("#") + strsensor;
                    //  Sensor definition into 'library_sensors'
                    daeElementRef domsensor = _sensorsLib->add("sensor");
                    domsensor->setAttribute("id", strsensor.c_str());
                    domsensor->setAttribute("name", popenravesensor->GetName().c_str());
                    domsensor->setAttribute("type", popenravesensor->GetXMLId().c_str());
                    BaseXMLWriterPtr extrawriter(new ColladaInterfaceWriter(domsensor));
                    SensorBase::SensorGeometryConstPtr pgeom = popenravesensor->GetSensorGeometry();
                    bool bSerialize = true;
                    if( !!pgeom ) {
                        // have to handle some geometry types specially
                        if( pgeom->GetType() == SensorBase::ST_Camera ) {
                            SensorBase::CameraGeomData camgeom = *boost::static_pointer_cast<SensorBase::CameraGeomData const>(pgeom);
                            if( camgeom.target_region.size() > 0 ) {
                                // have to convert to equivalent collada url
                                KinBodyPtr ptargetbody = probot->GetEnv()->GetKinBody(camgeom.target_region);
                                if( !!ptargetbody ) {
                                    camgeom.target_region = std::string("#") + _GetMotionId(ptargetbody);
                                }
                                else {
                                    RAVELOG_INFO_FORMAT("resetting target_region %s since not present in environment anymore", camgeom.target_region);
                                    camgeom.target_region = "";
                                }
                            }
                            if( camgeom.sensor_reference.size() > 0 ) {
                                // have to convert to equivalent collada url
                                FOREACH(itattid, mapAttachedSensorIDs) {
                                    if( camgeom.sensor_reference == itattid->first->GetSensor()->GetName() ) {
                                        camgeom.sensor_reference = std::string("#") + itattid->second;
                                        break;
                                    }
                                }
                            }
                            camgeom.Serialize(extrawriter,0);
                            bSerialize = false;
                        }
                        if( bSerialize ) {
                            pgeom->Serialize(extrawriter,0);
                        }
                    }

                    // instantiate it in the attached esnsors
                    daeElementRef isensor = ptec->add("instance_sensor");
                    isensor->setAttribute("url", strurl.c_str());
                }
            }
        }
    }

    void _WriteGripperInfos(RobotBasePtr probot, daeElementRef parent)
    {
        if (probot->GetGripperInfos().size() > 0) {
            std::map<RobotBase::GripperInfoPtr, std::string> mapAttachedSensorIDs;
            FOREACHC(itGripperInfo, probot->GetGripperInfos()) {
                domExtraRef pextra = daeSafeCast<domExtra>(parent->add(COLLADA_ELEMENT_EXTRA));
                pextra->setName((*itGripperInfo)->name.c_str());
                pextra->setType("gripper_info");
                domTechniqueRef ptec = daeSafeCast<domTechnique>(pextra->add(COLLADA_ELEMENT_TECHNIQUE));
                ptec->setProfile("OpenRAVE");

                rapidjson::Document rGripperInfo;
                (*itGripperInfo)->SerializeJSON(rGripperInfo, rGripperInfo.GetAllocator());
                if (rGripperInfo.HasMember("id")) {
                    rGripperInfo.RemoveMember("id");
                }
                if (rGripperInfo.HasMember("name")) {
                    rGripperInfo.RemoveMember("name");
                }
                daeElementRef pjson_data = ptec->add("json_data");
                std::string sGripperInfoJSON = openravejson::DumpJson(rGripperInfo);
                pjson_data->setCharData(sGripperInfoJSON.c_str());
            }
        }
    }

    void _WriteCollisionData(KinBodyPtr pbody, daeElementRef parent, const std::vector<std::string>& vlinksidrefs, bool bWriteIgnoreLinkPair=true)
    {
        // collision data
        domExtraRef pextra = daeSafeCast<domExtra>(parent->add(COLLADA_ELEMENT_EXTRA));
        pextra->setType("collision");
        domTechniqueRef ptec = daeSafeCast<domTechnique>(pextra->add(COLLADA_ELEMENT_TECHNIQUE));
        ptec->setProfile("OpenRAVE");
        FOREACHC(itadjacent,pbody->_vForcedAdjacentLinks) {
            KinBody::LinkPtr plink0 = pbody->GetLink(itadjacent->first);
            KinBody::LinkPtr plink1 = pbody->GetLink(itadjacent->second);
            if( !!plink0 && !!plink1 ) {
                daeElementRef pignore = ptec->add("ignore_link_pair");
                pignore->setAttribute("link0",vlinksidrefs.at(plink0->GetIndex()).c_str());
                pignore->setAttribute("link1",vlinksidrefs.at(plink1->GetIndex()).c_str());
            }
        }
        if( IsWrite("link_collision_state") ) {
            FOREACHC(itlink,pbody->GetLinks()) {
                daeElementRef link_collision_state = ptec->add("link_collision_state");
                link_collision_state->setAttribute("link",vlinksidrefs.at((*itlink)->GetIndex()).c_str());
                link_collision_state->add("bool")->setCharData((*itlink)->IsEnabled() ? "true" : "false");
            }
        }
        if( IsForceWrite("bind_instance_geometry") ) {
            FOREACHC(itlink, pbody->GetLinks()) {
                FOREACHC(itgeomgroup, (*itlink)->GetInfo()._mapExtraGeometries) {
                    int igeom = 0;
                    FOREACHC(itgeominfo, itgeomgroup->second) {
                        daeElementRef bind_instance_geometry = ptec->add("bind_instance_geometry");
                        bind_instance_geometry->setAttribute("type", itgeomgroup->first.c_str());
                        bind_instance_geometry->setAttribute("link", vlinksidrefs.at((*itlink)->GetIndex()).c_str());
                        if( IsWrite("geometry") ) {
                            string geomid = _GetExtraGeometryId(*itlink,itgeomgroup->first,igeom);
                            igeom++;
                            domGeometryRef pdomgeom = WriteGeometry(boost::make_shared<const KinBody::Link::Geometry>(*itlink, **itgeominfo), geomid);
                            bind_instance_geometry->setAttribute("url", (string("#")+geomid).c_str());
                            bind_instance_geometry->setAttribute("material", (string("#")+geomid+string("_mat")).c_str());
                        }
                    }
                }
            }
        }
    }

    /// Set vector of four elements
    template <typename T> static void _SetVector4(T& t, const Vector& v) {
        t.setCount(4);
        t[0] = v.x;
        t[1] = v.y;
        t[2] = v.z;
        t[3] = v.w;
    }

    /// Set vector of three elements
    template <typename T> static void _SetVector3(T& t, const Vector& v) {
        t.setCount(3);
        t[0] = v.x;
        t[1] = v.y;
        t[2] = v.z;
    }

    virtual void _AddKinematics_model(KinBodyPtr pbody, boost::shared_ptr<kinematics_model_output> kmout) {
        FOREACH(it, _listkinbodies) {
            if( _bReuseSimilar ) {
                if( it->uri == pbody->GetURI() && it->kinematicsgeometryhash == pbody->GetKinematicsGeometryHash() ) {
                    BOOST_ASSERT(!it->kmout);
                    it->kmout = kmout;
                    return;
                }
            }
            else if( it->body == pbody ) {
                BOOST_ASSERT(!it->kmout);
                it->kmout = kmout;
                return;
            }
        }
        kinbody_models cache;
        cache.body = pbody;
        cache.uri = pbody->GetURI();
        cache.kinematicsgeometryhash = pbody->GetKinematicsGeometryHash();
        cache.kmout = kmout;
        _listkinbodies.push_back(cache);
    }

    virtual boost::shared_ptr<kinematics_model_output> _GetKinematics_model(KinBodyPtr pbody) {
        FOREACH(it, _listkinbodies) {
            if( _bReuseSimilar ) {
                if( it->uri == pbody->GetURI() && it->kinematicsgeometryhash == pbody->GetKinematicsGeometryHash() ) {
                    return it->kmout;
                }
            }
            else if( it->body == pbody ) {
                return it->kmout;
            }
        }
        return boost::shared_ptr<kinematics_model_output>();
    }

    virtual void _AddPhysics_model(KinBodyPtr pbody, boost::shared_ptr<physics_model_output> pmout) {
        FOREACH(it, _listkinbodies) {
            if( _bReuseSimilar ) {
                if( it->uri == pbody->GetURI() && it->kinematicsgeometryhash == pbody->GetKinematicsGeometryHash() ) {
                    BOOST_ASSERT(!it->pmout);
                    it->pmout = pmout;
                    return;
                }
            }
            else if( it->body == pbody ) {
                BOOST_ASSERT(!it->pmout);
                it->pmout = pmout;
                return;
            }
        }
        kinbody_models cache;
        cache.body = pbody;
        cache.uri = pbody->GetURI();
        cache.kinematicsgeometryhash = pbody->GetKinematicsGeometryHash();
        cache.pmout = pmout;
        _listkinbodies.push_back(cache);
    }

    virtual boost::shared_ptr<physics_model_output> _GetPhysics_model(KinBodyPtr pbody) {
        FOREACH(it, _listkinbodies) {
            if( _bReuseSimilar ) {
                if( it->uri == pbody->GetURI() && it->kinematicsgeometryhash == pbody->GetKinematicsGeometryHash() ) {
                    return it->pmout;
                }
            }
            else if( it->body == pbody ) {
                return it->pmout;
            }
        }
        return boost::shared_ptr<physics_model_output>();
    }

    virtual std::string _GetNodeId(KinBodyConstPtr pbody) {
        return str(boost::format("visual%d")%_mapBodyIds[pbody->GetEnvironmentId()]);
    }
    virtual std::string _GetNodeId(KinBody::LinkConstPtr plink) {
        return str(boost::format("v%d.node%d")%_mapBodyIds[plink->GetParent()->GetEnvironmentId()]%plink->GetIndex());
    }
    virtual std::string _GetNodeSid(KinBody::LinkConstPtr plink) {
        return str(boost::format("node%d")%plink->GetIndex());
    }

    virtual std::string _GetLinkSid(KinBody::LinkConstPtr plink) {
        return str(boost::format("link%d")%plink->GetIndex());
    }
    virtual std::string _GetMotionId(KinBodyConstPtr pbody) {
        return str(boost::format("body%d_motion")%_mapBodyIds[pbody->GetEnvironmentId()]);
    }

    virtual std::string _GetGeometryId(KinBody::LinkConstPtr plink, int igeom) {
        return str(boost::format("g%d_%s_geom%d")%_mapBodyIds[plink->GetParent()->GetEnvironmentId()]%_GetLinkSid(plink)%igeom);
    }

    virtual std::string _GetExtraGeometryId(KinBody::LinkConstPtr plink, const std::string& groupname, int igeom) {
        return str(boost::format("g%d_%s_extrageom%d_%s")%_mapBodyIds[plink->GetParent()->GetEnvironmentId()]%_GetLinkSid(plink)%igeom%groupname);
    }

    virtual std::string _GetJointNodeSid(KinBody::JointConstPtr pjoint, int iaxis) {
        int index = pjoint->GetJointIndex();
        if( index < 0 ) {     // must be passive
            index = (int)pjoint->GetParent()->GetJoints().size();
            FOREACHC(itpjoint,pjoint->GetParent()->GetPassiveJoints()) {
                if( pjoint == *itpjoint ) {
                    break;
                }
                ++index;
            }
        }
        return str(boost::format("node_joint%d_axis%d")%index%iaxis);
    }

    virtual std::string _GetKinematicsModelId(KinBodyConstPtr pbody) {
        return str(boost::format("kmodel%d")%_mapBodyIds[pbody->GetEnvironmentId()]);
    }

    /// \brief compute the link transform when all joints are zero (regardless of mimic joints). This is the state
    /// that the entire robot is stored in
    virtual Transform _GetLinkTransformZero(KinBody::LinkConstPtr plink)
    {
        KinBodyConstPtr pbody = plink->GetParent();
        std::vector<KinBody::JointPtr> vjoints;
        pbody->GetChain(0,plink->GetIndex(),vjoints);
        Transform t = pbody->GetTransform();
        FOREACHC(itjoint,vjoints) {
            t *= (*itjoint)->GetInternalHierarchyLeftTransform() * (*itjoint)->GetInternalHierarchyRightTransform();
        }
        return t;
    }

    virtual void handleError( daeString msg )
    {
        RAVELOG_ERROR("COLLADA error: %s\n", msg);
    }

    virtual void handleWarning( daeString msg )
    {
        RAVELOG_WARN("COLLADA warning: %s\n", msg);
    }

    virtual bool IsWrite(const std::string& type)
    {
        return _setSkipWriteOptions.find(type) == _setSkipWriteOptions.end();
    }

    virtual bool IsForceWrite(const std::string& type)
    {
        return _bForceWriteAll || _setForceWriteOptions.find(type) != _setForceWriteOptions.end();
    }

    boost::shared_ptr<DAE> _dae;
    domCOLLADA* _dom;
    daeDocument* _doc;
    domCOLLADA::domSceneRef _globalscene;
    domLibrary_nodesRef _nodesLib;
    domLibrary_visual_scenesRef _visualScenesLib;
    domLibrary_kinematics_scenesRef _kinematicsScenesLib;
    domLibrary_kinematics_modelsRef _kinematicsModelsLib;
    domLibrary_articulated_systemsRef _articulatedSystemsLib;
    domLibrary_physics_scenesRef _physicsScenesLib;
    domLibrary_physics_modelsRef _physicsModelsLib;
    domLibrary_materialsRef _materialsLib;
    domLibrary_effectsRef _effectsLib;
    domLibrary_geometriesRef _geometriesLib;
    domTechniqueRef _sensorsLib, _actuatorsLib;     ///< custom libraries
    SCENE _scene;
    //dReal _globalunit; ///< how many real-world meters in one distance unit
    EnvironmentBaseConstPtr _penv;
    std::list<kinbody_models> _listkinbodies;
    std::string _vForceResolveOpenRAVEScheme; ///< if specified, writer will attempt to convert a local system URI (**file:/**) to a a relative path with respect to $OPENRAVE_DATA paths and use **customscheme** as the scheme
    std::list<std::string> _listExternalRefExports; ///< body names to try to export externally
    std::list<std::string> _listIgnoreExternalURIs; ///< don't use these URIs for external indexing
    std::set<std::string> _setForceWriteOptions;
    std::set<std::string> _setSkipWriteOptions;

    std::map<int, int> _mapBodyIds; ///< map from body environment id to unique collada ids
    bool _bExternalRefAllBodies; ///< if true, attempts to externally write all bodies
    bool _bForceWriteAll; ///< if true, attemps to write all modifiable data to externally saved bodies
    bool _bReuseSimilar; ///< if true, attemps to resuse similar looking meshes and structures to reduce size
};

// register for typeof (MSVC only)
#ifdef RAVE_REGISTER_BOOST
#include BOOST_TYPEOF_INCREMENT_REGISTRATION_GROUP()
BOOST_TYPEOF_REGISTER_TYPE(ColladaWriter::LINKOUTPUT)
BOOST_TYPEOF_REGISTER_TYPE(ColladaWriter::kinematics_model_output)
BOOST_TYPEOF_REGISTER_TYPE(ColladaWriter::instance_kinematics_model_output)
BOOST_TYPEOF_REGISTER_TYPE(ColladaWriter::articulated_system_output)
#endif

void RaveWriteColladaFile(EnvironmentBasePtr penv, const string& filename, const AttributesList& atts)
{
    boost::mutex::scoped_lock lock(GetGlobalDAEMutex());
    ColladaWriter writer(penv, atts);
    std::string scenename, keywords, subject, author;
    FOREACHC(itatt,atts) {
        if( itatt->first == "scenename" ) {
            scenename = itatt->second;
        }
        else if( itatt->first == "keywords" ) {
            keywords = itatt->second;
        }
        else if( itatt->first == "subject" ) {
            subject = itatt->second;
        }
        else if( itatt->first == "author" ) {
            author = itatt->second;
        }
    }

    writer.Init("openrave_snapshot", keywords, subject, author);

    if( scenename.size() == 0 ) {
#if defined(HAVE_BOOST_FILESYSTEM) && BOOST_VERSION >= 103600 // stem() was introduced in 1.36
#if defined(BOOST_FILESYSTEM_VERSION) && BOOST_FILESYSTEM_VERSION >= 3
        boost::filesystem::path pfilename(filename);
        scenename = pfilename.stem().string();
#else
        boost::filesystem::path pfilename(filename, boost::filesystem::native);
        scenename = pfilename.stem();
#endif
#endif
        // if there's any '.', then remove them
        size_t dotindex = scenename.find_first_of('.');
        if( dotindex != string::npos ) {
            scenename = scenename.substr(0, dotindex);
        }
    }

    if( !writer.Write(scenename) ) {
        throw openrave_exception(_("ColladaWriter::Write(EnvironmentBasePtr) failed"));
    }
    writer.Save(filename);
}

void RaveWriteColladaFile(KinBodyPtr pbody, const string& filename, const AttributesList& atts)
{
    boost::mutex::scoped_lock lock(GetGlobalDAEMutex());
    ColladaWriter writer(pbody->GetEnv(),atts);
    std::string keywords, subject, author;
    FOREACHC(itatt,atts) {
        if( itatt->first == "keywords" ) {
            keywords = itatt->second;
        }
        else if( itatt->first == "subject" ) {
            subject = itatt->second;
        }
        else if( itatt->first == "author" ) {
            author = itatt->second;
        }
    }

    writer.Init("openrave_snapshot", keywords, subject, author);
    if( !writer.Write(pbody) ) {
        throw openrave_exception(_("ColladaWriter::Write(KinBodyPtr) failed"));
    }
    writer.Save(filename);
}

void RaveWriteColladaFile(const std::list<KinBodyPtr>& listbodies, const std::string& filename,const AttributesList& atts)
{
    boost::mutex::scoped_lock lock(GetGlobalDAEMutex());
    if( listbodies.size() > 0 ) {
        ColladaWriter writer(listbodies.front()->GetEnv(),atts);
        std::string scenename, keywords, subject, author;
        FOREACHC(itatt,atts) {
            if( itatt->first == "scenename" ) {
                scenename = itatt->second;
                break;
            }
            else if( itatt->first == "keywords" ) {
                keywords = itatt->second;
            }
            else if( itatt->first == "subject" ) {
                subject = itatt->second;
            }
            else if( itatt->first == "author" ) {
                author = itatt->second;
            }
        }
        writer.Init("openrave_snapshot", keywords, subject, author);

        if( scenename.size() == 0 ) {
    #if defined(HAVE_BOOST_FILESYSTEM) && BOOST_VERSION >= 103600 // stem() was introduced in 1.36
    #if defined(BOOST_FILESYSTEM_VERSION) && BOOST_FILESYSTEM_VERSION >= 3
            boost::filesystem::path pfilename(filename);
            scenename = pfilename.stem().string();
    #else
            boost::filesystem::path pfilename(filename, boost::filesystem::native);
            scenename = pfilename.stem();
    #endif
    #endif
            // if there's any '.', then remove them
            size_t dotindex = scenename.find_first_of('.');
            if( dotindex != string::npos ) {
                scenename = scenename.substr(0, dotindex);
            }
        }
        if( !writer.Write(listbodies, scenename) ) {
            throw openrave_exception(_("ColladaWriter::Write(list<KinBodyPtr>) failed"));
        }
        writer.Save(filename);
    }
}


void RaveWriteColladaMemory(EnvironmentBasePtr penv, std::vector<char>& output, const AttributesList& atts)
{
    boost::mutex::scoped_lock lock(GetGlobalDAEMutex());
    ColladaWriter writer(penv, atts);
    std::string scenename, keywords, subject, author;
    FOREACHC(itatt,atts) {
        if( itatt->first == "scenename" ) {
            scenename = itatt->second;
        }
        else if( itatt->first == "keywords" ) {
            keywords = itatt->second;
        }
        else if( itatt->first == "subject" ) {
            subject = itatt->second;
        }
        else if( itatt->first == "author" ) {
            author = itatt->second;
        }
    }

    writer.Init("openrave_snapshot", keywords, subject, author);

    if( scenename.size() == 0 ) {
        scenename = "scene";
    }

    if( !writer.Write(scenename) ) {
        throw openrave_exception(_("ColladaWriter::Write(EnvironmentBasePtr) failed"));
    }
    writer.Save(output);
}

void RaveWriteColladaMemory(KinBodyPtr pbody, std::vector<char>& output, const AttributesList& atts)
{
    boost::mutex::scoped_lock lock(GetGlobalDAEMutex());
    ColladaWriter writer(pbody->GetEnv(),atts);
    std::string keywords, subject, author;
    FOREACHC(itatt,atts) {
        if( itatt->first == "keywords" ) {
            keywords = itatt->second;
        }
        else if( itatt->first == "subject" ) {
            subject = itatt->second;
        }
        else if( itatt->first == "author" ) {
            author = itatt->second;
        }
    }

    writer.Init("openrave_snapshot", keywords, subject, author);
    if( !writer.Write(pbody) ) {
        throw openrave_exception(_("ColladaWriter::Write(KinBodyPtr) failed"));
    }
    writer.Save(output);
}

void RaveWriteColladaMemory(const std::list<KinBodyPtr>& listbodies, std::vector<char>& output,  const AttributesList& atts)
{
    boost::mutex::scoped_lock lock(GetGlobalDAEMutex());
    output.clear();
    if( listbodies.size() > 0 ) {
        ColladaWriter writer(listbodies.front()->GetEnv(),atts);
        std::string scenename, keywords, subject, author;
        FOREACHC(itatt,atts) {
            if( itatt->first == "scenename" ) {
                scenename = itatt->second;
                break;
            }
            else if( itatt->first == "keywords" ) {
                keywords = itatt->second;
            }
            else if( itatt->first == "subject" ) {
                subject = itatt->second;
            }
            else if( itatt->first == "author" ) {
                author = itatt->second;
            }
        }
        writer.Init("openrave_snapshot", keywords, subject, author);

        if( scenename.size() == 0 ) {
            scenename = "scene";
        }
        if( !writer.Write(listbodies, scenename) ) {
            throw openrave_exception(_("ColladaWriter::Write(list<KinBodyPtr>) failed"));
        }
        writer.Save(output);
    }
}


} // end OpenRAVE namespace<|MERGE_RESOLUTION|>--- conflicted
+++ resolved
@@ -2316,13 +2316,8 @@
                 piksolverinterface->setCharData(iksolver->GetXMLId().c_str());
                 // TODO add the free joints
             }
-<<<<<<< HEAD
-            daeElementRef gripperControlID = ptec->add("gripperControlID");
-            gripperControlID->setAttribute("name",(*itmanip)->GetGripperControlID().c_str());
-=======
             daeElementRef pgrippername = ptec->add("grippername");
             pgrippername->setCharData((*itmanip)->GetGripperName().c_str());
->>>>>>> 955f1fe1
         }
     }
 
