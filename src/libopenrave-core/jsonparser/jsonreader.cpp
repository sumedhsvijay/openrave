--- conflicted
+++ resolved
@@ -375,59 +375,6 @@
             scheme = path.substr(0, colonindex);
             path = path.substr(colonindex + 1);
         }
-<<<<<<< HEAD
-
-    }
-
-    rapidjson::Value::ValueIterator _ResolveObject(const std::string &uri)
-    {
-        std::string scheme, path, fragment;
-        _ParseURI(uri, scheme, path, fragment);
-
-        std::string filename = _ResolveURI(scheme, path);
-        boost::shared_ptr<rapidjson::Document> doc = _OpenDocument(filename);
-        if (!doc) {
-            throw OPENRAVE_EXCEPTION_FORMAT("failed to resolve json document \"%s\"", uri, ORE_InvalidArguments);
-        }
-        return _ResolveObjectInDocument(doc, fragment);
-    }
-
-    void _IndexObjectsInDocument(boost::shared_ptr<rapidjson::Document> doc)
-    {
-        if (doc->IsObject() && doc->HasMember("objects") && (*doc)["objects"].IsArray()) {
-            for (rapidjson::Value::ValueIterator itr = (*doc)["objects"].Begin(); itr != (*doc)["objects"].End(); ++itr) {
-                std::string id;
-                OpenRAVE::JSON::LoadJsonValueByKey(*itr, "id", id);
-                if (!id.empty()) {
-                    _objects[doc][id] = itr;
-                }
-            }
-        }
-    }
-
-    rapidjson::Value::ValueIterator _ResolveObjectInDocument(boost::shared_ptr<rapidjson::Document> doc, const std::string& id)
-    {
-        if (!!doc) {
-            // look for first in doc
-            if (id.empty()) {
-                if (doc->IsObject() && doc->HasMember("objects") && (*doc)["objects"].IsArray()) {
-                    for (rapidjson::Value::ValueIterator itr = (*doc)["objects"].Begin(); itr != (*doc)["objects"].End(); ++itr) {
-                        return itr;
-                    }
-                }
-            }
-
-            // use the cache
-            if (_objects.find(doc) == _objects.end()) {
-                _IndexObjectsInDocument(doc);
-            }
-            if (_objects[doc].find(id) != _objects[doc].end()) {
-                return _objects[doc][id];
-            }
-        }
-        throw OPENRAVE_EXCEPTION_FORMAT("failed to resolve object \"%s\" in json document", id, ORE_InvalidArguments);
-=======
->>>>>>> 79e69484
     }
 
     /// \brief resolve a uri
@@ -606,7 +553,6 @@
     return reader.ExtractFirst(pprobot);
 }
 
-<<<<<<< HEAD
 class MsgPackReader : public JSONReader {
 public:
 
@@ -727,7 +673,5 @@
     }
     return reader.ExtractFirst(pprobot);
 }
-=======
->>>>>>> 79e69484
 
 }