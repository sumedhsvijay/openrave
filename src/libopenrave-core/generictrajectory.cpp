// -*- coding: utf-8 -*-
// Copyright (C) 2006-2012 Rosen Diankov <rosen.diankov@gmail.com>
//
// This file is part of OpenRAVE.
// OpenRAVE is free software: you can redistribute it and/or modify
// it under the terms of the GNU Lesser General Public License as published by
// the Free Software Foundation, either version 3 of the License, or
// at your option) any later version.
//
// This program is distributed in the hope that it will be useful,
// but WITHOUT ANY WARRANTY; without even the implied warranty of
// MERCHANTABILITY or FITNESS FOR A PARTICULAR PURPOSE.  See the
// GNU Lesser General Public License for more details.
//
// You should have received a copy of the GNU Lesser General Public License
// along with this program.  If not, see <http://www.gnu.org/licenses/>.
#include "ravep.h"
#include <boost/lambda/lambda.hpp>
#include <boost/lexical_cast.hpp>
#include <openrave/xmlreaders.h>

namespace OpenRAVE {

// To distinguish between binary and XML trajectory files
static const uint16_t MAGIC_NUMBER = 0x62ff;
static const uint16_t BINARY_TRAJECTORY_VERSION_NUMBER = 0x0003;  // Version number for serialization

static const dReal g_fEpsilonLinear = RavePow(g_fEpsilon,0.9);
static const dReal g_fEpsilonQuadratic = RavePow(g_fEpsilon,0.45); // should be 0.6...perhaps this is related to parabolic smoother epsilons?

/* Helper functions for binary trajectory file writing */
inline void WriteBinaryUInt16(std::ostream& f, uint16_t value)
{
    f.write((const char*) &value, sizeof(value));
}

inline void WriteBinaryUInt32(std::ostream& f, uint32_t value)
{
    f.write((const char*) &value, sizeof(value));
}

inline void WriteBinaryInt(std::ostream& f, int value)
{
    f.write((const char*) &value, sizeof(value));
}

inline void WriteBinaryString(std::ostream& f, const std::string& s)
{
    BOOST_ASSERT(s.length() <= std::numeric_limits<uint16_t>::max());
    const uint16_t length = (uint16_t) s.length();
    WriteBinaryUInt16(f, length);
    if (length > 0)
    {
        f.write(s.c_str(), length);
    }
}

inline void WriteBinaryVector(std::ostream&f, const std::vector<dReal>& v)
{
    // Indicate number of data points
    const uint32_t numDataPoints = v.size();
    WriteBinaryUInt32(f, numDataPoints);

    // Write vector memory block to binary file
    const uint64_t vectorLengthBytes = numDataPoints*sizeof(dReal);
    f.write((const char*) &v[0], vectorLengthBytes);
}

/* Helper functions for binary trajectory file reading */
inline bool ReadBinaryUInt16(std::istream& f, uint16_t& value)
{
    f.read((char*) &value, sizeof(value));
    return !!f;
}

inline bool ReadBinaryUInt32(std::istream& f, uint32_t& value)
{
    f.read((char*) &value, sizeof(value));
    return !!f;
}

inline bool ReadBinaryInt(std::istream& f, int& value)
{
    f.read((char*) &value, sizeof(value));
    return !!f;
}

inline bool ReadBinaryString(std::istream& f, std::string& s)
{
    uint16_t length = 0;
    ReadBinaryUInt16(f, length);
    if (length > 0)
    {
        s.resize(length);
        f.read(&s[0], length);
    }
    else
    {
        s.clear();
    }
    return !!f;
}

inline bool ReadBinaryVector(std::istream& f, std::vector<dReal>& v)
{
    // Get number of data points
    uint32_t numDataPoints = 0;
    ReadBinaryUInt32(f, numDataPoints);
    v.resize(numDataPoints);

    // Load binary directly to vector
    const uint64_t vectorLengthBytes = numDataPoints*sizeof(dReal);
    f.read((char*) &v[0], vectorLengthBytes);

    return !!f;
}

class GenericTrajectory : public TrajectoryBase
{
    std::map<string,int> _maporder;
public:
    GenericTrajectory(EnvironmentBasePtr penv, std::istream& sinput) : TrajectoryBase(penv), _timeoffset(-1)
    {
        _maporder["deltatime"] = 0;
        _maporder["joint_snaps"] = 1;
        _maporder["affine_snaps"] = 2;
        _maporder["joint_jerks"] = 3;
        _maporder["affine_jerks"] = 4;
        _maporder["joint_accelerations"] = 5;
        _maporder["affine_accelerations"] = 6;
        _maporder["joint_velocities"] = 7;
        _maporder["affine_velocities"] = 8;
        _maporder["joint_values"] = 9;
        _maporder["affine_transform"] = 10;
        _maporder["joint_torques"] = 11;
        _bInit = false;
        _bSamplingVerified = false;
    }

    bool SortGroups(const ConfigurationSpecification::Group& g1, const ConfigurationSpecification::Group& g2)
    {
        size_t index1 = g1.name.find_first_of(' ');
        if( index1 == string::npos ) {
            index1 = g1.name.size();
        }
        size_t index2 = g2.name.find_first_of(' ');
        if( index2 == string::npos ) {
            index2 = g2.name.size();
        }
        std::map<string,int>::iterator it1 = _maporder.find(g1.name.substr(0,index1));
        std::map<string,int>::iterator it2 = _maporder.find(g2.name.substr(0,index2));
        if( it1 == _maporder.end() ) {
            return it2 == _maporder.end();
        }
        if( it2 == _maporder.end()) {
            return true;
        }
        return it1->second < it2->second;
    }

    void Init(const ConfigurationSpecification& spec)
    {
        if( _bInit  && _spec == spec ) {
            // already init
        }
        else {
            //BOOST_ASSERT(spec.GetDOF()>0 && spec.IsValid()); // when deserializing, can sometimes get invalid spec, but that's ok
            _bInit = false;
            _vgroupinterpolators.resize(0);
            _vgroupvalidators.resize(0);
            _vderivoffsets.resize(0);
            _vddoffsets.resize(0);
            _vdddoffsets.resize(0);
            _vintegraloffsets.resize(0);
            _spec = spec; // what if this pointer is the same?
            // order the groups based on computation order
            stable_sort(_spec._vgroups.begin(),_spec._vgroups.end(),boost::bind(&GenericTrajectory::SortGroups,this,_1,_2));
            _timeoffset = -1;
            FOREACH(itgroup,_spec._vgroups) {
                if( itgroup->name == "deltatime" ) {
                    _timeoffset = itgroup->offset;
                }
            }
            _InitializeGroupFunctions();
        }
        _vtrajdata.clear();
        _vaccumtime.clear();
        _vdeltainvtime.clear();
        _bChanged = true;
        _bSamplingVerified = false;
        _bInit = true;
    }

    void ClearWaypoints()
    {
        if( _bInit ) {
            if( _vtrajdata.size() > 0 ) {
                _bSamplingVerified = false;
                _bChanged = true;
                _vtrajdata.clear();
            }
        }
    }

    void Insert(size_t index, const std::vector<dReal>& data, bool bOverwrite)
    {
        BOOST_ASSERT(_bInit);
        if( data.size() == 0 ) {
            return;
        }
        BOOST_ASSERT(_spec.GetDOF()>0);
        OPENRAVE_ASSERT_FORMAT((data.size()%_spec.GetDOF()) == 0, "%d does not divide dof %d", data.size()%_spec.GetDOF(), ORE_InvalidArguments);
        OPENRAVE_ASSERT_OP(index*_spec.GetDOF(),<=,_vtrajdata.size());
        if( bOverwrite && index*_spec.GetDOF() < _vtrajdata.size() ) {
            size_t copysize = min(data.size(),_vtrajdata.size()-index*_spec.GetDOF());
            std::copy(data.begin(),data.begin()+copysize,_vtrajdata.begin()+index*_spec.GetDOF());
            if( copysize < data.size() ) {
                _vtrajdata.insert(_vtrajdata.end(),data.begin()+copysize,data.end());
            }
        }
        else {
            _vtrajdata.insert(_vtrajdata.begin()+index*_spec.GetDOF(),data.begin(),data.end());
        }
        _bChanged = true;
    }

    void Insert(size_t index, const std::vector<dReal>& data, const ConfigurationSpecification& spec, bool bOverwrite)
    {
        BOOST_ASSERT(_bInit);
        if( data.size() == 0 ) {
            return;
        }
        BOOST_ASSERT(spec.GetDOF()>0);
        OPENRAVE_ASSERT_FORMAT((data.size()%spec.GetDOF()) == 0, "%d does not divide dof %d", data.size()%spec.GetDOF(), ORE_InvalidArguments);
        OPENRAVE_ASSERT_OP(index*_spec.GetDOF(),<=,_vtrajdata.size());
        if( _spec == spec ) {
            Insert(index,data,bOverwrite);
        }
        else {
            std::vector< std::vector<ConfigurationSpecification::Group>::const_iterator > vconvertgroups(_spec._vgroups.size());
            for(size_t i = 0; i < vconvertgroups.size(); ++i) {
                vconvertgroups[i] = spec.FindCompatibleGroup(_spec._vgroups[i]);
            }
            size_t numpoints = data.size()/spec.GetDOF();
            size_t sourceindex = 0;
            std::vector<dReal>::iterator ittargetdata;
            std::vector<dReal>::const_iterator itsourcedata;
            if( bOverwrite && index*_spec.GetDOF() < _vtrajdata.size() ) {
                size_t copyelements = min(numpoints,_vtrajdata.size()/_spec.GetDOF()-index);
                ittargetdata = _vtrajdata.begin()+index*_spec.GetDOF();
                itsourcedata = data.begin();
                _ConvertData(ittargetdata,itsourcedata,vconvertgroups,spec,copyelements,false);
                sourceindex = copyelements*spec.GetDOF();
                index += copyelements;
            }
            if( sourceindex < data.size() ) {
                size_t numelements = (data.size()-sourceindex)/spec.GetDOF();
                std::vector<dReal> vtemp(numelements*_spec.GetDOF());
                ittargetdata = vtemp.begin();
                itsourcedata = data.begin()+sourceindex;
                _ConvertData(ittargetdata,itsourcedata,vconvertgroups,spec,numelements,true);
                _vtrajdata.insert(_vtrajdata.begin()+index*_spec.GetDOF(),vtemp.begin(),vtemp.end());
            }
            _bChanged = true;
        }
    }

    void Remove(size_t startindex, size_t endindex)
    {
        BOOST_ASSERT(_bInit);
        if( startindex == endindex ) {
            return;
        }
        BOOST_ASSERT(startindex*_spec.GetDOF() <= _vtrajdata.size() && endindex*_spec.GetDOF() <= _vtrajdata.size());
        OPENRAVE_ASSERT_OP(startindex,<,endindex);
        _vtrajdata.erase(_vtrajdata.begin()+startindex*_spec.GetDOF(),_vtrajdata.begin()+endindex*_spec.GetDOF());
        _bChanged = true;
    }

    void Sample(std::vector<dReal>& data, dReal time) const
    {
        BOOST_ASSERT(_bInit);
        BOOST_ASSERT(_timeoffset>=0);
        BOOST_ASSERT(time >= 0);
        _ComputeInternal();
        OPENRAVE_ASSERT_OP_FORMAT0((int)_vtrajdata.size(),>=,_spec.GetDOF(), "trajectory needs at least one point to sample from", ORE_InvalidArguments);
        if( IS_DEBUGLEVEL(Level_Verbose) || (RaveGetDebugLevel() & Level_VerifyPlans) ) {
            _VerifySampling();
        }
        data.resize(0);
        data.resize(_spec.GetDOF(),0);
        if( time >= GetDuration() ) {
            std::copy(_vtrajdata.end()-_spec.GetDOF(),_vtrajdata.end(),data.begin());
        }
        else {
            std::vector<dReal>::iterator it = std::lower_bound(_vaccumtime.begin(),_vaccumtime.end(),time);
            if( it == _vaccumtime.begin() ) {
                std::copy(_vtrajdata.begin(),_vtrajdata.begin()+_spec.GetDOF(),data.begin());
                data.at(_timeoffset) = time;
            }
            else {
                size_t index = it-_vaccumtime.begin();
                dReal deltatime = time-_vaccumtime.at(index-1);
                dReal waypointdeltatime = _vtrajdata.at(_spec.GetDOF()*index + _timeoffset);
                // unfortunately due to floating-point error deltatime might not be in the range [0, waypointdeltatime], so double check!
                if( deltatime < 0 ) {
                    // most likely small epsilon
                    deltatime = 0;
                }
                else if( deltatime > waypointdeltatime ) {
                    deltatime = waypointdeltatime;
                }
                for(size_t i = 0; i < _vgroupinterpolators.size(); ++i) {
                    if( !!_vgroupinterpolators[i] ) {
                        _vgroupinterpolators[i](index-1,deltatime,data);
                    }
                }
                // should return the sample time relative to the last endpoint so it is easier to re-insert in the trajectory
                data.at(_timeoffset) = deltatime;
            }
        }
    }

    void Sample(std::vector<dReal>& data, dReal time, const ConfigurationSpecification& spec, bool reintializeData) const
    {
        BOOST_ASSERT(_bInit);
        OPENRAVE_ASSERT_OP(_timeoffset,>=,0);
        OPENRAVE_ASSERT_OP(time, >=, -g_fEpsilon);
        _ComputeInternal();
        OPENRAVE_ASSERT_OP_FORMAT0((int)_vtrajdata.size(),>=,_spec.GetDOF(), "trajectory needs at least one point to sample from", ORE_InvalidArguments);
        if( IS_DEBUGLEVEL(Level_Verbose) || (RaveGetDebugLevel() & Level_VerifyPlans) ) {
            _VerifySampling();
        }
        if( reintializeData ) {
            data.resize(0);
        }
        data.resize(spec.GetDOF(),0);
        if( time >= GetDuration() ) {
            ConfigurationSpecification::ConvertData(data.begin(),spec,_vtrajdata.end()-_spec.GetDOF(),_spec,1,GetEnv());
        }
        else {
            std::vector<dReal>::iterator it = std::lower_bound(_vaccumtime.begin(),_vaccumtime.end(),time);
            if( it == _vaccumtime.begin() ) {
                ConfigurationSpecification::ConvertData(data.begin(),spec,_vtrajdata.begin(),_spec,1,GetEnv());
            }
            else {
                // could be faster
                vector<dReal> vinternaldata(_spec.GetDOF(),0);
                size_t index = it-_vaccumtime.begin();
                dReal deltatime = time-_vaccumtime.at(index-1);
                dReal waypointdeltatime = _vtrajdata.at(_spec.GetDOF()*index + _timeoffset);
                // unfortunately due to floating-point error deltatime might not be in the range [0, waypointdeltatime], so double check!
                if( deltatime < 0 ) {
                    // most likely small epsilon
                    deltatime = 0;
                }
                else if( deltatime > waypointdeltatime ) {
                    deltatime = waypointdeltatime;
                }
                for(size_t i = 0; i < _vgroupinterpolators.size(); ++i) {
                    if( !!_vgroupinterpolators[i] ) {
                        _vgroupinterpolators[i](index-1,deltatime,vinternaldata);
                    }
                }
                ConfigurationSpecification::ConvertData(data.begin(),spec,vinternaldata.begin(),_spec,1,GetEnv());
            }
        }
    }

    const ConfigurationSpecification& GetConfigurationSpecification() const
    {
        return _spec;
    }

    size_t GetNumWaypoints() const
    {
        BOOST_ASSERT(_bInit);
        return _vtrajdata.size()/_spec.GetDOF();
    }

    void GetWaypoints(size_t startindex, size_t endindex, std::vector<dReal>& data) const
    {
        BOOST_ASSERT(_bInit);
        BOOST_ASSERT(startindex<=endindex && startindex*_spec.GetDOF() <= _vtrajdata.size() && endindex*_spec.GetDOF() <= _vtrajdata.size());
        data.resize((endindex-startindex)*_spec.GetDOF(),0);
        std::copy(_vtrajdata.begin()+startindex*_spec.GetDOF(),_vtrajdata.begin()+endindex*_spec.GetDOF(),data.begin());
    }

    void GetWaypoints(size_t startindex, size_t endindex, std::vector<dReal>& data, const ConfigurationSpecification& spec) const
    {
        BOOST_ASSERT(_bInit);
        BOOST_ASSERT(startindex<=endindex && startindex*_spec.GetDOF() <= _vtrajdata.size() && endindex*_spec.GetDOF() <= _vtrajdata.size());
        data.resize(spec.GetDOF()*(endindex-startindex),0);
        if( startindex < endindex ) {
            ConfigurationSpecification::ConvertData(data.begin(),spec,_vtrajdata.begin()+startindex*_spec.GetDOF(),_spec,endindex-startindex,GetEnv());
        }
    }

    size_t GetFirstWaypointIndexAfterTime(dReal time) const
    {
        BOOST_ASSERT(_bInit);
        BOOST_ASSERT(_timeoffset>=0);
        _ComputeInternal();
        if( _vaccumtime.size() == 0 ) {
            return 0;
        }
        if( time < _vaccumtime.at(0) ) {
            return 0;
        }
        if( time >= _vaccumtime.at(_vaccumtime.size()-1) ) {
            return GetNumWaypoints();
        }
        std::vector<dReal>::const_iterator itaccum = std::lower_bound(_vaccumtime.begin(), _vaccumtime.end(), time);
        return itaccum-_vaccumtime.begin();
    }

    dReal GetDuration() const
    {
        BOOST_ASSERT(_bInit);
        _ComputeInternal();
        return _vaccumtime.size() > 0 ? _vaccumtime.back() : 0;
    }

    // New feature: Store trajectory file in binary
    void serialize(std::ostream& O, int options) const override
    {
        if( options & 0x8000 ) {
            TrajectoryBase::serialize(O, options);
        }
        else {
            // NOTE: Ignore 'options' argument for now

            // Write binary file header
            WriteBinaryUInt16(O, MAGIC_NUMBER);
            WriteBinaryUInt16(O, BINARY_TRAJECTORY_VERSION_NUMBER);

            /* Store meta-data */

            // Indicate size of meta data
            const ConfigurationSpecification& spec = this->GetConfigurationSpecification();
            const uint16_t numGroups = spec._vgroups.size();
            WriteBinaryUInt16(O, numGroups);

            FOREACHC(itgroup, spec._vgroups)
            {
                WriteBinaryString(O, itgroup->name);   // Writes group name
                WriteBinaryInt(O, itgroup->offset);    // Writes offset
                WriteBinaryInt(O, itgroup->dof);       // Writes dof
                WriteBinaryString(O, itgroup->interpolation);  // Writes interpolation
            }

            /* Store data waypoints */
            WriteBinaryVector(O, this->_vtrajdata);

            WriteBinaryString(O, GetDescription());

            // Readable interfaces, added on BINARY_TRAJECTORY_VERSION_NUMBER=0x0002
            std::stringstream ss;
            const uint16_t numReadableInterfaces = GetReadableInterfaces().size();
            WriteBinaryUInt16(O, numReadableInterfaces);

            rapidjson::Document document;
            FOREACHC(itReadableInterface, GetReadableInterfaces()) {
<<<<<<< HEAD
                WriteBinaryString(O, itReadableInterface->first);  // readable interface id

                // try to serialize to json first
                JSONReadablePtr pjsonreadable = OPENRAVE_DYNAMIC_POINTER_CAST<JSONReadable>(itReadableInterface->second);
                if (!!pjsonreadable) {
                    rapidjson::Value rReadable;
                    pjsonreadable->SerializeJSON(rReadable, document.GetAllocator());
                    WriteBinaryString(O, rReadable.GetString());
                    continue;
                }

                // then try to serialize to xml
                XMLReadablePtr pxmlreadable = OPENRAVE_DYNAMIC_POINTER_CAST<XMLReadable>(itReadableInterface->second);
                if (!!pxmlreadable) {
                    // xml serialize
                    xmlreaders::StreamXMLWriterPtr writer(new xmlreaders::StreamXMLWriter(std::string()));
                    pxmlreadable->Serialize(writer, options);
                    ss.clear();
                    ss.str(std::string());
                    writer->Serialize(ss);
                    WriteBinaryString(O, ss.str());
                    continue;
                }

                // if neither json or xml serializable, write an empty string
                WriteBinaryString(O, "");
=======
                WriteBinaryString(O, itReadableInterface->first);  // xmlid

                // try to see if the readable interface is a known type
                ss.str(std::string());

                std::string readerType;
                xmlreaders::HierarchicalXMLReadablePtr pHierarchical = boost::dynamic_pointer_cast<xmlreaders::HierarchicalXMLReadable>(itReadableInterface->second);
                xmlreaders::StreamXMLWriterPtr writer;
                if( !!pHierarchical ) {
                    readerType = "HierarchicalXMLReadable";
                    writer.reset(new xmlreaders::StreamXMLWriter("root")); // need to parse with xml, so need a root
                }
                else {
                    writer.reset(new xmlreaders::StreamXMLWriter(std::string()));
                }
                itReadableInterface->second->Serialize(writer, options);
                writer->Serialize(ss);

                WriteBinaryString(O, ss.str());
                WriteBinaryString(O, readerType);
>>>>>>> 6e0cf92d
            }
        }
    }

    void deserialize(std::istream& I) override
    {
        // Check whether binary or XML file
        stringstream::streampos pos = I.tellg();  // Save old position
        uint16_t binaryFileHeader = 0;
        if( !ReadBinaryUInt16(I, binaryFileHeader) ) {
            throw OPENRAVE_EXCEPTION_FORMAT0(_("cannot read first 2 bytes for deserializing traj, stream might be empty "),ORE_InvalidArguments);
        }

        // Read binary trajectory files
        if (binaryFileHeader == MAGIC_NUMBER)
        {
            uint16_t versionNumber = 0;
            ReadBinaryUInt16(I, versionNumber);

            // currently supported versions: 0x0001, 0x0002
            if (versionNumber > BINARY_TRAJECTORY_VERSION_NUMBER || versionNumber < 0x0001)
            {
                throw OPENRAVE_EXCEPTION_FORMAT(_("unsupported trajectory format version %d "),versionNumber,ORE_InvalidArguments);
            }

            /* Read metadata */

            // Read number of groups
            uint16_t numGroups = 0;
            ReadBinaryUInt16(I, numGroups);

            _bInit = false;
            _spec._vgroups.resize(numGroups);
            FOREACH(itgroup, _spec._vgroups)
            {
                ReadBinaryString(I, itgroup->name);             // Read group name
                ReadBinaryInt(I, itgroup->offset);              // Read offset
                ReadBinaryInt(I, itgroup->dof);                 // Read dof
                ReadBinaryString(I, itgroup->interpolation);    // Read interpolation
            }
            this->Init(_spec);

            /* Read trajectory data */
            ReadBinaryVector(I, this->_vtrajdata);
            ReadBinaryString(I, __description);

            // clear out existing readable interfaces
            ClearReadableInterfaces();

            // versions >= 0x0002 have readable interfaces
            if (versionNumber >= 0x0002) {
                // read readable interfaces
                uint16_t numReadableInterfaces = 0;
                ReadBinaryUInt16(I, numReadableInterfaces);
                std::string xmlid, readerType;
                std::string serializedReadableInterface;
                for (size_t readableInterfaceIndex = 0; readableInterfaceIndex < numReadableInterfaces; ++readableInterfaceIndex) {
                    ReadBinaryString(I, xmlid);
                    ReadBinaryString(I, serializedReadableInterface);

<<<<<<< HEAD
                    // TODO: right now deserialize into just a string readable without actually parsing the content
                    ReadablePtr readableInterface(new StringReadable(xmlid, serializedReadableInterface));
=======
                    XMLReadablePtr readableInterface;
                    if( versionNumber >= 3 ) {
                        ReadBinaryString(I, readerType);
                        if( readerType == "HierarchicalXMLReadable" ) {
                            xmlreaders::HierarchicalXMLReader xmlreader(xmlid, AttributesList());
                            xmlreaders::ParseXMLData(xmlreader, serializedReadableInterface.c_str(), serializedReadableInterface.size());
                            if( !!xmlreader.GetHierarchicalReadable() ) {
                                // should be one root only
                                if( xmlreader.GetHierarchicalReadable()->_listchildren.size() == 1 ) {
                                    readableInterface = xmlreader.GetHierarchicalReadable()->_listchildren.front();
                                }
                                else {
                                    RAVELOG_WARN_FORMAT("tried to parse readable interface %s, but got more than one root", xmlid);
                                    readableInterface = xmlreader.GetHierarchicalReadable();
                                }
                            }
                            else {
                                readableInterface = xmlreader.GetReadable();
                            }
                        }
                        else {
                            readableInterface.reset(new xmlreaders::StringXMLReadable(xmlid, serializedReadableInterface));
                        }
                    }
                    else {
                        readableInterface.reset(new xmlreaders::StringXMLReadable(xmlid, serializedReadableInterface));
                    }
>>>>>>> 6e0cf92d
                    SetReadableInterface(xmlid, readableInterface);
                }
            }
        }
        else {
            // try XML deserialization
            I.seekg((size_t) pos);                  // Reset to initial positoin
            TrajectoryBase::deserialize(I);
        }
    }

    void Clone(InterfaceBaseConstPtr preference, int cloningoptions)
    {
        InterfaceBase::Clone(preference,cloningoptions);
        TrajectoryBaseConstPtr r = RaveInterfaceConstCast<TrajectoryBase>(preference);
        Init(r->GetConfigurationSpecification());
        r->GetWaypoints(0,r->GetNumWaypoints(),_vtrajdata);
        _bChanged = true;
    }

    void Swap(TrajectoryBasePtr rawtraj)
    {
        OPENRAVE_ASSERT_OP(GetXMLId(),==,rawtraj->GetXMLId());
        boost::shared_ptr<GenericTrajectory> traj = boost::dynamic_pointer_cast<GenericTrajectory>(rawtraj);
        _spec.Swap(traj->_spec);
        _vderivoffsets.swap(traj->_vderivoffsets);
        _vddoffsets.swap(traj->_vddoffsets);
        _vdddoffsets.swap(traj->_vdddoffsets);
        _vintegraloffsets.swap(traj->_vintegraloffsets);
        std::swap(_timeoffset, traj->_timeoffset);
        std::swap(_bInit, traj->_bInit);
        std::swap(_vtrajdata, traj->_vtrajdata);
        std::swap(_vaccumtime, traj->_vaccumtime);
        std::swap(_vdeltainvtime, traj->_vdeltainvtime);
        std::swap(_bChanged, traj->_bChanged);
        std::swap(_bSamplingVerified, traj->_bSamplingVerified);
        _InitializeGroupFunctions();
    }

protected:
    void _ConvertData(std::vector<dReal>::iterator ittargetdata, std::vector<dReal>::const_iterator itsourcedata, const std::vector< std::vector<ConfigurationSpecification::Group>::const_iterator >& vconvertgroups, const ConfigurationSpecification& spec, size_t numelements, bool filluninitialized)
    {
        for(size_t igroup = 0; igroup < vconvertgroups.size(); ++igroup) {
            if( vconvertgroups[igroup] != spec._vgroups.end() ) {
                ConfigurationSpecification::ConvertGroupData(ittargetdata+_spec._vgroups[igroup].offset, _spec.GetDOF(), _spec._vgroups[igroup], itsourcedata+vconvertgroups[igroup]->offset, spec.GetDOF(), *vconvertgroups[igroup],numelements,GetEnv(),filluninitialized);
            }
            else if( filluninitialized ) {
                vector<dReal> vdefaultvalues(_spec._vgroups[igroup].dof,0);
                const string& groupname = _spec._vgroups[igroup].name;
                if( groupname.size() >= 16 && groupname.substr(0,16) == "affine_transform" ) {
                    stringstream ss(groupname.substr(16));
                    string robotname;
                    int affinedofs=0;
                    ss >> robotname >> affinedofs;
                    if( !!ss ) {
                        BOOST_ASSERT((int)vdefaultvalues.size()==RaveGetAffineDOF(affinedofs));
                        RaveGetAffineDOFValuesFromTransform(vdefaultvalues.begin(),Transform(),affinedofs);
                    }
                }
                else if( groupname.size() >= 13 && groupname.substr(0,13) == "outputSignals") {
                    std::fill(vdefaultvalues.begin(), vdefaultvalues.end(), -1);
                }
                int offset = _spec._vgroups[igroup].offset;
                for(size_t ielement = 0; ielement < numelements; ++ielement, offset += _spec.GetDOF()) {
                    for(int j = 0; j < _spec._vgroups[igroup].dof; ++j) {
                        *(ittargetdata+offset+j) = vdefaultvalues[j];
                    }
                }
            }
        }
    }

    void _ComputeInternal() const
    {
        if( !_bChanged ) {
            return;
        }
        if( _timeoffset < 0 ) {
            _vaccumtime.resize(0);
            _vdeltainvtime.resize(0);
        }
        else {
            _vaccumtime.resize(GetNumWaypoints());
            _vdeltainvtime.resize(_vaccumtime.size());
            if( _vaccumtime.size() == 0 ) {
                return;
            }
            _vaccumtime.at(0) = _vtrajdata.at(_timeoffset);
            _vdeltainvtime.at(0) = 1/_vtrajdata.at(_timeoffset);
            for(size_t i = 1; i < _vaccumtime.size(); ++i) {
                dReal deltatime = _vtrajdata[_spec.GetDOF()*i+_timeoffset];
                if( deltatime < 0 ) {
                    throw OPENRAVE_EXCEPTION_FORMAT("deltatime (%.15e) is < 0 at point %d/%d", deltatime%i%_vaccumtime.size(), ORE_InvalidState);
                }
                _vdeltainvtime[i] = 1/deltatime;
                _vaccumtime[i] = _vaccumtime[i-1] + deltatime;
            }
        }
        _bChanged = false;
        _bSamplingVerified = false;
    }

    /// \brief assumes _ComputeInternal has finished
    void _VerifySampling() const
    {
        BOOST_ASSERT(!_bChanged);
        BOOST_ASSERT(_bInit);
        if( _bSamplingVerified ) {
            return;
        }
        for(size_t i = 0; i < _vgroupinterpolators.size(); ++i) {
            if( _spec._vgroups.at(i).offset != _timeoffset ) {
                if( !_vgroupinterpolators[i] ) {
                    RAVELOG_WARN(str(boost::format("unknown interpolation method '%s' for group '%s'")%_spec._vgroups.at(i).interpolation%_spec._vgroups.at(i).name));
                }
            }
        }

        for(size_t i = 0; i < _spec._vgroups.size(); ++i) {
            const string& interpolation = _spec._vgroups[i].interpolation;
            const string& name = _spec._vgroups[i].name;
            for(int j = 0; j < _spec._vgroups[i].dof; ++j) {
                if( _vderivoffsets.at(_spec._vgroups[i].offset+j) < -2 && _vintegraloffsets.at(_spec._vgroups[i].offset+j) < -2 ) {
                    throw OPENRAVE_EXCEPTION_FORMAT(_("%s interpolation group '%s' needs derivatives/integrals for sampling"),interpolation%name,ORE_InvalidArguments);
                }
            }
        }

        if( IS_DEBUGLEVEL(Level_Debug) || (RaveGetDebugLevel() & Level_VerifyPlans) ) {
            // go through all the points
            for(size_t ipoint = 0; ipoint+1 < _vaccumtime.size(); ++ipoint) {
                dReal deltatime = _vaccumtime[ipoint+1] - _vaccumtime[ipoint];
                for(size_t i = 0; i < _vgroupvalidators.size(); ++i) {
                    if( !!_vgroupvalidators[i] ) {
                        _vgroupvalidators[i](ipoint,deltatime);
                    }
                }
            }
        }
        _bSamplingVerified = true;
    }

    /// \brief called in order to initialize _vgroupinterpolators and _vgroupvalidators, _vderivoffsets, _vintegraloffsets
    void _InitializeGroupFunctions()
    {
        // first set sizes to 0
        _vgroupinterpolators.resize(0);
        _vgroupvalidators.resize(0);
        _vderivoffsets.resize(0);
        _vddoffsets.resize(0);
        _vdddoffsets.resize(0);
        _vintegraloffsets.resize(0);
        _vgroupinterpolators.resize(_spec._vgroups.size());
        _vgroupvalidators.resize(_spec._vgroups.size());
        _vderivoffsets.resize(_spec.GetDOF(),-1);
        _vddoffsets.resize(_spec.GetDOF(),-1);
        _vdddoffsets.resize(_spec.GetDOF(),-1);
        _vintegraloffsets.resize(_spec.GetDOF(),-1);
        for(size_t i = 0; i < _spec._vgroups.size(); ++i) {
            const string& interpolation = _spec._vgroups[i].interpolation;
            int nNeedNeighboringInfo = 0;
            if( interpolation == "previous" ) {
                _vgroupinterpolators[i] = boost::bind(&GenericTrajectory::_InterpolatePrevious,this,boost::ref(_spec._vgroups[i]),_1,_2,_3);
            }
            else if( interpolation == "next" ) {
                _vgroupinterpolators[i] = boost::bind(&GenericTrajectory::_InterpolateNext,this,boost::ref(_spec._vgroups[i]),_1,_2,_3);
            }
            else if( interpolation == "linear" ) {
                if( _spec._vgroups[i].name.size() >= 14 && _spec._vgroups[i].name.substr(0,14) == "ikparam_values" ) {
                    stringstream ss(_spec._vgroups[i].name.substr(14));
                    int niktype=0;
                    ss >> niktype;
                    _vgroupinterpolators[i] = boost::bind(&GenericTrajectory::_InterpolateLinearIk,this,boost::ref(_spec._vgroups[i]),_1,_2,_3,static_cast<IkParameterizationType>(niktype));
                    // TODO add validation for ikparam until
                }
                else {
                    _vgroupinterpolators[i] = boost::bind(&GenericTrajectory::_InterpolateLinear,this,boost::ref(_spec._vgroups[i]),_1,_2,_3);
                    _vgroupvalidators[i] = boost::bind(&GenericTrajectory::_ValidateLinear,this,boost::ref(_spec._vgroups[i]),_1,_2);
                }
                nNeedNeighboringInfo = 2;
            }
            else if( interpolation == "quadratic" ) {
                if( _spec._vgroups[i].name.size() >= 14 && _spec._vgroups[i].name.substr(0,14) == "ikparam_values" ) {
                    stringstream ss(_spec._vgroups[i].name.substr(14));
                    int niktype=0;
                    ss >> niktype;
                    _vgroupinterpolators[i] = boost::bind(&GenericTrajectory::_InterpolateQuadraticIk,this,boost::ref(_spec._vgroups[i]),_1,_2,_3,static_cast<IkParameterizationType>(niktype));
                    // TODO add validation for ikparam until
                }
                else {
                    _vgroupinterpolators[i] = boost::bind(&GenericTrajectory::_InterpolateQuadratic,this,boost::ref(_spec._vgroups[i]),_1,_2,_3);
                    _vgroupvalidators[i] = boost::bind(&GenericTrajectory::_ValidateQuadratic,this,boost::ref(_spec._vgroups[i]),_1,_2);
                }
                nNeedNeighboringInfo = 3;
            }
            else if( interpolation == "cubic" ) {
                _vgroupinterpolators[i] = boost::bind(&GenericTrajectory::_InterpolateCubic,this,boost::ref(_spec._vgroups[i]),_1,_2,_3);
                _vgroupvalidators[i] = boost::bind(&GenericTrajectory::_ValidateCubic,this,boost::ref(_spec._vgroups[i]),_1,_2);
                nNeedNeighboringInfo = 3;
            }
            else if( interpolation == "quartic" ) {
                _vgroupinterpolators[i] = boost::bind(&GenericTrajectory::_InterpolateQuartic,this,boost::ref(_spec._vgroups[i]),_1,_2,_3);
                _vgroupvalidators[i] = boost::bind(&GenericTrajectory::_ValidateQuartic,this,boost::ref(_spec._vgroups[i]),_1,_2);
                nNeedNeighboringInfo = 3;
            }
            else if( interpolation == "quintic" ) {
                _vgroupinterpolators[i] = boost::bind(&GenericTrajectory::_InterpolateQuintic,this,boost::ref(_spec._vgroups[i]),_1,_2,_3);
                _vgroupvalidators[i] = boost::bind(&GenericTrajectory::_ValidateQuintic,this,boost::ref(_spec._vgroups[i]),_1,_2);
                nNeedNeighboringInfo = 3;
            }
            else if( interpolation == "sextic" ) {
                _vgroupinterpolators[i] = boost::bind(&GenericTrajectory::_InterpolateSextic,this,boost::ref(_spec._vgroups[i]),_1,_2,_3);
                _vgroupvalidators[i] = boost::bind(&GenericTrajectory::_ValidateSextic,this,boost::ref(_spec._vgroups[i]),_1,_2);
                nNeedNeighboringInfo = 3;
            }
            else if( interpolation == "" ) {
                // if there is no interpolation, default to "next". deltatime is such a group, but that is overwritten
                _vgroupinterpolators[i] = boost::bind(&GenericTrajectory::_InterpolateNext,this,boost::ref(_spec._vgroups[i]),_1,_2,_3);
            }


            if( nNeedNeighboringInfo ) {
                std::vector<ConfigurationSpecification::Group>::const_iterator itderiv = _spec.FindTimeDerivativeGroup(_spec._vgroups[i]);

                // only correct derivative if interpolation is the expected one compared to _spec._vgroups[i].interpolation
                // this is necessary in order to prevent using wrong information. For example, sometimes position and velocity can both be linear, which means they are decoupled from their interpolation
                if( itderiv != _spec._vgroups.end() ) {
                    if( itderiv->interpolation.size() == 0 || itderiv->interpolation != ConfigurationSpecification::GetInterpolationDerivative(_spec._vgroups[i].interpolation) ) {
                        // not correct interpolation, so remove from being a real derivative
                        itderiv = _spec._vgroups.end();
                    }
                }

                if( itderiv == _spec._vgroups.end() ) {
                    // don't throw an error here since it is unknown if the trajectory will be sampled
                    for(int j = 0; j < _spec._vgroups[i].dof; ++j) {
                        _vderivoffsets[_spec._vgroups[i].offset+j] = -nNeedNeighboringInfo;
                    }
                }
                else {
                    for(int j = 0; j < _spec._vgroups[i].dof; ++j) {
                        _vderivoffsets[_spec._vgroups[i].offset+j] = itderiv->offset+j;
                    }
                    std::vector<ConfigurationSpecification::Group>::const_iterator itdd = _spec.FindTimeDerivativeGroup(*itderiv);
                    if( itdd != _spec._vgroups.end() ) {
                        if( itdd->interpolation.size() == 0 || itdd->interpolation != ConfigurationSpecification::GetInterpolationDerivative(itderiv->interpolation) ) {
                            // not correct interpolation, so remove from being a real derivative
                            itdd = _spec._vgroups.end();
                        }
                    }

                    if( itdd == _spec._vgroups.end() ) {
                        // don't throw an error here since it is unknown if the trajectory will be sampled
                        for(int j = 0; j < _spec._vgroups[i].dof; ++j) {
                            _vddoffsets[_spec._vgroups[i].offset+j] = -nNeedNeighboringInfo;
                        }
                    }
                    else {
                        for(int j = 0; j < _spec._vgroups[i].dof; ++j) {
                            _vddoffsets[_spec._vgroups[i].offset+j] = itdd->offset+j;
                        }
                        std::vector<ConfigurationSpecification::Group>::const_iterator itddd = _spec.FindTimeDerivativeGroup(*itdd);
                        if( itddd != _spec._vgroups.end() ) {
                            if( itddd->interpolation.size() == 0 || itddd->interpolation != ConfigurationSpecification::GetInterpolationDerivative(itdd->interpolation) ) {
                                // not correct interpolation, so remove from being a real derivative
                                itddd = _spec._vgroups.end();
                            }
                        }

                        if( itddd == _spec._vgroups.end() ) {
                            // don't throw an error here since it is unknown if the trajectory will be sampled
                            for(int j = 0; j < _spec._vgroups[i].dof; ++j) {
                                _vdddoffsets[_spec._vgroups[i].offset+j] = -nNeedNeighboringInfo;
                            }
                        }
                        else {
                            for(int j = 0; j < _spec._vgroups[i].dof; ++j) {
                                _vdddoffsets[_spec._vgroups[i].offset+j] = itddd->offset+j;
                            }
                        }
                    }
                }
                std::vector<ConfigurationSpecification::Group>::const_iterator itintegral = _spec.FindTimeIntegralGroup(_spec._vgroups[i]);
                // TODO check interpolation param for consistency
                if( itintegral == _spec._vgroups.end() ) {
                    // don't throw an error here since it is unknown if the trajectory will be sampled
                    for(int j = 0; j < _spec._vgroups[i].dof; ++j) {
                        _vintegraloffsets[_spec._vgroups[i].offset+j] = -nNeedNeighboringInfo;
                    }
                }
                else {
                    for(int j = 0; j < _spec._vgroups[i].dof; ++j) {
                        _vintegraloffsets[_spec._vgroups[i].offset+j] = itintegral->offset+j;
                    }
                }
            }
        }
    }

    void _InterpolatePrevious(const ConfigurationSpecification::Group& g, size_t ipoint, dReal deltatime, std::vector<dReal>& data)
    {
        size_t offset = ipoint*_spec.GetDOF()+g.offset;
        if( (ipoint+1)*_spec.GetDOF() < _vtrajdata.size() ) {
            // if point is so close the previous, then choose the next
            dReal f = _vdeltainvtime.at(ipoint+1)*deltatime;
            if( f > 1-g_fEpsilon ) {
                offset += _spec.GetDOF();
            }
        }
        std::copy(_vtrajdata.begin()+offset,_vtrajdata.begin()+offset+g.dof,data.begin()+g.offset);
    }

    void _InterpolateNext(const ConfigurationSpecification::Group& g, size_t ipoint, dReal deltatime, std::vector<dReal>& data)
    {
        if( (ipoint+1)*_spec.GetDOF() < _vtrajdata.size() ) {
            ipoint += 1;
        }
        size_t offset = ipoint*_spec.GetDOF() + g.offset;
        if( deltatime <= g_fEpsilon && ipoint > 0 ) {
            // if point is so close the previous, then choose the previous
            offset -= _spec.GetDOF();
        }
        std::copy(_vtrajdata.begin()+offset,_vtrajdata.begin()+offset+g.dof,data.begin()+g.offset);
    }

    void _InterpolateLinear(const ConfigurationSpecification::Group& g, size_t ipoint, dReal deltatime, std::vector<dReal>& data)
    {
        size_t offset = ipoint*_spec.GetDOF();
        int derivoffset = _vderivoffsets[g.offset];
        if( derivoffset < 0 ) {
            // expected derivative offset, interpolation can be wrong for circular joints
            dReal f = _vdeltainvtime.at(ipoint+1)*deltatime;
            for(int i = 0; i < g.dof; ++i) {
                data[g.offset+i] = _vtrajdata[offset+g.offset+i]*(1-f) + f*_vtrajdata[_spec.GetDOF()+offset+g.offset+i];
            }
        }
        else {
            for(int i = 0; i < g.dof; ++i) {
                dReal deriv0 = _vtrajdata[_spec.GetDOF()+offset+derivoffset+i];
                data[g.offset+i] = _vtrajdata[offset+g.offset+i] + deltatime*deriv0;
            }
        }
    }

    void _InterpolateLinearIk(const ConfigurationSpecification::Group& g, size_t ipoint, dReal deltatime, std::vector<dReal>& data, IkParameterizationType iktype)
    {
        _InterpolateLinear(g,ipoint,deltatime,data);
        if( deltatime > g_fEpsilon ) {
            size_t offset = ipoint*_spec.GetDOF();
            dReal f = _vdeltainvtime.at(ipoint+1)*deltatime;
            switch(iktype) {
            case IKP_Rotation3D:
            case IKP_Transform6D: {
                Vector q0, q1;
                q0.Set4(&_vtrajdata[offset+g.offset]);
                q1.Set4(&_vtrajdata[_spec.GetDOF()+offset+g.offset]);
                Vector q = quatSlerp(q0,q1,f);
                data[g.offset+0] = q[0];
                data[g.offset+1] = q[1];
                data[g.offset+2] = q[2];
                data[g.offset+3] = q[3];
                break;
            }
            case IKP_TranslationDirection5D: {
                Vector dir0(_vtrajdata[offset+g.offset+0],_vtrajdata[offset+g.offset+1],_vtrajdata[offset+g.offset+2]);
                Vector dir1(_vtrajdata[_spec.GetDOF()+offset+g.offset+0],_vtrajdata[_spec.GetDOF()+offset+g.offset+1],_vtrajdata[_spec.GetDOF()+offset+g.offset+2]);
                Vector axisangle = dir0.cross(dir1);
                dReal fsinangle = RaveSqrt(axisangle.lengthsqr3());
                if( fsinangle > g_fEpsilon ) {
                    axisangle *= f*RaveAsin(min(dReal(1),fsinangle))/fsinangle;
                    Vector newdir = quatRotate(quatFromAxisAngle(axisangle),dir0);
                    data[g.offset+0] = newdir[0];
                    data[g.offset+1] = newdir[1];
                    data[g.offset+2] = newdir[2];
                }
                break;
            }
            default:
                break;
            }
        }
    }

    void _InterpolateQuadratic(const ConfigurationSpecification::Group& g, size_t ipoint, dReal deltatime, std::vector<dReal>& data)
    {
        size_t offset = ipoint*_spec.GetDOF();
        if( deltatime > g_fEpsilon ) {
            int derivoffset = _vderivoffsets[g.offset];
            if( derivoffset >= 0 ) {
                for(int i = 0; i < g.dof; ++i) {
                    // coeff*t^2 + deriv0*t + pos0
                    dReal deriv0 = _vtrajdata[offset+derivoffset+i];
                    dReal deriv1 = _vtrajdata[_spec.GetDOF()+offset+derivoffset+i];
                    dReal coeff = 0.5*_vdeltainvtime.at(ipoint+1)*(deriv1-deriv0);
                    data[g.offset+i] = _vtrajdata[offset+g.offset+i] + deltatime*(deriv0 + deltatime*coeff);
                }
            }
            else {
                dReal ideltatime = _vdeltainvtime.at(ipoint+1);
                dReal ideltatime2 = ideltatime*ideltatime;
                int integraloffset = _vintegraloffsets[g.offset];
                for(int i = 0; i < g.dof; ++i) {
                    // c2*t**2 + c1*t + v0
                    // c2*deltatime**2 + c1*deltatime + v0 = v1
                    // integral: c2/3*deltatime**3 + c1/2*deltatime**2 + v0*deltatime = p1-p0
                    // mult by (3/deltatime): c2*deltatime**2 + 3/2*c1*deltatime + 3*v0 = 3*(p1-p0)/deltatime
                    // subtract by original: 0.5*c1*deltatime + 2*v0 - 3*(p1-p0)/deltatime + v1 = 0
                    // c1*deltatime = 6*(p1-p0)/deltatime - 4*v0 - 2*v1
                    dReal integral0 = _vtrajdata[offset+integraloffset+i];
                    dReal integral1 = _vtrajdata[_spec.GetDOF()+offset+integraloffset+i];
                    dReal value0 = _vtrajdata[offset+g.offset+i];
                    dReal value1 = _vtrajdata[_spec.GetDOF()+offset+g.offset+i];
                    dReal c1TimesDelta = 6*(integral1-integral0)*ideltatime - 4*value0 - 2*value1;
                    dReal c1 = c1TimesDelta*ideltatime;
                    dReal c2 = (value1 - value0 - c1TimesDelta)*ideltatime2;
                    data[g.offset+i] = value0 + deltatime * (c1 + deltatime*c2);
                }
            }
        }
        else {
            for(int i = 0; i < g.dof; ++i) {
                data[g.offset+i] = _vtrajdata[offset+g.offset+i];
            }
        }
    }

    void _InterpolateQuadraticIk(const ConfigurationSpecification::Group& g, size_t ipoint, dReal deltatime, std::vector<dReal>& data, IkParameterizationType iktype)
    {
        _InterpolateQuadratic(g, ipoint, deltatime, data);
        if( deltatime > g_fEpsilon ) {
            int derivoffset = _vderivoffsets[g.offset];
            size_t offset = ipoint*_spec.GetDOF();
            Vector q0, q0vel, q1, q1vel;
            switch(iktype) {
            case IKP_Rotation3D:
            case IKP_Transform6D: {
                q0.Set4(&_vtrajdata[offset+g.offset]);
                q0vel.Set4(&_vtrajdata[offset+derivoffset]);
                q1.Set4(&_vtrajdata[_spec.GetDOF()+offset+g.offset]);
                q1vel.Set4(&_vtrajdata[_spec.GetDOF()+offset+derivoffset]);
                Vector angularvelocity0 = quatMultiply(q0vel,quatInverse(q0))*2;
                Vector angularvelocity1 = quatMultiply(q1vel,quatInverse(q1))*2;
                Vector coeff = (angularvelocity1-angularvelocity0)*(0.5*_vdeltainvtime.at(ipoint+1));
                Vector vtotaldelta = angularvelocity0*deltatime + coeff*(deltatime*deltatime);
                Vector q = quatMultiply(quatFromAxisAngle(Vector(vtotaldelta.y,vtotaldelta.z,vtotaldelta.w)),q0);
                data[g.offset+0] = q[0];
                data[g.offset+1] = q[1];
                data[g.offset+2] = q[2];
                data[g.offset+3] = q[3];
                break;
            }
            case IKP_TranslationDirection5D: {
                Vector dir0, dir1, angularvelocity0, angularvelocity1;
                dir0.Set3(&_vtrajdata[offset+g.offset]);
                dir1.Set3(&_vtrajdata[_spec.GetDOF()+offset+g.offset]);
                Vector axisangle = dir0.cross(dir1);
                if( axisangle.lengthsqr3() > g_fEpsilon ) {
                    angularvelocity0.Set3(&_vtrajdata[offset+derivoffset]);
                    angularvelocity1.Set3(&_vtrajdata[_spec.GetDOF()+offset+derivoffset]);
                    Vector coeff = (angularvelocity1-angularvelocity0)*(0.5*_vdeltainvtime.at(ipoint+1));
                    Vector vtotaldelta = angularvelocity0*deltatime + coeff*(deltatime*deltatime);
                    Vector newdir = quatRotate(quatFromAxisAngle(vtotaldelta),dir0);
                    data[g.offset+0] = newdir[0];
                    data[g.offset+1] = newdir[1];
                    data[g.offset+2] = newdir[2];
                }
                break;
            }
            default:
                break;
            }
        }
    }

    void _InterpolateCubic(const ConfigurationSpecification::Group& g, size_t ipoint, dReal deltatime, std::vector<dReal>& data)
    {
        // p = c3*t**3 + c2*t**2 + c1*t + c0
        // c3 = (v1*dt + v0*dt - 2*px)/(dt**3)
        // c2 = (3*px - 2*v0*dt - v1*dt)/(dt**2)
        // c1 = v0
        // c0 = p0
        size_t offset = ipoint*_spec.GetDOF();
        if( deltatime > g_fEpsilon ) {
            int derivoffset = _vderivoffsets[g.offset];
            if( derivoffset >= 0 ) {
                dReal ideltatime = _vdeltainvtime.at(ipoint+1);
                dReal ideltatime2 = ideltatime*ideltatime;
                dReal ideltatime3 = ideltatime2*ideltatime;
                for(int i = 0; i < g.dof; ++i) {
                    // coeff*t^2 + deriv0*t + pos0
                    dReal deriv0 = _vtrajdata[offset+derivoffset+i];
                    dReal deriv1 = _vtrajdata[_spec.GetDOF()+offset+derivoffset+i];
                    dReal px = _vtrajdata.at(_spec.GetDOF()+offset+g.offset+i) - _vtrajdata[offset+g.offset+i];
                    dReal c3 = (deriv1+deriv0)*ideltatime2 - 2*px*ideltatime3;
                    dReal c2 = 3*px*ideltatime2 - (2*deriv0+deriv1)*ideltatime;
                    data[g.offset+i] = _vtrajdata[offset+g.offset+i] + deltatime*(deriv0 + deltatime*(c2 + deltatime*c3));
                }
            }
            else {
                throw OPENRAVE_EXCEPTION_FORMAT0(_("cubic interpolation does not have all data"),ORE_InvalidArguments);
            }
        }
        else {
            for(int i = 0; i < g.dof; ++i) {
                data[g.offset+i] = _vtrajdata[offset+g.offset+i];
            }
        }
    }

    void _InterpolateQuartic(const ConfigurationSpecification::Group& g, size_t ipoint, dReal deltatime, std::vector<dReal>& data)
    {
        // p = c4*t**4 + c3*t**3 + c2*t**2 + c1*t + c0
        //
        // v1 = 4*c4*dt**3 + 3*c3*dt**2 + a0*dt + v0
        // a1 = 12*c4*dt**2 + 6*c3*dt + a0
        //
        // c4 = (-2*(v1-v0) + (a0 + a1)*dt)/(4*dt**3)
        // c3 = ((v1-v0)*3 - (2*a0+a1)*dt)/(3*dt**2)
        // c2 = a0/2
        // c1 = v0
        // c0 = p0
        size_t offset = ipoint*_spec.GetDOF();
        if( deltatime > g_fEpsilon ) {
            int derivoffset = _vderivoffsets[g.offset];
            int ddoffset = _vddoffsets[g.offset];
            if( derivoffset >= 0 && ddoffset >= 0 ) {
                dReal ideltatime = _vdeltainvtime.at(ipoint+1);
                dReal ideltatime2 = ideltatime*ideltatime;
                dReal ideltatime3 = ideltatime2*ideltatime;
                for(int i = 0; i < g.dof; ++i) {
                    dReal deriv0 = _vtrajdata[offset+derivoffset+i];
                    dReal deriv1 = _vtrajdata[_spec.GetDOF()+offset+derivoffset+i];
                    dReal dd0 = _vtrajdata[offset+ddoffset+i];
                    dReal dd1 = _vtrajdata[_spec.GetDOF()+offset+ddoffset+i];
                    dReal c4 = -0.5*(deriv1-deriv0)*ideltatime3 + (dd0 + dd1)*ideltatime2*0.25;
                    dReal c3 = (deriv1-deriv0)*ideltatime2 - (2*dd0+dd1)*ideltatime/3.0;
                    data[g.offset+i] = _vtrajdata[offset+g.offset+i] + deltatime*(deriv0 + deltatime*(0.5*dd0 + deltatime*(c3 + deltatime*c4)));
                }
            }
            else {
                throw OPENRAVE_EXCEPTION_FORMAT0(_("cubic interpolation does not have all data"),ORE_InvalidArguments);
            }
        }
        else {
            for(int i = 0; i < g.dof; ++i) {
                data[g.offset+i] = _vtrajdata[offset+g.offset+i];
            }
        }
    }

    void _InterpolateQuintic(const ConfigurationSpecification::Group& g, size_t ipoint, dReal deltatime, std::vector<dReal>& data)
    {
        // p0, p1, v0, v1, a0, a1, dt, t, c5, c4, c3 = symbols('p0, p1, v0, v1, a0, a1, dt, t, c5, c4, c3')
        // p = c5*t**5 + c4*t**4 + c3*t**3 + c2*t**2 + c1*t + c0
        //
        // c5*dt**5 + c4*dt**4 + c3*dt**3 + a0/2*t**2 + v0*t + p0 - p1 = 0
        // 5*c5*t**4 + 4*c4*dt**3 + 3*c3*dt**2 + a0*dt + v0 - v1 = 0
        // 20*c5*t**3 + 12*c4*dt**2 + 6*c3*dt + a0 - a1 = 0
        //
        // A = Matrix(3,3,[dt**5, dt**4, dt**3, 5*dt**4, 4*dt**3, 3*dt**2, 20*dt**3, 12*dt**2, 6*dt])
        // b = Matrix(3, 1, [p1 -a0/2*dt**2 - v0*dt - p0, v1 -a0*dt - v0, a1 - a0])
        // c5 = -0.5*a0/dt**3 + a1/(2*dt**3) - 3*v0/dt**4 - 3*v1/dt**4 - 6*p0/dt**5 + 6*p1/dt**5
        // c4 = 1.5*a0/dt**2 - a1/dt**2 + 8*v0/dt**3 + 7*v1/dt**3 + 15*p0/dt**4 - 15*p1/dt**4
        // c3 = -1.5*a0/dt + a1/(2*dt) - 6*v0/dt**2 - 4*v1/dt**2 - 10*p0/dt**3 + 10*p1/dt**3
        // c2 = a0/2
        // c1 = v0
        // c0 = p0
        size_t offset = ipoint*_spec.GetDOF();
        if( deltatime > g_fEpsilon ) {
            int derivoffset = _vderivoffsets[g.offset];
            int ddoffset = _vddoffsets[g.offset];
            if( derivoffset >= 0 && ddoffset >= 0 ) {
                dReal ideltatime = _vdeltainvtime.at(ipoint+1);
                dReal ideltatime2 = ideltatime*ideltatime;
                dReal ideltatime3 = ideltatime2*ideltatime;
                dReal ideltatime4 = ideltatime2*ideltatime2;
                dReal ideltatime5 = ideltatime4*ideltatime;
                for(int i = 0; i < g.dof; ++i) {
                    dReal p0 = _vtrajdata[offset+g.offset+i];
                    dReal px = _vtrajdata[_spec.GetDOF()+offset+g.offset+i] - p0;
                    dReal deriv0 = _vtrajdata[offset+derivoffset+i];
                    dReal deriv1 = _vtrajdata[_spec.GetDOF()+offset+derivoffset+i];
                    dReal dd0 = _vtrajdata[offset+ddoffset+i];
                    dReal dd1 = _vtrajdata[_spec.GetDOF()+offset+ddoffset+i];
                    dReal c5 = (-0.5*dd0 + dd1*0.5)*ideltatime3 - (3*deriv0 + 3*deriv1)*ideltatime4 + px*6*ideltatime5;
                    dReal c4 = (1.5*dd0 - dd1)*ideltatime2 + (8*deriv0 + 7*deriv1)*ideltatime3 - px*15*ideltatime4;
                    dReal c3 = (-1.5*dd0 + dd1*0.5)*ideltatime + (-6*deriv0 - 4*deriv1)*ideltatime2 + px*10*ideltatime3;
                    data[g.offset+i] = p0 + deltatime*(deriv0 + deltatime*(0.5*dd0 + deltatime*(c3 + deltatime*(c4 + deltatime*c5))));
                }
            }
            else {
                throw OPENRAVE_EXCEPTION_FORMAT0(_("cubic interpolation does not have all data"),ORE_InvalidArguments);
            }
        }
        else {
            for(int i = 0; i < g.dof; ++i) {
                data[g.offset+i] = _vtrajdata[offset+g.offset+i];
            }
        }
    }

    void _InterpolateSextic(const ConfigurationSpecification::Group& g, size_t ipoint, dReal deltatime, std::vector<dReal>& data)
    {
        // p = c6*t**6 + c5*t**5 + c4*t**4 + c3*t**3 + c2*t**2 + c1*t + c0
        //
        // v1 = 6*c6*dt**5 + 5*c5*dt**4 + 4*c4*dt**3 + j0/2*dt**2 + a0*dt + v0
        // a1 = 30*c6*dt**4 + 20*c5*dt**3 + 12*c4*dt**2 + j0*dt + a0
        // j1 = 120*c6*dt**3 + 60*c5*dt**2 + 24*c4*dt + j0
        //
        // c6 = -a0/(2*dt**4) - a1/(2*dt**4) - j0/(12*dt**3) + j1/(12*dt**3) - v0/dt**5 + v1/dt**5
        // c5 = 8*a0/(5*dt**3) + 7*a1/(5*dt**3) + 3*j0/(10*dt**2) - j1/(5*dt**2) + 3*v0/dt**4 - 3*v1/dt**4
        // c4 = -3*a0/(2*dt**2) - a1/dt**2 - 3*j0/(8*dt) + j1/(8*dt) - 5*v0/(2*dt**3) + 5*v1/(2*dt**3)
        // c3 = j0/6
        // c2 = a0/2
        // c1 = v0
        // c0 = p0
        size_t offset = ipoint*_spec.GetDOF();
        if( deltatime > g_fEpsilon ) {
            int derivoffset = _vderivoffsets[g.offset];
            int ddoffset = _vddoffsets[g.offset];
            int dddoffset = _vdddoffsets[g.offset];
            if( derivoffset >= 0 && ddoffset >= 0 && dddoffset >= 0 ) {
                dReal ideltatime = _vdeltainvtime.at(ipoint+1);
                dReal ideltatime2 = ideltatime*ideltatime;
                dReal ideltatime3 = ideltatime2*ideltatime;
                dReal ideltatime4 = ideltatime2*ideltatime2;
                dReal ideltatime5 = ideltatime4*ideltatime;
                //dReal deltatime2 = deltatime*deltatime;
                //dReal deltatime3 = deltatime2*deltatime;
                //dReal deltatime4 = deltatime2*deltatime2;
                //dReal deltatime5 = deltatime4*deltatime;
                for(int i = 0; i < g.dof; ++i) {
                    dReal p0 = _vtrajdata[offset+g.offset+i];
                    //dReal px = _vtrajdata[_spec.GetDOF()+offset+g.offset+i] - p0;
                    dReal deriv0 = _vtrajdata[offset+derivoffset+i];
                    dReal deriv1 = _vtrajdata[_spec.GetDOF()+offset+derivoffset+i];
                    dReal dd0 = _vtrajdata[offset+ddoffset+i];
                    dReal dd1 = _vtrajdata[_spec.GetDOF()+offset+ddoffset+i];
                    dReal ddd0 = _vtrajdata[offset+dddoffset+i];
                    dReal ddd1 = _vtrajdata[_spec.GetDOF()+offset+dddoffset+i];
                    // matrix inverse is slow but at least it will work for now
                    // A=Matrix(3,3,[6*dt**5, 5*dt**4, 4*dt**3, 30*dt**4, 20*dt**3, 12*dt**2, 120*dt**3, 60*dt**2, 24*dt])
                    // A.inv() = [   dt**(-5), -1/(2*dt**4), 1/(12*dt**3)]
                    //           [   -3/dt**4,  7/(5*dt**3), -1/(5*dt**2)]
                    //           [5/(2*dt**3),     -1/dt**2,     1/(8*dt)]
                    // b = Matrix(3,1,[v1 -j0/2*dt**2 - a0*dt - v0, a1 -j0*dt - a0, j1 -j0])
                    //dReal A[9], b[3]; // A*[c6,c5,c4] = b
                    //A[0] = 6*deltatime5;   A[1] = 5*deltatime4;  A[2] = 4*deltatime3;  b[0] = -ddd0*0.5*deltatime2 - dd0*deltatime - deriv0;
                    //A[3] = 30*deltatime4;  A[4] = 20*deltatime3; A[5] = 12*deltatime2; b[1] = -ddd0*deltatime - dd0;
                    //A[6] = 120*deltatime3; A[7] = 60*deltatime2; A[8] = 24*deltatime;  b[2] = -ddd0;
                    //mathextra::inv3(A, deltatime5, NULL, 3);
                    //dReal c6 = A[0]*b[0] + A[1]*b[1] + A[2]*b[2];
                    //dReal c5 = A[3]*b[0] + A[4]*b[1] + A[5]*b[2];
                    //dReal c4 = A[6]*b[0] + A[7]*b[1] + A[8]*b[2];
                    dReal c6 = (-dd0 - dd1)*0.5*ideltatime4 + (-ddd0 + ddd1)/12.0*ideltatime3 + (-deriv0 + deriv1)*ideltatime5;
                    dReal c5 = (1.6*dd0 + 1.4*dd1)*ideltatime3 + (0.3*ddd0 - ddd1*0.2)*ideltatime2 + (3*deriv0 - 3*deriv1)*ideltatime4;
                    dReal c4 = (-1.5*dd0 - dd1)*ideltatime2 + (-0.375*ddd0 + ddd1*0.125)*ideltatime + (-2.5*deriv0 + 2.5*deriv1)*ideltatime3;
                    data[g.offset+i] = p0 + deltatime*(deriv0 + deltatime*(0.5*dd0 + deltatime*(ddd0/6.0 + deltatime*(c4 + deltatime*(c5 + deltatime*c6)))));
                }
            }
            else {
                throw OPENRAVE_EXCEPTION_FORMAT0(_("cubic interpolation does not have all data"),ORE_InvalidArguments);
            }
        }
        else {
            for(int i = 0; i < g.dof; ++i) {
                data[g.offset+i] = _vtrajdata[offset+g.offset+i];
            }
        }
    }

    void _ValidateLinear(const ConfigurationSpecification::Group& g, size_t ipoint, dReal deltatime)
    {
        size_t offset = ipoint*_spec.GetDOF();
        int derivoffset = _vderivoffsets[g.offset];
        if( derivoffset >= 0 ) {
            for(int i = 0; i < g.dof; ++i) {
                dReal deriv0 = _vtrajdata[_spec.GetDOF()+offset+derivoffset+i];
                dReal expected = _vtrajdata[offset+g.offset+i] + deltatime*deriv0;
                dReal error = RaveFabs(_vtrajdata[_spec.GetDOF()+offset+g.offset+i] - expected);
                if( RaveFabs(error-2*PI) > g_fEpsilonLinear ) { // TODO, officially track circular joints
                    OPENRAVE_ASSERT_OP_FORMAT(error,<=,g_fEpsilonLinear, "trajectory segment for group %s interpolation %s points %d-%d dof %d is invalid", g.name%g.interpolation%ipoint%(ipoint+1)%i, ORE_InvalidState);
                }
            }
        }
    }

    void _ValidateQuadratic(const ConfigurationSpecification::Group& g, size_t ipoint, dReal deltatime)
    {
        if( deltatime > g_fEpsilon ) {
            size_t offset = ipoint*_spec.GetDOF();
            int derivoffset = _vderivoffsets[g.offset];
            if( derivoffset >= 0 ) {
                for(int i = 0; i < g.dof; ++i) {
                    // coeff*t^2 + deriv0*t + pos0
                    dReal deriv0 = _vtrajdata[offset+derivoffset+i];
                    dReal coeff = 0.5*_vdeltainvtime.at(ipoint+1)*(_vtrajdata[_spec.GetDOF()+offset+derivoffset+i]-deriv0);
                    dReal expected = _vtrajdata[offset+g.offset+i] + deltatime*(deriv0 + deltatime*coeff);
                    dReal error = RaveFabs(_vtrajdata.at(_spec.GetDOF()+offset+g.offset+i)-expected);
                    if( RaveFabs(error-2*PI) > 1e-5 ) { // TODO, officially track circular joints
                        OPENRAVE_ASSERT_OP_FORMAT(error,<=,1e-4, "trajectory segment for group %s interpolation %s time %f points %d-%d dof %d is invalid", g.name%g.interpolation%deltatime%ipoint%(ipoint+1)%i, ORE_InvalidState);
                    }
                }
            }
            else {
                int integraloffset = _vintegraloffsets[g.offset];
                BOOST_ASSERT(integraloffset>=0);
                // cannot verify since there's not enough constraints
            }
        }
    }

    void _ValidateCubic(const ConfigurationSpecification::Group& g, size_t ipoint, dReal deltatime)
    {
        // TODO, need 3 groups to verify
    }

    void _ValidateQuartic(const ConfigurationSpecification::Group& g, size_t ipoint, dReal deltatime)
    {
    }

    void _ValidateQuintic(const ConfigurationSpecification::Group& g, size_t ipoint, dReal deltatime)
    {
    }

    void _ValidateSextic(const ConfigurationSpecification::Group& g, size_t ipoint, dReal deltatime)
    {
    }

    ConfigurationSpecification _spec;
    std::vector< boost::function<void(size_t,dReal,std::vector<dReal>&)> > _vgroupinterpolators;
    std::vector< boost::function<void(size_t,dReal)> > _vgroupvalidators;
    std::vector<int> _vderivoffsets, _vddoffsets, _vdddoffsets; ///< for every group that relies on other info to compute its position, this will point to the derivative offset. -1 if invalid and not needed, -2 if invalid and needed
    std::vector<int> _vintegraloffsets; ///< for every group that relies on other info to compute its position, this will point to the integral offset (ie the position for a velocity group). -1 if invalid and not needed, -2 if invalid and needed
    int _timeoffset;

    std::vector<dReal> _vtrajdata;
    mutable std::vector<dReal> _vaccumtime, _vdeltainvtime;
    bool _bInit;
    mutable bool _bChanged; ///< if true, then _ComputeInternal() has to be called in order to compute _vaccumtime and _vdeltainvtime
    mutable bool _bSamplingVerified; ///< if false, then _VerifySampling() has not be called yet to verify that all points can be sampled.
};

TrajectoryBasePtr CreateGenericTrajectory(EnvironmentBasePtr penv, std::istream& sinput)
{
    return TrajectoryBasePtr(new GenericTrajectory(penv,sinput));
}

}<|MERGE_RESOLUTION|>--- conflicted
+++ resolved
@@ -461,7 +461,6 @@
 
             rapidjson::Document document;
             FOREACHC(itReadableInterface, GetReadableInterfaces()) {
-<<<<<<< HEAD
                 WriteBinaryString(O, itReadableInterface->first);  // readable interface id
 
                 // try to serialize to json first
@@ -473,11 +472,25 @@
                     continue;
                 }
 
-                // then try to serialize to xml
-                XMLReadablePtr pxmlreadable = OPENRAVE_DYNAMIC_POINTER_CAST<XMLReadable>(itReadableInterface->second);
+                ss.str(std::string());
+                xmlreaders::StreamXMLWriterPtr writer;
+
+                // try to serialize to HierarchicalXML
+                xmlreaders::HierarchicalXMLReadablePtr pHierarchical = OPENRAVE_DYNAMIC_POINTER_CAST<xmlreaders::HierarchicalXMLReadable>(itReadableInterface->second);
+                if( !!pHierarchical ) {
+                    writer.reset(new xmlreaders::StreamXMLWriter("root")); // need to parse with xml, so need a root
+                    itReadableInterface->second->Serialize(writer, options);
+                    writer->Serialize(ss);
+
+                    WriteBinaryString(O, ss.str());
+                    WriteBinaryString(O, "HierarchicalXMLReadable");
+                    continue;
+                }
+
+                // try xml serializable
+                XMLReadablePtr pxmlreadable = OPENRAVE_DYNAMIC_POINTER_CAST<xmlreaders::XMLReadable>(itReadableInterface->second);
                 if (!!pxmlreadable) {
-                    // xml serialize
-                    xmlreaders::StreamXMLWriterPtr writer(new xmlreaders::StreamXMLWriter(std::string()));
+                    writer.reset(new xmlreaders::StreamXMLWriter(std::string()));
                     pxmlreadable->Serialize(writer, options);
                     ss.clear();
                     ss.str(std::string());
@@ -488,28 +501,7 @@
 
                 // if neither json or xml serializable, write an empty string
                 WriteBinaryString(O, "");
-=======
-                WriteBinaryString(O, itReadableInterface->first);  // xmlid
-
-                // try to see if the readable interface is a known type
-                ss.str(std::string());
-
-                std::string readerType;
-                xmlreaders::HierarchicalXMLReadablePtr pHierarchical = boost::dynamic_pointer_cast<xmlreaders::HierarchicalXMLReadable>(itReadableInterface->second);
-                xmlreaders::StreamXMLWriterPtr writer;
-                if( !!pHierarchical ) {
-                    readerType = "HierarchicalXMLReadable";
-                    writer.reset(new xmlreaders::StreamXMLWriter("root")); // need to parse with xml, so need a root
-                }
-                else {
-                    writer.reset(new xmlreaders::StreamXMLWriter(std::string()));
-                }
-                itReadableInterface->second->Serialize(writer, options);
-                writer->Serialize(ss);
-
-                WriteBinaryString(O, ss.str());
-                WriteBinaryString(O, readerType);
->>>>>>> 6e0cf92d
+
             }
         }
     }
@@ -570,10 +562,6 @@
                     ReadBinaryString(I, xmlid);
                     ReadBinaryString(I, serializedReadableInterface);
 
-<<<<<<< HEAD
-                    // TODO: right now deserialize into just a string readable without actually parsing the content
-                    ReadablePtr readableInterface(new StringReadable(xmlid, serializedReadableInterface));
-=======
                     XMLReadablePtr readableInterface;
                     if( versionNumber >= 3 ) {
                         ReadBinaryString(I, readerType);
@@ -601,7 +589,6 @@
                     else {
                         readableInterface.reset(new xmlreaders::StringXMLReadable(xmlid, serializedReadableInterface));
                     }
->>>>>>> 6e0cf92d
                     SetReadableInterface(xmlid, readableInterface);
                 }
             }
