// -*- coding: utf-8 -*-
// Copyright (C) 2006-2016 Rosen Diankov <rosen.diankov@gmail.com>
//
// This program is free software: you can redistribute it and/or modify
// it under the terms of the GNU Lesser General Public License as published by
// the Free Software Foundation, either version 3 of the License, or
// at your option) any later version.
//
// This program is distributed in the hope that it will be useful,
// but WITHOUT ANY WARRANTY; without even the implied warranty of
// MERCHANTABILITY or FITNESS FOR A PARTICULAR PURPOSE.  See the
// GNU Lesser General Public License for more details.
//
// You should have received a copy of the GNU Lesser General Public License
// along with this program.  If not, see <http://www.gnu.org/licenses/>.
#include "plugindefs.h"

#include <boost/bind.hpp>
#include <boost/tuple/tuple.hpp>
#include <boost/lexical_cast.hpp>

#include <openrave/posturedescriber.h>

#ifdef OPENRAVE_HAS_LAPACK
#include "jacobianinverse.h"
#endif

using PostureStateInt = OpenRAVE::RobotBase::PostureStateInt;

template <typename IkReal>
class IkFastSolver : public IkSolverBase
{
    class SolutionInfo
    {
public:
        SolutionInfo() : dist(1e30) {
        }
        dReal dist;
        IkReturnPtr ikreturn;
    };

public:
    IkFastSolver(EnvironmentBasePtr penv, std::istream& sinput, boost::shared_ptr<ikfast::IkFastFunctions<IkReal> > ikfunctions, const vector<dReal>& vfreeinc, dReal ikthreshold=1e-4) : IkSolverBase(penv), _ikfunctions(ikfunctions), _vFreeInc(vfreeinc), _ikthreshold(ikthreshold) {
        OPENRAVE_ASSERT_OP(ikfunctions->_GetIkRealSize(),==,sizeof(IkReal));

        _bEmptyTransform6D = false;
        std::stringstream sversion(ikfunctions->_GetIkFastVersion());
        uint32_t ikfastversion = 0;
        sversion >> std::hex >> ikfastversion;
        if( ikfastversion & 0x10000000 ) {
            _bEmptyTransform6D = true;
        }

        _fRefineWithJacobianInverseAllowedError = -1;
        _vfreeparams.resize(ikfunctions->_GetNumFreeParameters());
        _fFreeIncRevolute = PI/8; // arbitrary
        _fFreeIncPrismaticNum = 10.0; // arbitrary
        for(size_t i = 0; i < _vfreeparams.size(); ++i) {
            _vfreeparams[i] = ikfunctions->_GetFreeIndices()[i];
        }
        _nTotalDOF = ikfunctions->_GetNumJoints();
        _iktype = static_cast<IkParameterizationType>(ikfunctions->_GetIkType());
        _kinematicshash = ikfunctions->_GetKinematicsHash();
        __description = ":Interface Author: Rosen Diankov\n\nAn OpenRAVE wrapper for the ikfast generated files.\nIf 6D IK is used, will check if the end effector and other independent links are in collision before manipulator link collisions. If they are, the IK will terminate with failure immediately.\nBecause checking collisions is the slowest part of the IK, the custom filter function run before collision checking.";
        RegisterCommand("SetIkThreshold",boost::bind(&IkFastSolver<IkReal>::_SetIkThresholdCommand,this,_1,_2),
                        "sets the ik threshold for validating returned ik solutions");
        RegisterCommand("SetJacobianRefine",boost::bind(&IkFastSolver<IkReal>::_SetJacobianRefineCommand,this,_1,_2),
                        "sets the allowed workspace error, if ik solver returns above that, then use jacobian inverse to refine.");
        RegisterCommand("GetJacobianRefine",boost::bind(&IkFastSolver<IkReal>::_GetJacobianRefineCommand,this,_1,_2),
                        "returns the jaocbian refinement error threshold and max iterations.");
        RegisterCommand("SetWorkspaceDiscretizedRotationAngle",boost::bind(&IkFastSolver<IkReal>::_SetWorkspaceDiscretizedRotationAngleCommand,this,_1,_2),
                        "sets the workspace discretization value when using 6D iksolvers to solve for 5D.");
        RegisterCommand("SetDefaultIncrements",boost::bind(&IkFastSolver<IkReal>::_SetDefaultIncrementsCommand,this,_1,_2),
                        "Specify four values (2 pairs). Each pair is the free increment for revolute joint and second is the number of segment to divide free prismatic joints. The first pair is for structural free joints, the second pair is for solutions where axes align");
        RegisterCommand("GetFreeIndices",boost::bind(&IkFastSolver<IkReal>::_GetFreeIndicesCommand,this,_1,_2),
                        "returns the free increments for all the free joints.");
        RegisterCommand("SetFreeIncrements",boost::bind(&IkFastSolver<IkReal>::_SetFreeIncrementsCommand,this,_1,_2),
                        "sets the free increments for all the free joints");
        RegisterCommand("GetFreeIncrements",boost::bind(&IkFastSolver<IkReal>::_GetFreeIncrementsCommand,this,_1,_2),
                        "returns the free increments for all the free joints.");
        RegisterCommand("GetSolutionIndices",boost::bind(&IkFastSolver<IkReal>::_GetSolutionIndicesCommand,this,_1,_2),
                        "**Can only be called by a custom filter during a Solve function call.** Gets the indices of the current solution being considered. if large-range joints wrap around, (index>>16) holds the index. So (index&0xffff) is unique to robot link pose, while (index>>16) describes the repetition.");
        RegisterCommand("GetRobotLinkStateRepeatCount", boost::bind(&IkFastSolver<IkReal>::_GetRobotLinkStateRepeatCountCommand,this,_1,_2),
                        "**Can only be called by a custom filter during a Solve function call.**. Returns 1 if the filter was called already with the same robot link positions, 0 otherwise. This is useful in saving computation. ");
        RegisterCommand("SetBackTraceSelfCollisionLinks",boost::bind(&IkFastSolver<IkReal>::_SetBackTraceSelfCollisionLinksCommand,this,_1,_2),
                        "format: int int\n\n\
for numBacktraceLinksForSelfCollisionWithNonMoving numBacktraceLinksForSelfCollisionWithFree, when pruning self collisions, the number of links to look at. If the tip of the manip self collides with the base, then can safely quit the IK.");
        _numBacktraceLinksForSelfCollisionWithNonMoving = 2;
        _numBacktraceLinksForSelfCollisionWithFree = 0;
    }
    virtual ~IkFastSolver() {
    }

    inline boost::shared_ptr<IkFastSolver<IkReal> > shared_solver() {
        return boost::static_pointer_cast<IkFastSolver<IkReal> >(shared_from_this());
    }
    inline boost::shared_ptr<IkFastSolver<IkReal> const> shared_solver_const() const {
        return boost::static_pointer_cast<IkFastSolver<IkReal> const>(shared_from_this());
    }
    inline boost::weak_ptr<IkFastSolver<IkReal> > weak_solver() {
        return shared_solver();
    }

    bool _SetIkThresholdCommand(ostream& sout, istream& sinput)
    {
        sinput >> _ikthreshold;
        return !!sinput;
    }

    bool _SetJacobianRefineCommand(ostream& sout, istream& sinput)
    {
#ifdef OPENRAVE_HAS_LAPACK
        dReal f = 0;
        int nMaxIterations = -1;
        sinput >> f >> nMaxIterations;
        _SetJacobianRefine(f, nMaxIterations);
        return true;
#else
        return false;
#endif
    }

    void _SetJacobianRefine(dReal f, int nMaxIterations)
    {
#ifdef OPENRAVE_HAS_LAPACK
        _fRefineWithJacobianInverseAllowedError = f;
        _jacobinvsolver.SetErrorThresh(_fRefineWithJacobianInverseAllowedError);
        if( nMaxIterations >= 0 ) {
            _jacobinvsolver.SetMaxIterations(nMaxIterations);
        }
#endif
    }

    bool _SetWorkspaceDiscretizedRotationAngleCommand(ostream& sout, istream& sinput)
    {
        dReal workspaceDiscretizedRotationAngle = 0;
        sinput >> workspaceDiscretizedRotationAngle;
        return !!sinput;
    }

    bool _SetDefaultIncrementsCommand(ostream& sout, istream& sinput)
    {
        dReal fFreeIncRevolute=0.1, fFreeIncPrismaticNum=100;
        sinput >> fFreeIncRevolute >> fFreeIncPrismaticNum >> _fFreeIncRevolute >> _fFreeIncPrismaticNum;
        _vFreeInc.resize(_vfreeparams.size());
        for(size_t i = 0; i < _vFreeInc.size(); ++i) {
            if( _vfreerevolute.at(i) ) {
                _vFreeInc[i] = fFreeIncRevolute;
            }
            else {
                _vFreeInc[i] = (_qupper.at(_vfreeparams[i])-_qlower.at(_vfreeparams[i]))/fFreeIncPrismaticNum;
            }
        }
        //RAVELOG_VERBOSE(str(boost::format("SetFreeIncrements: %f %f %f %f")%fFreeIncRevolute%fFreeIncPrismaticNum%_fFreeIncRevolute%_fFreeIncPrismaticNum));
        return !!sinput;
    }

    bool _SetFreeIncrementsCommand(ostream& sout, istream& sinput)
    {
        if( _vFreeInc.size() == 0 ) {
            return true;
        }
        FOREACHC(it, _vFreeInc) {
            sinput >> *it;
        }
        return !!sinput;
    }

    bool _GetFreeIndicesCommand(ostream& sout, istream& sinput)
    {
        FOREACHC(it, _vfreeparams) {
            sout << *it << " ";
        }
        return true;
    }

    bool _GetFreeIncrementsCommand(ostream& sout, istream& sinput)
    {
        FOREACHC(it, _vFreeInc) {
            sout << *it << " ";
        }
        return true;
    }

    bool _GetJacobianRefineCommand(ostream& sout, istream& sinput)
    {
#ifdef OPENRAVE_HAS_LAPACK
        sout << _jacobinvsolver.GetErrorThresh() << " " << _jacobinvsolver.GetMaxIterations();
        return true;
#else
        return false;
#endif
    }

    bool _GetSolutionIndicesCommand(ostream& sout, istream& sinput)
    {
        sout << _vsolutionindices.size() << " ";
        FOREACHC(it,_vsolutionindices) {
            sout << *it << " ";
        }
        return true;
    }

    bool _GetRobotLinkStateRepeatCountCommand(ostream& sout, istream& sinput)
    {
        sout << _nSameStateRepeatCount;
        return true;
    }

    bool _SetBackTraceSelfCollisionLinksCommand(ostream& sout, istream& sinput)
    {
        sinput >> _numBacktraceLinksForSelfCollisionWithNonMoving >> _numBacktraceLinksForSelfCollisionWithFree;
        return true;
    }

    virtual IkReturnAction CallFilters(const IkParameterization& param, IkReturnPtr ikreturn, int minpriority, int maxpriority) {
        // have to convert to the manipulator's base coordinate system
        RobotBase::ManipulatorPtr pmanip(_pmanip);
        std::vector<dReal> vsolution;
        pmanip->GetRobot()->GetDOFValues(vsolution, pmanip->GetArmIndices());
        // do sanity check to make sure that current robot manip is consistent with param
        dReal ikworkspacedist = pmanip->GetIkParameterization(param.GetType(), false).ComputeDistanceSqr(param);
        if( ikworkspacedist > _ikthreshold ) {
            stringstream ss; ss << std::setprecision(std::numeric_limits<dReal>::digits10+1);
            ss << "ignoring bad ik for " << pmanip->GetRobot()->GetName() << ":" << pmanip->GetName() << " dist=" << RaveSqrt(ikworkspacedist) << ", param=[" << param << "], sol=[";
            FOREACHC(itvalue,vsolution) {
                ss << *itvalue << ", ";
            }
            ss << "]" << endl;
            throw OPENRAVE_EXCEPTION_FORMAT0(ss.str(), ORE_InvalidArguments);
        }

        return _CallFilters(vsolution, pmanip, param, ikreturn, minpriority, maxpriority);
    }

    virtual void SetJointLimits()
    {
        RobotBase::ManipulatorPtr pmanip(_pmanip);
        RobotBasePtr probot = pmanip->GetRobot();
        RobotBase::RobotStateSaver saver(probot);
        probot->SetActiveDOFs(pmanip->GetArmIndices());
        probot->GetActiveDOFLimits(_qlower,_qupper);
        _qmid.resize(_qlower.size());
        _qbigrangeindices.resize(0);
        _qbigrangemaxsols.resize(0);
        _qbigrangemaxcumprod.resize(0); _qbigrangemaxcumprod.push_back(1);
        for(size_t i = 0; i < _qmid.size(); ++i) {
            _qmid[i] = 0.5*(_qlower[i]*_qupper[i]);
            if( _qupper[i]-_qlower[i] > 2*PI ) {
                int dofindex = pmanip->GetArmIndices().at(i);
                KinBody::JointPtr pjoint = probot->GetJointFromDOFIndex(dofindex);
                int iaxis = dofindex-pjoint->GetDOFIndex();
                if( pjoint->IsRevolute(iaxis) && !pjoint->IsCircular(iaxis) ) {
                    _qbigrangeindices.push_back(i);
                    _qbigrangemaxsols.push_back( 1+int((_qupper[i]-_qlower[i])/(2*PI))); // max redundant solutions
                    _qbigrangemaxcumprod.push_back(_qbigrangemaxcumprod.back() * _qbigrangemaxsols.back());
                }
            }
        }
        _vfreeparamscales.resize(0);
        FOREACH(itfree, _vfreeparams) {
            if( *itfree < 0 || *itfree >= (int)_qlower.size() ) {
                throw openrave_exception(str(boost::format(_("free parameter idx %d out of bounds\n"))%*itfree));
            }
            if( _qupper[*itfree] > _qlower[*itfree] ) {
                _vfreeparamscales.push_back(1.0f/(_qupper[*itfree]-_qlower[*itfree]));
            }
            else {
                _vfreeparamscales.push_back(0.0f);
            }
        }
    }

    const std::string& GetKinematicsStructureHash() const {
        return _kinematicshash;
    }

    virtual bool Init(RobotBase::ManipulatorConstPtr pmanip)
    {
        if( _kinematicshash.size() > 0 && pmanip->GetInverseKinematicsStructureHash(_iktype) != _kinematicshash ) {
            RAVELOG_ERROR_FORMAT("env=%d, inverse kinematics hashes do not match for manip %s:%s. IK will not work!  manip (%s) != loaded (%s)", pmanip->GetRobot()->GetEnv()->GetId()%pmanip->GetRobot()->GetName()%pmanip->GetName()%pmanip->GetInverseKinematicsStructureHash(_iktype)%_kinematicshash);
            return false;
        }
        RobotBasePtr probot = pmanip->GetRobot();
        bool bfound = false;
        _pmanip.reset();
        FOREACHC(itmanip,probot->GetManipulators()) {
            if( *itmanip == pmanip ) {
                _pmanip = *itmanip;
                bfound = true;
            }
        }
        if( !bfound ) {
            std::stringstream smanipnames;
            FOREACH(itmanip, probot->GetManipulators()) {
                smanipnames << (*itmanip)->GetName() << ", ";
            }
            throw OPENRAVE_EXCEPTION_FORMAT(_("manipulator '%s' not found in robot '%s' (%d) with manips [%s]"), pmanip->GetName()%probot->GetName()%probot->GetEnvironmentId()%smanipnames.str(), ORE_InvalidArguments);
        }

        _cblimits = probot->RegisterChangeCallback(KinBody::Prop_JointLimits,boost::bind(&IkFastSolver<IkReal>::SetJointLimits,boost::bind(&utils::sptr_from<IkFastSolver<IkReal> >, weak_solver())));

        if( _nTotalDOF != (int)pmanip->GetArmIndices().size() ) {
            RAVELOG_ERROR(str(boost::format("ik %s configured with different number of joints than robot manipulator (%d!=%d)\n")%GetXMLId()%pmanip->GetArmIndices().size()%_nTotalDOF));
            return false;
        }

        _vfreerevolute.resize(0);
        FOREACH(itfree, _vfreeparams) {
            int index = pmanip->GetArmIndices().at(*itfree);
            KinBody::JointPtr pjoint = probot->GetJointFromDOFIndex(index);
            if( pjoint->IsRevolute(index-pjoint->GetDOFIndex()) ) {
                _vfreerevolute.push_back(pjoint->IsCircular(index-pjoint->GetDOFIndex()) ? 2 : 1);
            }
            else {
                _vfreerevolute.push_back(0);
            }
        }

        _vjointrevolute.resize(0);
        FOREACHC(it,pmanip->GetArmIndices()) {
            KinBody::JointPtr pjoint = probot->GetJointFromDOFIndex(*it);
            if( pjoint->IsRevolute(*it-pjoint->GetDOFIndex()) ) {
                _vjointrevolute.push_back(pjoint->IsCircular(*it-pjoint->GetDOFIndex()) ? 2 : 1);
            }
            else {
                _vjointrevolute.push_back(0);
            }
        }

        if( _vFreeInc.size() != _vfreeparams.size() ) {
            if( _vFreeInc.size() != 0 ) {
                RAVELOG_WARN(str(boost::format("_vFreeInc not correct size: %d != %d\n")%_vFreeInc.size()%_vfreeparams.size()));
            }
            _vFreeInc.resize(_vfreeparams.size());
            //stringstream ss;
            //ss << "robot " << probot->GetName() << ":" << pmanip->GetName() << " setting free increment to: ";
            for(size_t i = 0; i < _vFreeInc.size(); ++i) {
                if( _vfreerevolute.at(i) ) {
                    _vFreeInc[i] = 0.1;
                }
                else {
                    _vFreeInc[i] = 0.01;
                }
                //ss << _vFreeInc[i] << " ";
            }
            //RAVELOG_DEBUG(ss.str());
        }

        pmanip->GetChildLinks(_vchildlinks);
        _vchildlinkindices.resize(_vchildlinks.size());
        for(size_t i = 0; i < _vchildlinks.size(); ++i) {
            _vchildlinkindices[i] = _vchildlinks[i]->GetIndex();
        }
        pmanip->GetIndependentLinks(_vindependentlinks);

        if( _vfreeparams.size() == 0 ) {
            _vIndependentLinksIncludingFreeJoints = _vindependentlinks;
        }
        else {
            std::vector<dReal> vactiveindices; vactiveindices.reserve(pmanip->GetArmDOF() - _vfreeparams.size());
            for(size_t i = 0; i < pmanip->GetArmIndices().size(); ++i) {
                if( find(_vfreeparams.begin(), _vfreeparams.end(), i) == _vfreeparams.end() ) {
                    vactiveindices.push_back(pmanip->GetArmIndices()[i]);
                }
            }

            _vIndependentLinksIncludingFreeJoints.resize(0);
            FOREACHC(itlink, probot->GetLinks()) {
                bool bAffected = false;
                FOREACHC(itindex,vactiveindices) {
                    if( probot->DoesAffect(probot->GetJointFromDOFIndex(*itindex)->GetJointIndex(),(*itlink)->GetIndex()) ) {
                        bAffected = true;
                        break;
                    }
                }
                FOREACHC(itindex,pmanip->GetGripperIndices()) {
                    if( probot->DoesAffect(probot->GetJointFromDOFIndex(*itindex)->GetJointIndex(),(*itlink)->GetIndex()) ) {
                        bAffected = true;
                        break;
                    }
                }

                if( !bAffected ) {
                    _vIndependentLinksIncludingFreeJoints.push_back(*itlink);
                }
            }
        }

#ifdef OPENRAVE_HAS_LAPACK
        if( !!pmanip ) {
            _jacobinvsolver.Init(*pmanip);
        }
#endif

        // get the joint limits
        RobotBase::RobotStateSaver saver(probot);
        probot->SetActiveDOFs(pmanip->GetArmIndices());
        SetJointLimits();
        return true;
    }

    virtual bool Supports(IkParameterizationType iktype) const
    {
        if( iktype == _iktype ) {
            return true;
        }
        // auto-conversion
        if( _nTotalDOF-GetNumFreeParameters() == 4 ) {
            if( _iktype == IKP_Transform6D ) {
                // not always true! sometimes 4D robots can only support Transform6D (fanuc 4 axis depalletizing)
                //return iktype == IKP_TranslationXAxisAngleZNorm4D || iktype == IKP_TranslationYAxisAngleXNorm4D || iktype == IKP_TranslationZAxisAngleYNorm4D || iktype == IKP_TranslationZAxisAngle4D;
            }
        }
        else if( _nTotalDOF-GetNumFreeParameters() == 5 ) {
            // not always true! sometimes 5D robots can only support Transform6D
//            if( _iktype == IKP_Transform6D ) {
//                return iktype == IKP_TranslationDirection5D;
//            }
        }
        return false;
    }

    /// \brief manages the enabling and disabling of the end effector links depending on the filter options
    class StateCheckEndEffector
    {
public:
        StateCheckEndEffector(RobotBasePtr probot, const std::vector<KinBody::LinkPtr>& vchildlinks, const std::vector<KinBody::LinkPtr>& vindependentlinks, int filteroptions) : _vchildlinks(vchildlinks), _vindependentlinks(vindependentlinks) {
            _probot = probot;
            _bCheckEndEffectorEnvCollision = !(filteroptions & IKFO_IgnoreEndEffectorEnvCollisions);
            _bCheckEndEffectorSelfCollision = !(filteroptions & (IKFO_IgnoreEndEffectorSelfCollisions|IKFO_IgnoreSelfCollisions));
            _bCheckSelfCollision = !(filteroptions & IKFO_IgnoreSelfCollisions);
            _bDisabled = false;
            numImpossibleSelfCollisions = 0;
        }
        virtual ~StateCheckEndEffector() {
            // restore the link states
            if( _vlinkenabled.size() == _vchildlinks.size() ) {
                for(size_t i = 0; i < _vchildlinks.size(); ++i) {
                    _vchildlinks[i]->Enable(!!_vlinkenabled[i]);
                }
            }
        }

        void SetEnvironmentCollisionState()
        {
            if( !_bDisabled && (!_bCheckEndEffectorEnvCollision || !_bCheckEndEffectorSelfCollision) ) {
                _InitSavers();
                for(size_t i = 0; i < _vchildlinks.size(); ++i) {
                    _vchildlinks[i]->Enable(false);
                }
                FOREACH(it, _listGrabbedSavedStates) {
                    it->GetBody()->Enable(false);
                }
                _bDisabled = true;
            }
        }
        void SetSelfCollisionState()
        {
            if( _bDisabled ) {
                _InitSavers();
                for(size_t i = 0; i < _vchildlinks.size(); ++i) {
                    _vchildlinks[i]->Enable(!!_vlinkenabled[i]);
                }
                FOREACH(it, _listGrabbedSavedStates) {
                    it->Restore();
                }
                _bDisabled = false;
            }
            if( (!_bCheckEndEffectorEnvCollision || !_bCheckEndEffectorSelfCollision) && !_callbackhandle ) {
                _InitSavers();
                // have to register a handle if we're ignoring end effector collisions
                _callbackhandle = _probot->GetEnv()->RegisterCollisionCallback(boost::bind(&StateCheckEndEffector::_CollisionCallback,this,_1,_2));
            }
        }

        bool NeedCheckEndEffectorEnvCollision() {
            return _bCheckEndEffectorEnvCollision;
        }

        // set collision state to not check for end effector collisions
        void ResetCheckEndEffectorEnvCollision() {
            _bCheckEndEffectorEnvCollision = false;
            SetEnvironmentCollisionState();
        }

        void RestoreCheckEndEffectorEnvCollision() {
            _bCheckEndEffectorEnvCollision = true;
            if( _bDisabled ) {
                _InitSavers();
                for(size_t i = 0; i < _vchildlinks.size(); ++i) {
                    _vchildlinks[i]->Enable(!!_vlinkenabled[i]);
                }
                FOREACH(it, _listGrabbedSavedStates) {
                    it->Restore();
                }
                _bDisabled = false;
            }
        }

        /// \brief check if end effector is colliding if there's a colliding transform within some angle (this is used for TranslationDirection5D IK where end effector differs by a rotation around an axis)
        ///
        /// \param coshalfdeltaangle cos(0.5*deltaangle) where deltaangle is the angle between the two poses
        /// \return 1 if in collision, 0 if not, -1 if unknown (there's no enough data)
        int IsCollidingEndEffector(const Transform& tendeffector, dReal coshalfdeltaangle=0.99968751627570263) {
            //Transform tendeffectorinv = tendeffectorinv.inverse();
            FOREACHC(it, _listCollidingTransforms) {
                //Transform t = tendeffectorinv*it->first;
                dReal quatcosangle = tendeffector.rot.dot(it->first.rot);
                if( quatcosangle >= coshalfdeltaangle ) {
                    return (int)it->second;
                }
            }
            return -1; // don't know
        }

        void RegisterCollidingEndEffector(const Transform& t, bool bcolliding)
        {
            _listCollidingTransforms.emplace_back(t,  bcolliding);
        }

        int numImpossibleSelfCollisions; ///< a count of the number of self-collisions that most likely mean that the IK itself will fail.
protected:
        void _InitSavers()
        {
            if( _vlinkenabled.size() > 0 ) {
                return; // already initialized
            }
            _vlinkenabled.resize(_vchildlinks.size());
            for(size_t i = 0; i < _vchildlinks.size(); ++i) {
                _vlinkenabled[i] = _vchildlinks[i]->IsEnabled();
            }
            _listGrabbedSavedStates.clear();
            std::vector<KinBodyPtr> vgrabbedbodies;
            _probot->GetGrabbed(vgrabbedbodies);
            FOREACH(itbody,vgrabbedbodies) {
                if( find(_vchildlinks.begin(),_vchildlinks.end(),_probot->IsGrabbing(**itbody)) != _vchildlinks.end() ) {
                    _listGrabbedSavedStates.push_back(KinBody::KinBodyStateSaver(*itbody, KinBody::Save_LinkEnable));
                }
            }
        }

        CollisionAction _CollisionCallback(CollisionReportPtr report, bool IsCalledFromPhysicsEngine)
        {
            if( !_bCheckEndEffectorEnvCollision || !_bCheckEndEffectorSelfCollision ) {
                bool bChildLink1 = find(_vchildlinks.begin(),_vchildlinks.end(),report->plink1) != _vchildlinks.end();
                bool bChildLink2 = find(_vchildlinks.begin(),_vchildlinks.end(),report->plink2) != _vchildlinks.end();
                bool bIndependentLink1 = find(_vindependentlinks.begin(),_vindependentlinks.end(),report->plink1) != _vindependentlinks.end();
                bool bIndependentLink2 = find(_vindependentlinks.begin(),_vindependentlinks.end(),report->plink2) != _vindependentlinks.end();
                if( !_bCheckEndEffectorEnvCollision ) {
                    if( (bChildLink1 && !bIndependentLink2) || (bChildLink2 && bIndependentLink1) ) {
                        // end effector colliding with environment
                        return CA_Ignore;
                    }
                }
                if( !_bCheckEndEffectorSelfCollision ) {
                    if( (bChildLink1&&bIndependentLink2) || (bChildLink2&&bIndependentLink1) ) {
                        // child+independent link when should be ignore end-effector collisions
                        return CA_Ignore;
                    }
                }

                // check for attached bodies of the child links
                if( !bIndependentLink2 && !bChildLink2 && !!report->plink2 ) {
                    KinBodyPtr pcolliding = report->plink2->GetParent();
                    FOREACH(it,_listGrabbedSavedStates) {
                        if( it->GetBody() == pcolliding ) {
                            if( !_bCheckEndEffectorEnvCollision ) {
                                // if plink1 is not part of the robot, then ignore.
                                if( !report->plink1 || report->plink1->GetParent() != _probot ) {
                                    return CA_Ignore;
                                }
                            }
                            // otherwise counted as self-collision since a part of this end effector
                            if( !_bCheckEndEffectorSelfCollision ) {
                                return CA_Ignore;
                            }
                        }
                    }
                }
                if( !bIndependentLink1 && !bChildLink1 && !!report->plink1 ) {
                    KinBodyPtr pcolliding = report->plink1->GetParent();
                    FOREACH(it,_listGrabbedSavedStates) {
                        if( it->GetBody() == pcolliding ) {
                            if( !_bCheckEndEffectorEnvCollision ) {
                                // if plink2 is not part of the robot, then ignore. otherwise it needs to be counted as self-collision
                                if( !report->plink2 || report->plink2->GetParent() != _probot ) {
                                    return CA_Ignore;
                                }
                            }
                            // otherwise counted as self-collision since a part of this end effector
                            if( !_bCheckEndEffectorSelfCollision ) {
                                return CA_Ignore;
                            }
                        }
                    }
                }
            }
            return CA_DefaultAction;
        }

        RobotBasePtr _probot;
        std::list<KinBody::KinBodyStateSaver> _listGrabbedSavedStates;
        vector<uint8_t> _vlinkenabled;
        UserDataPtr _callbackhandle;
        const std::vector<KinBody::LinkPtr>& _vchildlinks, &_vindependentlinks;
        std::list<std::pair<Transform, bool> > _listCollidingTransforms;
        bool _bCheckEndEffectorEnvCollision, _bCheckEndEffectorSelfCollision, _bCheckSelfCollision, _bDisabled;
    };

    virtual bool Solve(const IkParameterization& rawparam, const std::vector<dReal>& q0, int filteroptions, boost::shared_ptr< std::vector<dReal> > result)
    {
        std::vector<dReal> q0local = q0; // copy in case result points to q0
        if( !!result ) {
            result->resize(0);
        }
        IkReturn ikreturn(IKRA_Success);
        IkReturnPtr pikreturn(&ikreturn,utils::null_deleter());
        if( !Solve(rawparam,q0local,filteroptions,pikreturn) ) {
            return false;
        }
        if( !!result ) {
            *result = ikreturn._vsolution;
        }
        return true;
    }

    virtual bool SolveAll(const IkParameterization& rawparam, int filteroptions, std::vector< std::vector<dReal> >& qSolutions)
    {
        std::vector<IkReturnPtr> vikreturns;
        qSolutions.resize(0);
        if( !SolveAll(rawparam,filteroptions,vikreturns) ) {
            return false;
        }
        qSolutions.resize(vikreturns.size());
        for(size_t i = 0; i < vikreturns.size(); ++i) {
            qSolutions[i] = vikreturns[i]->_vsolution;
        }
        return qSolutions.size()>0;
    }

    virtual bool Solve(const IkParameterization& param, const std::vector<dReal>& q0, const std::vector<dReal>& vFreeParameters, int filteroptions, boost::shared_ptr< std::vector<dReal> > result)
    {
        std::vector<dReal> q0local = q0; // copy in case result points to q0
        if( !!result ) {
            result->resize(0);
        }
        IkReturn ikreturn(IKRA_Success);
        IkReturnPtr pikreturn(&ikreturn,utils::null_deleter());
        if( !Solve(param,q0local,vFreeParameters,filteroptions,pikreturn) ) {
            return false;
        }
        if( !!result ) {
            *result = ikreturn._vsolution;
        }
        return true;
    }

    virtual bool SolveAll(const IkParameterization& param, const std::vector<dReal>& vFreeParameters, int filteroptions, std::vector< std::vector<dReal> >& qSolutions)
    {
        std::vector<IkReturnPtr> vikreturns;
        qSolutions.resize(0);
        if( !SolveAll(param,vFreeParameters,filteroptions,vikreturns) ) {
            return false;
        }
        qSolutions.resize(vikreturns.size());
        for(size_t i = 0; i < vikreturns.size(); ++i) {
            qSolutions[i] = vikreturns[i]->_vsolution;
        }
        return qSolutions.size()>0;
    }

    virtual bool Solve(const IkParameterization& rawparam, const std::vector<dReal>& q0, int filteroptions, IkReturnPtr ikreturn)
    {
        IkParameterization ikparamdummy;
        const IkParameterization& param = _ConvertIkParameterization(rawparam, ikparamdummy);
        if( !!ikreturn ) {
            ikreturn->Clear();
        }
        RobotBase::ManipulatorPtr pmanip(_pmanip);
        RobotBasePtr probot = pmanip->GetRobot();
        RobotBase::RobotStateSaver saver(probot);
        probot->SetActiveDOFs(pmanip->GetArmIndices());
        std::vector<IkReal> vfree(_vfreeparams.size());
        StateCheckEndEffector stateCheck(probot,_vchildlinks,_vindependentlinks,filteroptions);
        CollisionOptionsStateSaver optionstate(GetEnv()->GetCollisionChecker(),GetEnv()->GetCollisionChecker()->GetCollisionOptions()|CO_ActiveDOFs,false);
        IkReturnAction retaction = ComposeSolution(_vfreeparams, vfree, 0, q0, boost::bind(&IkFastSolver::_SolveSingle,shared_solver(), boost::ref(param),boost::ref(vfree),boost::ref(q0),filteroptions,ikreturn,boost::ref(stateCheck)), _vFreeInc);
        if( !!ikreturn ) {
            ikreturn->_action = retaction;
        }
        return retaction == IKRA_Success;
    }

    virtual bool SolveAll(const IkParameterization& rawparam, int filteroptions, std::vector<IkReturnPtr>& vikreturns)
    {
        vikreturns.resize(0);
        IkParameterization ikparamdummy;
        const IkParameterization& param = _ConvertIkParameterization(rawparam, ikparamdummy);
        RobotBase::ManipulatorPtr pmanip(_pmanip);
        RobotBasePtr probot = pmanip->GetRobot();
        RobotBase::RobotStateSaver saver(probot);
        probot->SetActiveDOFs(pmanip->GetArmIndices());
        std::vector<IkReal> vfree(_vfreeparams.size());
        StateCheckEndEffector stateCheck(probot,_vchildlinks,_vindependentlinks,filteroptions);
        CollisionOptionsStateSaver optionstate(GetEnv()->GetCollisionChecker(),GetEnv()->GetCollisionChecker()->GetCollisionOptions()|CO_ActiveDOFs,false);
        IkReturnAction retaction = ComposeSolution(_vfreeparams, vfree, 0, vector<dReal>(), boost::bind(&IkFastSolver::_SolveAll,shared_solver(), param,boost::ref(vfree),filteroptions,boost::ref(vikreturns), boost::ref(stateCheck)), _vFreeInc);
        if( retaction & IKRA_Quit ) {
            return false;
        }
        _SortSolutions(probot, vikreturns);
        return vikreturns.size()>0;
    }

    virtual bool Solve(const IkParameterization& rawparam, const std::vector<dReal>& q0, const std::vector<dReal>& vFreeParameters, int filteroptions, IkReturnPtr ikreturn)
    {
        IkParameterization ikparamdummy;
        const IkParameterization& param = _ConvertIkParameterization(rawparam, ikparamdummy);
        if( vFreeParameters.size() != _vfreeparams.size() ) {
            throw openrave_exception(_("free parameters not equal"),ORE_InvalidArguments);
        }
        if( !!ikreturn ) {
            ikreturn->Clear();
        }
        RobotBase::ManipulatorPtr pmanip(_pmanip);
        RobotBasePtr probot = pmanip->GetRobot();
        RobotBase::RobotStateSaver saver(probot);
        probot->SetActiveDOFs(pmanip->GetArmIndices());
        std::vector<IkReal> vfree(_vfreeparams.size());
        for(size_t i = 0; i < _vfreeparams.size(); ++i) {
            vfree[i] = vFreeParameters[i]*(_qupper[_vfreeparams[i]]-_qlower[_vfreeparams[i]]) + _qlower[_vfreeparams[i]];
        }
        StateCheckEndEffector stateCheck(probot,_vchildlinks,_vindependentlinks,filteroptions);
        CollisionOptionsStateSaver optionstate(GetEnv()->GetCollisionChecker(),GetEnv()->GetCollisionChecker()->GetCollisionOptions()|CO_ActiveDOFs,false);
        IkReturnAction retaction = _SolveSingle(param,vfree,q0,filteroptions,ikreturn,stateCheck);
        if( !!ikreturn ) {
            ikreturn->_action = retaction;
        }
        return retaction==IKRA_Success;
    }

    virtual bool SolveAll(const IkParameterization& rawparam, const std::vector<dReal>& vFreeParameters, int filteroptions, std::vector<IkReturnPtr>& vikreturns)
    {
        vikreturns.resize(0);
        IkParameterization ikparamdummy;
        const IkParameterization& param = _ConvertIkParameterization(rawparam, ikparamdummy);
        if( vFreeParameters.size() != _vfreeparams.size() ) {
            throw openrave_exception(_("free parameters not equal"),ORE_InvalidArguments);
        }
        RobotBase::ManipulatorPtr pmanip(_pmanip);
        RobotBasePtr probot = pmanip->GetRobot();
        RobotBase::RobotStateSaver saver(probot);
        probot->SetActiveDOFs(pmanip->GetArmIndices());
        std::vector<IkReal> vfree(_vfreeparams.size());
        for(size_t i = 0; i < _vfreeparams.size(); ++i) {
            vfree[i] = vFreeParameters[i]*(_qupper[_vfreeparams[i]]-_qlower[_vfreeparams[i]]) + _qlower[_vfreeparams[i]];
        }
        StateCheckEndEffector stateCheck(probot,_vchildlinks,_vindependentlinks,filteroptions);
        CollisionOptionsStateSaver optionstate(GetEnv()->GetCollisionChecker(),GetEnv()->GetCollisionChecker()->GetCollisionOptions()|CO_ActiveDOFs,false);
        IkReturnAction retaction = _SolveAll(param,vfree,filteroptions,vikreturns, stateCheck);
        if( retaction & IKRA_Quit ) {
            return false;
        }
        _SortSolutions(probot, vikreturns);
        return vikreturns.size()>0;
    }

    virtual int GetNumFreeParameters() const
    {
        return (int)_vfreeparams.size();
    }

    virtual bool GetFreeParameters(std::vector<dReal>& pFreeParameters) const
    {
        RobotBase::ManipulatorPtr pmanip(_pmanip);
        RobotBasePtr probot = pmanip->GetRobot();
        std::vector<dReal> values;
        std::vector<dReal>::const_iterator itscale = _vfreeparamscales.begin();
        probot->GetDOFValues(values);
        pFreeParameters.resize(_vfreeparams.size());
        for(size_t i = 0; i < _vfreeparams.size(); ++i) {
            pFreeParameters[i] = (values.at(pmanip->GetArmIndices().at(_vfreeparams[i]))-_qlower.at(_vfreeparams[i])) * *itscale++;
        }
        return true;
    }

    virtual bool GetFreeIndices(std::vector<int>& vFreeIndices) const
    {
        vFreeIndices = _vfreeparams;
        return true;
    }

    virtual RobotBase::ManipulatorPtr GetManipulator() const {
        return RobotBase::ManipulatorPtr(_pmanip);
    }

    virtual void Clone(InterfaceBaseConstPtr preference, int cloningoptions)
    {
        IkSolverBase::Clone(preference, cloningoptions);
        boost::shared_ptr< IkFastSolver<IkReal> const > r = boost::dynamic_pointer_cast<IkFastSolver<IkReal> const>(preference);

        _pmanip.reset();
        _cblimits.reset();
        _vchildlinks.resize(0);
        _vchildlinkindices.resize(0);
        _vindependentlinks.resize(0);
        RobotBase::ManipulatorPtr rmanip = r->_pmanip.lock();
        if( !!rmanip ) {
            RobotBasePtr probot = GetEnv()->GetRobot(rmanip->GetRobot()->GetName());
            if( !!probot ) {
                RobotBase::ManipulatorPtr pmanip = probot->GetManipulator(rmanip->GetName());
                _pmanip = pmanip;
                _cblimits = probot->RegisterChangeCallback(KinBody::Prop_JointLimits,boost::bind(&IkFastSolver<IkReal>::SetJointLimits,boost::bind(&utils::sptr_from<IkFastSolver<IkReal> >, weak_solver())));

                if( !!pmanip ) {
                    pmanip->GetChildLinks(_vchildlinks);
                    _vchildlinkindices.resize(_vchildlinks.size());
                    for(size_t i = 0; i < _vchildlinks.size(); ++i) {
                        _vchildlinkindices[i] = _vchildlinks[i]->GetIndex();
                    }
                    pmanip->GetIndependentLinks(_vindependentlinks);
                }
            }
        }
        _vfreeparams = r->_vfreeparams;
        _vfreerevolute = r->_vfreerevolute;
        _vjointrevolute = r->_vjointrevolute;
        _vfreeparamscales = r->_vfreeparamscales;
        _ikfunctions = r->_ikfunctions; // probably not necessary, but not setting it here could create inconsistency problems later on
        _vFreeInc = r->_vFreeInc;
        _fFreeIncRevolute = r->_fFreeIncRevolute;
        _fFreeIncPrismaticNum = r->_fFreeIncPrismaticNum;
        _nTotalDOF = r->_nTotalDOF;
        _qlower = r->_qlower;
        _qupper = r->_qupper;
        _qmid = r->_qmid;
        _qbigrangeindices = r->_qbigrangeindices;
        _qbigrangemaxsols = r->_qbigrangemaxsols;
        _qbigrangemaxcumprod = r->_qbigrangemaxcumprod;
        _iktype = r->_iktype;

        _kinematicshash = r->_kinematicshash;
        _numBacktraceLinksForSelfCollisionWithNonMoving = r->_numBacktraceLinksForSelfCollisionWithNonMoving;
        _numBacktraceLinksForSelfCollisionWithFree = r->_numBacktraceLinksForSelfCollisionWithFree;
        _ikthreshold = r->_ikthreshold;
#ifdef OPENRAVE_HAS_LAPACK
        _SetJacobianRefine(r->_fRefineWithJacobianInverseAllowedError, r->_jacobinvsolver._nMaxIterations);
#endif

        _bEmptyTransform6D = r->_bEmptyTransform6D;
    }

protected:
    IkReturnAction ComposeSolution(const std::vector<int>& vfreeparams, vector<IkReal>& vfree, int freeindex, const vector<dReal>& q0, const boost::function<IkReturnAction()>& fn, const std::vector<dReal>& vFreeInc)
    {
        if( freeindex >= (int)vfreeparams.size()) {
            return fn();
        }

        // start searching for phi close to q0, as soon as a solution is found for the curphi, return it
        dReal startphi = q0.size() == _qlower.size() ? q0.at(vfreeparams.at(freeindex)) : 0;
        dReal upperphi = _qupper.at(vfreeparams.at(freeindex)), lowerphi = _qlower.at(vfreeparams.at(freeindex)), deltaphi = 0;
        dReal lowerChecked = startphi; // lowest value checked
        dReal upperChecked = startphi; // uppermost value checked
        int isJointRevolute = _vjointrevolute.at(vfreeparams.at(freeindex));
        if( isJointRevolute == 2 ) {
            startphi = utils::NormalizeCircularAngle(startphi, -PI, PI);
            lowerphi = startphi-PI;
            upperphi = startphi+PI;
        }

        bool bIsZeroTested = false;
        int iter = 0;
        dReal fFreeInc = vFreeInc.at(freeindex);
        int allres = IKRA_Reject;
        while(1) {
            dReal curphi = startphi;
            if( iter & 1 ) { // increment
                curphi += deltaphi;
                if( curphi > upperphi ) {
                    if( startphi-deltaphi < lowerphi) {
                        break; // reached limit
                    }
                    ++iter;
                    continue;
                }
                upperChecked = curphi;
                if( isJointRevolute != 0 && upperChecked - lowerChecked >= 2*PI-g_fEpsilonJointLimit ) {
                    // reached full circle
                    break;
                }
            }
            else { // decrement
                curphi -= deltaphi;
                if( curphi < lowerphi ) {
                    if( startphi+deltaphi > upperphi ) {
                        break; // reached limit
                    }
                    deltaphi += fFreeInc; // increment
                    ++iter;
                    continue;
                }
                lowerChecked = curphi;
                if( isJointRevolute != 0 && upperChecked - lowerChecked >= 2*PI-fFreeInc*0.1 ) {
                    // reached full circle
                    break;
                }

                deltaphi += fFreeInc; // increment
            }

            iter++;

            if( RaveFabs(curphi) <= g_fEpsilonJointLimit ) {
                bIsZeroTested = true;
            }
            //RAVELOG_VERBOSE_FORMAT("index=%d curphi=%.16e, range=%.16e", freeindex%curphi%(upperChecked - lowerChecked));
            vfree.at(freeindex) = curphi;
            IkReturnAction res = ComposeSolution(vfreeparams, vfree, freeindex+1,q0, fn, vFreeInc);
            if( !(res & IKRA_Reject) ) {
                return res;
            }
            if( res & IKRA_Quit ) {
                return res;
            }
            allres |= res;
        }

        // explicitly test 0 since many edge cases involve 0s
        if( !bIsZeroTested && _qlower[vfreeparams[freeindex]] <= 0 && _qupper[vfreeparams[freeindex]] >= 0 ) {
            vfree.at(freeindex) = 0;
            IkReturnAction res = ComposeSolution(vfreeparams, vfree, freeindex+1,q0, fn, vFreeInc);
            if( !(res & IKRA_Reject) ) {
                return res;
            }
            allres |= res;
        }

        return static_cast<IkReturnAction>(allres);
    }

    /// \param tLocalTool _pmanip->GetLocalToolTransform()
    inline bool _CallIk(const IkParameterization& param, const vector<IkReal>& vfree, const Transform& tLocalTool, ikfast::IkSolutionList<IkReal>& solutions)
    {
        bool bsuccess = false;
        if( !!_ikfunctions->_ComputeIk2 ) {
            bsuccess = _CallIk2(param, vfree, tLocalTool, solutions);
        }
        else {
            bsuccess = _CallIk1(param, vfree, tLocalTool, solutions);
        }
        return bsuccess;
    }

    bool _CallIk1(const IkParameterization& param, const vector<IkReal>& vfree, const Transform& tLocalTool, ikfast::IkSolutionList<IkReal>& solutions)
    {
        try {
            switch(param.GetType()) {
            case IKP_Transform6D: {
                TransformMatrix t = param.GetTransform6D();
                if( _bEmptyTransform6D ) {
                    t = t * tLocalTool.inverse();
                }
                IkReal eetrans[3] = {(IkReal)t.trans.x, (IkReal)t.trans.y, (IkReal)t.trans.z};
                IkReal eerot[9] = {(IkReal)t.m[0],(IkReal)t.m[1],(IkReal)t.m[2],(IkReal)t.m[4],(IkReal)t.m[5],(IkReal)t.m[6],(IkReal)t.m[8],(IkReal)t.m[9],(IkReal)t.m[10]};
//                stringstream ss; ss << "./ik " << std::setprecision(16);
//                ss << eerot[0]  << " " << eerot[1]  << " " << eerot[2]  << " " << eetrans[0]  << " " << eerot[3]  << " " << eerot[4]  << " " << eerot[5]  << " " << eetrans[1]  << " " << eerot[6]  << " " << eerot[7]  << " " << eerot[8]  << " " << eetrans[2] << " ";
//                FOREACH(itfree,vfree) {
//                    ss << *itfree << " ";
//                }
//                ss << endl;
//                RAVELOG_INFO(ss.str());
                return _ikfunctions->_ComputeIk(eetrans, eerot, vfree.size()>0 ? &vfree[0] : NULL, solutions);
            }
            case IKP_Rotation3D: {
                TransformMatrix t(Transform(param.GetRotation3D(),Vector()));
                IkReal eerot[9] = {(IkReal)t.m[0],(IkReal)t.m[1],(IkReal)t.m[2],(IkReal)t.m[4],(IkReal)t.m[5],(IkReal)t.m[6],(IkReal)t.m[8],(IkReal)t.m[9],(IkReal)t.m[10]};
                return _ikfunctions->_ComputeIk(NULL, eerot, vfree.size()>0 ? &vfree[0] : NULL, solutions);
            }
            case IKP_Translation3D: {
                Vector v = param.GetTranslation3D();
                IkReal eetrans[3] = {(IkReal)v.x, (IkReal)v.y, (IkReal)v.z};
                //                stringstream ss; ss << "./ik " << std::setprecision(16);
                //                ss << eetrans[0]  << " " << eetrans[1]  << " " << eetrans[2] << " ";
                //                FOREACH(itfree,vfree) {
                //                    ss << *itfree << " ";
                //                }
                //                ss << endl;
                //                RAVELOG_INFO(ss.str());
                return _ikfunctions->_ComputeIk(eetrans, NULL, vfree.size()>0 ? &vfree[0] : NULL, solutions);
            }
            case IKP_Direction3D: {
                Vector v = param.GetDirection3D();
                IkReal eerot[9] = {(IkReal)v.x, (IkReal)v.y, (IkReal)v.z, 0,0,0,0,0,0};
                return _ikfunctions->_ComputeIk(NULL, eerot, vfree.size()>0 ? &vfree[0] : NULL, solutions);
            }
            case IKP_Ray4D: {
                RAY r = param.GetRay4D();
                IkReal eetrans[3] = {(IkReal)r.pos.x, (IkReal)r.pos.y, (IkReal)r.pos.z};
                IkReal eerot[9] = {(IkReal)r.dir.x, (IkReal)r.dir.y, (IkReal)r.dir.z, 0,0,0,0,0,0};
                //RAVELOG_INFO("ray: %f %f %f %f %f %f\n",eerot[0],eerot[1],eerot[2],eetrans[0],eetrans[1],eetrans[2]);
                if( !_ikfunctions->_ComputeIk(eetrans, eerot, vfree.size()>0 ? &vfree[0] : NULL, solutions) ) {
                    return false;
                }
                return true;
            }
            case IKP_Lookat3D: {
                Vector v = param.GetLookat3D();
                IkReal eetrans[3] = {(IkReal)v.x, (IkReal)v.y, (IkReal)v.z};
                return _ikfunctions->_ComputeIk(eetrans, NULL, vfree.size()>0 ? &vfree[0] : NULL, solutions);
            }
            case IKP_TranslationDirection5D: {
                RAY r = param.GetTranslationDirection5D();
                IkReal eetrans[3] = {(IkReal)r.pos.x, (IkReal)r.pos.y, (IkReal)r.pos.z};
                IkReal eerot[9] = {(IkReal)r.dir.x, (IkReal)r.dir.y, (IkReal)r.dir.z, 0,0,0,0,0,0};
                if( !_ikfunctions->_ComputeIk(eetrans, eerot, vfree.size()>0 ? &vfree[0] : NULL, solutions) ) {
                    return false;
                }
                return true;
            }
            case IKP_TranslationXY2D: {
                Vector v = param.GetTranslationXY2D();
                IkReal eetrans[3] = {(IkReal)v.x, (IkReal)v.y, 0};
                return _ikfunctions->_ComputeIk(eetrans, NULL, vfree.size()>0 ? &vfree[0] : NULL, solutions);
            }
            case IKP_TranslationXYOrientation3D: {
                //Vector v = param.GetTranslationXYOrientation3D();
//                IkReal eetrans[3] = {v.x, v.y,v.z};
//                return _ikfunctions->_ComputeIk(eetrans, NULL, vfree.size()>0 ? &vfree[0] : NULL, solutions);
                //std::pair<Vector,dReal> p = param.GetTranslationXAxisAngleZNorm4D();
                Vector v = param.GetTranslationXYOrientation3D();
                IkReal eetrans[3] = {(IkReal)v.x, (IkReal)v.y, 0};
                IkReal eerot[9] = {(IkReal)v.z, 0, 0, 0, 0, 0, 0, 0, 0};
                return _ikfunctions->_ComputeIk(eetrans, eerot, vfree.size()>0 ? &vfree[0] : NULL, solutions);
            }
            case IKP_TranslationLocalGlobal6D: {
                std::pair<Vector,Vector> p = param.GetTranslationLocalGlobal6D();
                IkReal eetrans[3] = {(IkReal)p.second.x, (IkReal)p.second.y, (IkReal)p.second.z};
                IkReal eerot[9] = {(IkReal)p.first.x, 0, 0, 0, (IkReal)p.first.y, 0, 0, 0, (IkReal)p.first.z};
                return _ikfunctions->_ComputeIk(eetrans, eerot, vfree.size()>0 ? &vfree[0] : NULL, solutions);
            }
            case IKP_TranslationXAxisAngle4D: {
                std::pair<Vector,dReal> p = param.GetTranslationXAxisAngle4D();
                IkReal eetrans[3] = {(IkReal)p.first.x, (IkReal)p.first.y, (IkReal)p.first.z};
                IkReal eerot[9] = {(IkReal)p.second, 0, 0, 0, 0, 0, 0, 0, 0};
                return _ikfunctions->_ComputeIk(eetrans, eerot, vfree.size()>0 ? &vfree[0] : NULL, solutions);
            }
            case IKP_TranslationYAxisAngle4D: {
                std::pair<Vector,dReal> p = param.GetTranslationYAxisAngle4D();
                IkReal eetrans[3] = {(IkReal)p.first.x, (IkReal)p.first.y, (IkReal)p.first.z};
                IkReal eerot[9] = {(IkReal)p.second, 0, 0, 0, 0, 0, 0, 0, 0};
                return _ikfunctions->_ComputeIk(eetrans, eerot, vfree.size()>0 ? &vfree[0] : NULL, solutions);
            }
            case IKP_TranslationZAxisAngle4D: {
                std::pair<Vector,dReal> p = param.GetTranslationZAxisAngle4D();
                IkReal eetrans[3] = {(IkReal)p.first.x, (IkReal)p.first.y, (IkReal)p.first.z};
                IkReal eerot[9] = {(IkReal)p.second, 0, 0, 0, 0, 0, 0, 0, 0};
                return _ikfunctions->_ComputeIk(eetrans, eerot, vfree.size()>0 ? &vfree[0] : NULL, solutions);
            }
            case IKP_TranslationXAxisAngleZNorm4D: {
                std::pair<Vector,dReal> p = param.GetTranslationXAxisAngleZNorm4D();
                IkReal eetrans[3] = {(IkReal)p.first.x, (IkReal)p.first.y, (IkReal)p.first.z};
                IkReal eerot[9] = {(IkReal)p.second, 0, 0, 0, 0, 0, 0, 0, 0};
                return _ikfunctions->_ComputeIk(eetrans, eerot, vfree.size()>0 ? &vfree[0] : NULL, solutions);
            }
            case IKP_TranslationYAxisAngleXNorm4D: {
                std::pair<Vector,dReal> p = param.GetTranslationYAxisAngleXNorm4D();
                IkReal eetrans[3] = {(IkReal)p.first.x, (IkReal)p.first.y, (IkReal)p.first.z};
                IkReal eerot[9] = {(IkReal)p.second, 0, 0, 0, 0, 0, 0, 0, 0};
                return _ikfunctions->_ComputeIk(eetrans, eerot, vfree.size()>0 ? &vfree[0] : NULL, solutions);
            }
            case IKP_TranslationZAxisAngleYNorm4D: {
                std::pair<Vector,dReal> p = param.GetTranslationZAxisAngleYNorm4D();
                IkReal eetrans[3] = {(IkReal)p.first.x, (IkReal)p.first.y, (IkReal)p.first.z};
                IkReal eerot[9] = {(IkReal)p.second, 0, 0, 0, 0, 0, 0, 0, 0};
                //TODO Code review! using &vfree[0] fails 100% of the time for hashimoto, NULL works normally. I don't know why!
                return _ikfunctions->_ComputeIk(eetrans, eerot, NULL, solutions);
            }
            default:
                BOOST_ASSERT(0);
                break;
            }
        }
        catch(const std::exception& e) {
            RAVELOG_WARN(str(boost::format("ik call failed for ik %s:0x%x: %s")%GetXMLId()%param.GetType()%e.what()));
            return false;
        }

        throw openrave_exception(str(boost::format(_("don't support ik parameterization 0x%x"))%param.GetType()),ORE_InvalidArguments);
    }

    bool _CallIk2(const IkParameterization& param, const vector<IkReal>& vfree, const Transform& tLocalTool, ikfast::IkSolutionList<IkReal>& solutions)
    {
        RobotBase::ManipulatorPtr pmanip = _pmanip.lock();
        try {
            switch(param.GetType()) {
            case IKP_Transform6D: {
                TransformMatrix t = param.GetTransform6D();
                if( _bEmptyTransform6D ) {
                    t = t * tLocalTool.inverse();
                }
                IkReal eetrans[3] = {(IkReal)t.trans.x, (IkReal)t.trans.y, (IkReal)t.trans.z};
                IkReal eerot[9] = {(IkReal)t.m[0],(IkReal)t.m[1],(IkReal)t.m[2],(IkReal)t.m[4],(IkReal)t.m[5],(IkReal)t.m[6],(IkReal)t.m[8],(IkReal)t.m[9],(IkReal)t.m[10]};
//                RobotBase::ManipulatorPtr pmanip(_pmanip);
//                stringstream ss; ss << pmanip->GetRobot()->GetName() << ":" << pmanip->GetName() << " ./ik " << std::setprecision(17);
//                ss << eerot[0]  << " " << eerot[1]  << " " << eerot[2]  << " " << eetrans[0]  << " " << eerot[3]  << " " << eerot[4]  << " " << eerot[5]  << " " << eetrans[1]  << " " << eerot[6]  << " " << eerot[7]  << " " << eerot[8]  << " " << eetrans[2] << " ";
//                FOREACH(itfree,vfree) {
//                    ss << *itfree << " ";
//                }
//                ss << endl;
                bool bret = _ikfunctions->_ComputeIk2(eetrans, eerot, vfree.size()>0 ? &vfree[0] : NULL, solutions, &pmanip);
                if( !bret ) {
#ifdef OPENRAVE_HAS_LAPACK
                    if( _fRefineWithJacobianInverseAllowedError > 0 ) {
                        // since will be refining, can add a little error to see if IK gets recomputed
                        eetrans[0] += 0.001;
                        eetrans[1] += 0.001;
                        eetrans[2] += 0.001;
                        bret = _ikfunctions->_ComputeIk2(eetrans, eerot, vfree.size()>0 ? &vfree[0] : NULL, solutions, &pmanip);
                        if( !bret ) {
                            eetrans[0] -= 0.002;
                            eetrans[1] -= 0.002;
                            eetrans[2] -= 0.002;
                            bret = _ikfunctions->_ComputeIk2(eetrans, eerot, vfree.size()>0 ? &vfree[0] : NULL, solutions, &pmanip);
                        }
                        RAVELOG_VERBOSE("ik failed, trying with slight jitter, ret=%d", (int)bret);
                    }
#endif
                }
//                ss << "ret=" << bret << " numsols=" << solutions.GetNumSolutions();
//                RAVELOG_INFO(ss.str());
                return bret;
            }
            case IKP_Rotation3D: {
                TransformMatrix t(Transform(param.GetRotation3D(),Vector()));
                IkReal eerot[9] = {(IkReal)t.m[0],(IkReal)t.m[1],(IkReal)t.m[2],(IkReal)t.m[4],(IkReal)t.m[5],(IkReal)t.m[6],(IkReal)t.m[8],(IkReal)t.m[9],(IkReal)t.m[10]};
                return _ikfunctions->_ComputeIk2(NULL, eerot, vfree.size()>0 ? &vfree[0] : NULL, solutions, &pmanip);
            }
            case IKP_Translation3D: {
                Vector v = param.GetTranslation3D();
                IkReal eetrans[3] = {(IkReal)v.x, (IkReal)v.y, (IkReal)v.z};
                //                stringstream ss; ss << "./ik " << std::setprecision(16);
                //                ss << eetrans[0]  << " " << eetrans[1]  << " " << eetrans[2] << " ";
                //                FOREACH(itfree,vfree) {
                //                    ss << *itfree << " ";
                //                }
                //                ss << endl;
                //                RAVELOG_INFO(ss.str());
                return _ikfunctions->_ComputeIk2(eetrans, NULL, vfree.size()>0 ? &vfree[0] : NULL, solutions, &pmanip);
            }
            case IKP_Direction3D: {
                Vector v = param.GetDirection3D();
                IkReal eerot[9] = {(IkReal)v.x, (IkReal)v.y, (IkReal)v.z, 0,0,0,0,0,0};
                return _ikfunctions->_ComputeIk2(NULL, eerot, vfree.size()>0 ? &vfree[0] : NULL, solutions, &pmanip);
            }
            case IKP_Ray4D: {
                RAY r = param.GetRay4D();
                IkReal eetrans[3] = {(IkReal)r.pos.x, (IkReal)r.pos.y, (IkReal)r.pos.z};
                IkReal eerot[9] = {(IkReal)r.dir.x, (IkReal)r.dir.y, (IkReal)r.dir.z, 0,0,0,0,0,0};
                //RAVELOG_INFO("ray: %f %f %f %f %f %f\n",eerot[0],eerot[1],eerot[2],eetrans[0],eetrans[1],eetrans[2]);
                if( !_ikfunctions->_ComputeIk2(eetrans, eerot, vfree.size()>0 ? &vfree[0] : NULL, solutions, &pmanip) ) {
                    return false;
                }
                return true;
            }
            case IKP_Lookat3D: {
                Vector v = param.GetLookat3D();
                IkReal eetrans[3] = {(IkReal)v.x, (IkReal)v.y, (IkReal)v.z};
                return _ikfunctions->_ComputeIk2(eetrans, NULL, vfree.size()>0 ? &vfree[0] : NULL, solutions, &pmanip);
            }
            case IKP_TranslationDirection5D: {
                RAY r = param.GetTranslationDirection5D();
                IkReal eetrans[3] = {(IkReal)r.pos.x, (IkReal)r.pos.y, (IkReal)r.pos.z};
                IkReal eerot[9] = {(IkReal)r.dir.x, (IkReal)r.dir.y, (IkReal)r.dir.z, 0,0,0,0,0,0};
                bool bret = _ikfunctions->_ComputeIk2(eetrans, eerot, vfree.size()>0 ? &vfree[0] : NULL, solutions, &pmanip);
                if( !bret ) {
#ifdef OPENRAVE_HAS_LAPACK
                    if( _fRefineWithJacobianInverseAllowedError > 0 ) {
                        // since will be refining, can add a little error to see if IK gets recomputed
                        eerot[0] = r.dir.x+0.01;
                        eerot[1] = r.dir.y+0.01;
                        eerot[2] = r.dir.z+0.01;
                        dReal fnorm = RaveSqrt(eerot[0]*eerot[0] + eerot[1]*eerot[1] + eerot[2]*eerot[2]);
                        eerot[0] /= fnorm;
                        eerot[1] /= fnorm;
                        eerot[2] /= fnorm;
                        bret = _ikfunctions->_ComputeIk2(eetrans, eerot, vfree.size()>0 ? &vfree[0] : NULL, solutions, &pmanip);
                        if( !bret ) {
                            eerot[0] = r.dir.x-0.01;
                            eerot[1] = r.dir.y-0.01;
                            eerot[2] = r.dir.z-0.01;
                            dReal fnorm = RaveSqrt(eerot[0]*eerot[0] + eerot[1]*eerot[1] + eerot[2]*eerot[2]);
                            eerot[0] /= fnorm;
                            eerot[1] /= fnorm;
                            eerot[2] /= fnorm;
                            bret = _ikfunctions->_ComputeIk2(eetrans, eerot, vfree.size()>0 ? &vfree[0] : NULL, solutions, &pmanip);
                            if( !bret ) {
                                eerot[0] = r.dir.x-0.04;
                                eerot[1] = r.dir.y-0.04;
                                eerot[2] = r.dir.z;
                                dReal fnorm = RaveSqrt(eerot[0]*eerot[0] + eerot[1]*eerot[1] + eerot[2]*eerot[2]);
                                eerot[0] /= fnorm;
                                eerot[1] /= fnorm;
                                eerot[2] /= fnorm;
                                bret = _ikfunctions->_ComputeIk2(eetrans, eerot, vfree.size()>0 ? &vfree[0] : NULL, solutions, &pmanip);
                                if( !bret ) {
                                    eerot[0] = r.dir.x+0.04;
                                    eerot[1] = r.dir.y+0.04;
                                    eerot[2] = r.dir.z;
                                    dReal fnorm = RaveSqrt(eerot[0]*eerot[0] + eerot[1]*eerot[1] + eerot[2]*eerot[2]);
                                    eerot[0] /= fnorm;
                                    eerot[1] /= fnorm;
                                    eerot[2] /= fnorm;
                                    bret = _ikfunctions->_ComputeIk2(eetrans, eerot, vfree.size()>0 ? &vfree[0] : NULL, solutions, &pmanip);
                                }
                            }
                        }
                        RAVELOG_VERBOSE("ik failed, trying with slight jitter, ret=%d", (int)bret);
                    }
#endif
                }

                return bret;
            }
            case IKP_TranslationXY2D: {
                Vector v = param.GetTranslationXY2D();
                IkReal eetrans[3] = {(IkReal)v.x, (IkReal)v.y, 0};
                return _ikfunctions->_ComputeIk2(eetrans, NULL, vfree.size()>0 ? &vfree[0] : NULL, solutions, &pmanip);
            }
            case IKP_TranslationXYOrientation3D: {
                //Vector v = param.GetTranslationXYOrientation3D();
//                IkReal eetrans[3] = {v.x, v.y,v.z};
//                return _ikfunctions->_ComputeIk2(eetrans, NULL, vfree.size()>0 ? &vfree[0] : NULL, solutions, &pmanip);
                //std::pair<Vector,dReal> p = param.GetTranslationXAxisAngleZNorm4D();
                Vector v = param.GetTranslationXYOrientation3D();
                IkReal eetrans[3] = {(IkReal)v.x, (IkReal)v.y, 0};
                IkReal eerot[9] = {(IkReal)v.z, 0, 0, 0, 0, 0, 0, 0, 0};
                return _ikfunctions->_ComputeIk2(eetrans, eerot, vfree.size()>0 ? &vfree[0] : NULL, solutions, &pmanip);
            }
            case IKP_TranslationLocalGlobal6D: {
                std::pair<Vector,Vector> p = param.GetTranslationLocalGlobal6D();
                IkReal eetrans[3] = {(IkReal)p.second.x, (IkReal)p.second.y, (IkReal)p.second.z};
                IkReal eerot[9] = {(IkReal)p.first.x, 0, 0, 0, (IkReal)p.first.y, 0, 0, 0, (IkReal)p.first.z};
                return _ikfunctions->_ComputeIk2(eetrans, eerot, vfree.size()>0 ? &vfree[0] : NULL, solutions, &pmanip);
            }
            case IKP_TranslationXAxisAngle4D: {
                std::pair<Vector,dReal> p = param.GetTranslationXAxisAngle4D();
                IkReal eetrans[3] = {(IkReal)p.first.x, (IkReal)p.first.y, (IkReal)p.first.z};
                IkReal eerot[9] = {(IkReal)p.second, 0, 0, 0, 0, 0, 0, 0, 0};
                return _ikfunctions->_ComputeIk2(eetrans, eerot, vfree.size()>0 ? &vfree[0] : NULL, solutions, &pmanip);
            }
            case IKP_TranslationYAxisAngle4D: {
                std::pair<Vector,dReal> p = param.GetTranslationYAxisAngle4D();
                IkReal eetrans[3] = {(IkReal)p.first.x, (IkReal)p.first.y, (IkReal)p.first.z};
                IkReal eerot[9] = {(IkReal)p.second, 0, 0, 0, 0, 0, 0, 0, 0};
                return _ikfunctions->_ComputeIk2(eetrans, eerot, vfree.size()>0 ? &vfree[0] : NULL, solutions, &pmanip);
            }
            case IKP_TranslationZAxisAngle4D: {
                std::pair<Vector,dReal> p = param.GetTranslationZAxisAngle4D();
                IkReal eetrans[3] = {(IkReal)p.first.x, (IkReal)p.first.y, (IkReal)p.first.z};
                IkReal eerot[9] = {(IkReal)p.second, 0, 0, 0, 0, 0, 0, 0, 0};
                return _ikfunctions->_ComputeIk2(eetrans, eerot, vfree.size()>0 ? &vfree[0] : NULL, solutions, &pmanip);
            }
            case IKP_TranslationXAxisAngleZNorm4D: {
                std::pair<Vector,dReal> p = param.GetTranslationXAxisAngleZNorm4D();
                IkReal eetrans[3] = {(IkReal)p.first.x, (IkReal)p.first.y, (IkReal)p.first.z};
                IkReal eerot[9] = {(IkReal)p.second, 0, 0, 0, 0, 0, 0, 0, 0};
                return _ikfunctions->_ComputeIk2(eetrans, eerot, vfree.size()>0 ? &vfree[0] : NULL, solutions, &pmanip);
            }
            case IKP_TranslationYAxisAngleXNorm4D: {
                std::pair<Vector,dReal> p = param.GetTranslationYAxisAngleXNorm4D();
                IkReal eetrans[3] = {(IkReal)p.first.x, (IkReal)p.first.y, (IkReal)p.first.z};
                IkReal eerot[9] = {(IkReal)p.second, 0, 0, 0, 0, 0, 0, 0, 0};
                return _ikfunctions->_ComputeIk2(eetrans, eerot, vfree.size()>0 ? &vfree[0] : NULL, solutions, &pmanip);
            }
            case IKP_TranslationZAxisAngleYNorm4D: {
                std::pair<Vector,dReal> p = param.GetTranslationZAxisAngleYNorm4D();
                IkReal eetrans[3] = {(IkReal)p.first.x, (IkReal)p.first.y, (IkReal)p.first.z};
                IkReal eerot[9] = {(IkReal)p.second, 0, 0, 0, 0, 0, 0, 0, 0};
                //TODO Code review! using NULL fails crash the slave for hashimoto, &vfree[0] works normally. I don't know why!
                return _ikfunctions->_ComputeIk2(eetrans, eerot, vfree.size()>0 ? &vfree[0] : NULL, solutions, &pmanip);
            }
            default:
                BOOST_ASSERT(0);
                break;
            }
        }
        catch(const std::exception& e) {
            RAVELOG_WARN(str(boost::format("ik call failed for ik %s:0x%x: %s")%GetXMLId()%param.GetType()%e.what()));
            return false;
        }

        throw openrave_exception(str(boost::format(_("don't support ik parameterization 0x%x"))%param.GetType()),ORE_InvalidArguments);
    }

    static bool SortSolutionDistances(const pair<size_t,dReal>& p1, const pair<size_t,dReal>& p2)
    {
        return p1.second < p2.second;
    }

    IkReturnAction _SolveSingle(const IkParameterization& param, const vector<IkReal>& vfree, const vector<dReal>& q0, int filteroptions, IkReturnPtr ikreturn, StateCheckEndEffector& stateCheck)
    {
        RobotBase::ManipulatorPtr pmanip(_pmanip);
        ikfast::IkSolutionList<IkReal> solutions;
        if( !_CallIk(param,vfree, pmanip->GetLocalToolTransform(), solutions) ) {
            return IKRA_RejectKinematics;
        }

        RobotBasePtr probot = pmanip->GetRobot();
        SolutionInfo bestsolution;
        std::vector<dReal> vravesol(pmanip->GetArmIndices().size());
        std::vector<IkReal> sol(pmanip->GetArmIndices().size()), vsolfree;
        // find the first valid solution that satisfies joint constraints and collisions
        boost::tuple<const vector<IkReal>&, const vector<dReal>&,int> textra(vsolfree, q0, filteroptions);

        vector<int> vsolutionorder(solutions.GetNumSolutions());
        if( vravesol.size() == q0.size() ) {
            // sort the solutions from closest to farthest
            vector<pair<size_t,dReal> > vdists; vdists.reserve(solutions.GetNumSolutions());
            for(size_t isolution = 0; isolution < solutions.GetNumSolutions(); ++isolution) {
                const ikfast::IkSolution<IkReal>& iksol = dynamic_cast<const ikfast::IkSolution<IkReal>& >(solutions.GetSolution(isolution));
                iksol.Validate();
                vsolfree.resize(iksol.GetFree().size());
                for(size_t ifree = 0; ifree < iksol.GetFree().size(); ++ifree) {
                    vsolfree[ifree] = q0.at(iksol.GetFree()[ifree]);
                }
                iksol.GetSolution(sol,vsolfree);
                for(int i = 0; i < iksol.GetDOF(); ++i) {
                    vravesol.at(i) = (dReal)sol[i];
                }
                vdists.emplace_back(vdists.size(),_ComputeGeometricConfigDistSqr(probot,vravesol,q0, true));
            }

            std::stable_sort(vdists.begin(),vdists.end(),SortSolutionDistances);
            for(size_t i = 0; i < vsolutionorder.size(); ++i) {
                vsolutionorder[i] = vdists[i].first;
            }
        }
        else {
            for(size_t i = 0; i < vsolutionorder.size(); ++i) {
                vsolutionorder[i] = i;
            }
        }

        int allres = IKRA_Reject;
        IkParameterization paramnewglobal; // needs to be initialized by _ValidateSolutionSingle so we get most accurate result back
        FOREACH(itindex,vsolutionorder) {
            const ikfast::IkSolution<IkReal>& iksol = dynamic_cast<const ikfast::IkSolution<IkReal>& >(solutions.GetSolution(*itindex));
            IkReturnAction res;
            if( iksol.GetFree().size() > 0 ) {
                // have to search over all the free parameters of the solution!
                vsolfree.resize(iksol.GetFree().size());
                std::vector<dReal> vFreeInc(_GetFreeIncFromIndices(iksol.GetFree()));
                res = ComposeSolution(iksol.GetFree(), vsolfree, 0, q0, boost::bind(&IkFastSolver::_ValidateSolutionSingle,shared_solver(), boost::ref(iksol), boost::ref(textra), boost::ref(sol), boost::ref(vravesol), boost::ref(bestsolution), boost::ref(param), boost::ref(stateCheck), boost::ref(paramnewglobal)), vFreeInc);
            }
            else {
                vsolfree.resize(0);
                res = _ValidateSolutionSingle(iksol, textra, sol, vravesol, bestsolution, param, stateCheck, paramnewglobal);
            }
            allres |= res;
            if( res & IKRA_Quit ) {
                // return the accumulated errors
                return static_cast<IkReturnAction>(allres);
            }
            // stop if there is no solution we are attempting to get close to
            if( res == IKRA_Success && q0.size() != pmanip->GetArmIndices().size() ) {
                break;
            }
        }

        // return as soon as a solution is found, since we're visiting phis starting from q0, we are guaranteed
        // that the solution will be close (ie, phi's dominate in the search). This is to speed things up
        if( !!bestsolution.ikreturn ) {
            if( !!ikreturn ) {
                *ikreturn = *bestsolution.ikreturn;
            }
            _CallFinishCallbacks(bestsolution.ikreturn, pmanip, paramnewglobal);
            return bestsolution.ikreturn->_action;
        }
        return static_cast<IkReturnAction>(allres);
    }

    void _CheckRefineSolution(const IkParameterization& param, const RobotBase::Manipulator& manip, std::vector<dReal>& vsolution, bool bIgnoreJointLimits)
    {
#ifdef OPENRAVE_HAS_LAPACK
        IkParameterization paramnew = manip.GetIkParameterization(param,false);
        dReal ikworkspacedist = param.ComputeDistanceSqr(paramnew);
        if( _fRefineWithJacobianInverseAllowedError > 0 && ikworkspacedist > _fRefineWithJacobianInverseAllowedError*_fRefineWithJacobianInverseAllowedError ) {
            if( param.GetType() == IKP_Transform6D ) { // only 6d supported for now
                int ret = _jacobinvsolver.ComputeSolution(param.GetTransform6D(), manip, vsolution, bIgnoreJointLimits);
                if( ret == 2 ) {
                    RAVELOG_VERBOSE("did not converge, try to prioritize translation at least\n");
                    ret = _jacobinvsolver.ComputeSolutionTranslation(param.GetTransform6D(), manip, vsolution, bIgnoreJointLimits);
                }
                if( ret == 0 ) {
                    stringstream ss; ss << std::setprecision(std::numeric_limits<OpenRAVE::dReal>::digits10+1);
                    ss << "IkParameterization('" << param << "'); sol=[";
                    FOREACH(it, vsolution) {
                        ss << *it << ",";
                    }
                    ss << "]";
                    RAVELOG_WARN_FORMAT("failed to refine solution lasterror=%f, %s", RaveSqrt(_jacobinvsolver._lasterror2)%ss.str());
                }
            }
            else if( param.GetType() == IKP_TranslationDirection5D ) { // only 6d supported for now
                // have to project the current manip into the direction constraints so that direction aligns perfectly
                Transform tgoal;
                Transform tnewmanip = manip.GetBase()->GetTransform().inverse()*manip.GetTransform();
                tgoal.rot = quatRotateDirection(manip.GetLocalToolDirection(), param.GetTranslationDirection5D().dir);

                dReal frotangle0 = normalizeAxisRotation(param.GetTranslationDirection5D().dir, tnewmanip.rot).first;
                dReal frotanglegoal = normalizeAxisRotation(param.GetTranslationDirection5D().dir, tgoal.rot).first;
                tgoal.rot = quatMultiply(quatFromAxisAngle(param.GetTranslationDirection5D().dir, frotanglegoal - frotangle0), tgoal.rot);

                tgoal.trans = param.GetTranslationDirection5D().pos;
                int ret = _jacobinvsolver.ComputeSolution(tgoal, manip, vsolution, bIgnoreJointLimits);
                if( ret == 2 ) {
                    RAVELOG_VERBOSE("did not converge, try to prioritize translation at least\n");
                    ret = _jacobinvsolver.ComputeSolutionTranslation(tgoal, manip, vsolution, bIgnoreJointLimits);
                }
                if( ret == 0 ) {
                    stringstream ss; ss << std::setprecision(std::numeric_limits<OpenRAVE::dReal>::digits10+1);
                    ss << "IkParameterization('" << param << "'); sol=[";
                    FOREACH(it, vsolution) {
                        ss << *it << ",";
                    }
                    ss << "]";
                    RAVELOG_WARN_FORMAT("failed to refine solution lasterror=%f, %s", RaveSqrt(_jacobinvsolver._lasterror2)%ss.str());
                }
            }
        }
#endif
    }


    /// validate a solution
    /// \param paramnewglobal[out]
    IkReturnAction _ValidateSolutionSingle(const ikfast::IkSolution<IkReal>& iksol, boost::tuple<const vector<IkReal>&, const vector<dReal>&, int>& freeq0check, std::vector<IkReal>& sol, std::vector<dReal>& vravesol, SolutionInfo& bestsolution, const IkParameterization& param, StateCheckEndEffector& stateCheck, IkParameterization& paramnewglobal)
    {
        const vector<IkReal>& vfree = boost::get<0>(freeq0check);
        //BOOST_ASSERT(sol.size()== iksol.basesol.size() && vfree.size() == iksol.GetFree().size());
        iksol.GetSolution(sol,vfree);
        for(int i = 0; i < (int)sol.size(); ++i) {
            vravesol.at(i) = dReal(sol[i]);
        }

        int nSameStateRepeatCount = 0;
        _nSameStateRepeatCount = 0;

        std::vector<PostureStateInt> vsolutionindices;
        std::string solutionIndicesNameLocal = solutionIndicesName;
        const RobotBase::ManipulatorPtr pmanip(_pmanip);
        const RobotBasePtr probot = pmanip->GetRobot();
        const PostureDescriberBasePtr pDescriber = probot->GetPostureDescriber(pmanip);
        if (pDescriber != nullptr) {
            if(pDescriber->ComputePostureStates(vsolutionindices, vravesol)) {
                solutionIndicesNameLocal = pDescriber->GetMapDataKey();
            }
            else {
<<<<<<< HEAD
                RAVELOG_WARN_FORMAT("Cannot compute posture states for vravesol of size %d; use solutionIndicesNameLocal %s", vravesol.size() % solutionIndicesNameLocal);
=======
                std::stringstream ss;
                if(!vravesol.empty()) {
                    ss << vravesol.at(0);
                    for(size_t i = 1; i < vravesol.size(); ++i) {
                        ss << ", " << vravesol.at(i);
                    }
                }
                RAVELOG_ERROR_FORMAT("Cannot compute posture states for vravesol [%s] of size %d; use solutionIndicesNameLocal %s", 
                                     ss.str() % vravesol.size() % solutionIndicesNameLocal);
>>>>>>> 6ae5ef53
            }
        }
        if(vsolutionindices.empty()) {
            iksol.GetSolutionIndices(vsolutionindices);
        }

        std::vector< std::pair<std::vector<dReal>, int> > vravesols;
        std::list<IkReturnPtr> listlocalikreturns; // orderd with respect to vravesols

        /// if have to check for closest solution, make sure this new solution is closer than best found so far
        //dReal d = dReal(1e30);

        int filteroptions = boost::get<2>(freeq0check);
        if( !(filteroptions&IKFO_IgnoreJointLimits) ) {
            _ComputeAllSimilarJointAngles(vravesols, vravesol);
            if( boost::get<1>(freeq0check).size() == vravesol.size() ) {
                std::vector< std::pair<std::vector<dReal>, int> > vravesols2;
                // if all the solutions are worse than the best, then ignore everything
                vravesols2.reserve(vravesols.size());
                FOREACH(itravesol, vravesols) {
                    dReal d = _ComputeGeometricConfigDistSqr(probot,itravesol->first,boost::get<1>(freeq0check));
                    if( !(bestsolution.dist <= d) ) {
                        vravesols2.push_back(*itravesol);
                    }
                }
                vravesols.swap(vravesols2);
            }
            if( vravesols.size() == 0 ) {
                return IKRA_RejectJointLimits;
            }
        }
        else {
            if( boost::get<1>(freeq0check).size() == vravesol.size() ) {
                dReal d = _ComputeGeometricConfigDistSqr(probot,vravesol,boost::get<1>(freeq0check));
                if( bestsolution.dist <= d ) {
                    return IKRA_Reject;
                }
            }
            vravesols.emplace_back(vravesol, 0);
        }

        IkParameterization paramnew;

        int retactionall = IKRA_Reject;
        if( !(filteroptions & IKFO_IgnoreCustomFilters) && _HasFilterInRange(1, IKSP_MaxPriority) ) {
//            unsigned int maxsolutions = 1;
//            for(size_t i = 0; i < iksol.basesol.size(); ++i) {
//                unsigned char m = iksol.basesol[i].maxsolutions;
//                if( m != (unsigned char)-1 && m > 1) {
//                    maxsolutions *= m;
//                }
//            }
            // TODO: iterating vravesols would call the filters vravesols.size() times even if a valid solution is found
            // figure out a way to do short-curcuit the code to check the final solutions
            FOREACH(itravesol, vravesols) {
                _vsolutionindices = vsolutionindices;
                FOREACH(it,_vsolutionindices) {
                    *it += itravesol->second<<16;
                }
                probot->SetActiveDOFValues(itravesol->first,false);
                _CheckRefineSolution(param, *pmanip, itravesol->first, !!(filteroptions&IKFO_IgnoreJointLimits));

                // due to floating-point precision, vravesol and param will not necessarily match anymore. The filters require perfectly matching pair, so compute a new param
                paramnew = pmanip->GetIkParameterization(param,false); // custom data is copied!
                paramnewglobal = pmanip->GetBase()->GetTransform() * paramnew;
                _nSameStateRepeatCount = nSameStateRepeatCount; // could be overwritten by _CallFilters call!
                IkReturnPtr localret(new IkReturn(IKRA_Success));
                localret->_mapdata[solutionIndicesNameLocal] = std::vector<dReal>(_vsolutionindices.begin(),_vsolutionindices.end());

                bool bNeedCheckEndEffectorEnvCollision = stateCheck.NeedCheckEndEffectorEnvCollision();
                if( !(filteroptions & IKFO_IgnoreEndEffectorEnvCollisions) ) {
                    // have to make sure end effector collisions are set, regardless if stateCheck.ResetCheckEndEffectorEnvCollision has been called
                    stateCheck.RestoreCheckEndEffectorEnvCollision();
                }
                IkReturnAction retaction = _CallFilters(itravesol->first, pmanip, paramnew,localret, 1, IKSP_MaxPriority);
                if( !(filteroptions & IKFO_IgnoreEndEffectorEnvCollisions) && !bNeedCheckEndEffectorEnvCollision ) {
                    stateCheck.ResetCheckEndEffectorEnvCollision();
                }
                nSameStateRepeatCount++;
                _nSameStateRepeatCount = nSameStateRepeatCount;
                retactionall |= retaction;
                if( retactionall & IKRA_Quit ) {
                    return static_cast<IkReturnAction>(retactionall|IKRA_RejectCustomFilter);
                }
                else if( retaction == IKRA_Success ) {
                    localret->_vsolution.swap(itravesol->first);
                    listlocalikreturns.push_back(localret);
                }
            }
            if( listlocalikreturns.size() == 0 ) {
                return static_cast<IkReturnAction>(retactionall|IKRA_RejectCustomFilter);
            }
        }
        else {
            FOREACH(itravesol, vravesols) {
                _vsolutionindices = vsolutionindices;
                FOREACH(it,_vsolutionindices) {
                    *it += itravesol->second<<16;
                }
                probot->SetActiveDOFValues(itravesol->first,false);
                _CheckRefineSolution(param, *pmanip, itravesol->first, !!(filteroptions&IKFO_IgnoreJointLimits));

                // due to floating-point precision, vravesol and param will not necessarily match anymore. The filters require perfectly matching pair, so compute a new param
                paramnew = pmanip->GetIkParameterization(param,false);
                paramnewglobal = pmanip->GetBase()->GetTransform() * paramnew;
                IkReturnPtr localret(new IkReturn(IKRA_Success));
                localret->_mapdata[solutionIndicesNameLocal] = std::vector<dReal>(_vsolutionindices.begin(),_vsolutionindices.end());
                localret->_vsolution.swap(itravesol->first);
                listlocalikreturns.push_back(localret);
            }
        }

        CollisionReport report;
        CollisionReportPtr ptempreport;
        if( !(filteroptions&IKFO_IgnoreSelfCollisions) || IS_DEBUGLEVEL(Level_Verbose) || paramnewglobal.GetType() == IKP_TranslationDirection5D ) { // 5D is necessary for tracking end effector collisions
            ptempreport = boost::shared_ptr<CollisionReport>(&report,utils::null_deleter());
        }
        if( !(filteroptions&IKFO_IgnoreSelfCollisions) ) {
            // check for self collisions
            stateCheck.SetSelfCollisionState();
            if( probot->CheckSelfCollision(ptempreport) ) {
                if( !!ptempreport ) {
                    if( !!ptempreport->plink1 && !!ptempreport->plink2 && (paramnewglobal.GetType() == IKP_Transform6D || paramnewglobal.GetDOF() >= pmanip->GetArmDOF()) ) {
                        // ik constraints the robot pretty well, so any self-collisions might mean the IK itself is impossible.
                        // check if self-colliding with non-moving part and a link that is pretty high in the chain, then perhaps we should give up...?
                        KinBody::LinkConstPtr potherlink;
                        if( find(_vindependentlinks.begin(), _vindependentlinks.end(), ptempreport->plink1) != _vindependentlinks.end() ) {
                            potherlink = ptempreport->plink2;
                        }
                        else if( find(_vindependentlinks.begin(), _vindependentlinks.end(), ptempreport->plink2) != _vindependentlinks.end() ) {
                            potherlink = ptempreport->plink1;
                        }

                        if( !!potherlink && _numBacktraceLinksForSelfCollisionWithNonMoving > 0 ) {
                            for(int itestdof = (int)pmanip->GetArmIndices().size()-_numBacktraceLinksForSelfCollisionWithNonMoving; itestdof < (int)pmanip->GetArmIndices().size(); ++itestdof) {
                                KinBody::JointPtr pjoint = probot->GetJointFromDOFIndex(pmanip->GetArmIndices()[itestdof]);
                                if( !!pjoint->GetHierarchyParentLink() && pjoint->GetHierarchyParentLink()->IsRigidlyAttached(*potherlink) ) {

                                    stateCheck.numImpossibleSelfCollisions++;
                                    RAVELOG_VERBOSE_FORMAT("self-collision with links %s and %s most likely means IK itself will not succeed, attempts=%d", ptempreport->plink1->GetName()%ptempreport->plink2->GetName()%stateCheck.numImpossibleSelfCollisions);
                                    if( stateCheck.numImpossibleSelfCollisions > 16 ) { // not sure what a good threshold is here
                                        RAVELOG_DEBUG_FORMAT("self-collision with links %s and %s most likely means IK itself will not succeed, giving up after %d attempts", ptempreport->plink1->GetName()%ptempreport->plink2->GetName()%stateCheck.numImpossibleSelfCollisions);
                                        return static_cast<IkReturnAction>(retactionall|IKRA_RejectSelfCollision|IKRA_Quit);
                                    }
                                    else {
                                        break;
                                    }
                                }
                            }
                        }

                        if( _vindependentlinks.size() != _vIndependentLinksIncludingFreeJoints.size() && _numBacktraceLinksForSelfCollisionWithFree > 0 ) {
                            // check
                            potherlink.reset();
                            if( find(_vIndependentLinksIncludingFreeJoints.begin(), _vIndependentLinksIncludingFreeJoints.end(), ptempreport->plink1) != _vIndependentLinksIncludingFreeJoints.end() ) {
                                potherlink = ptempreport->plink2;
                            }
                            else if( find(_vIndependentLinksIncludingFreeJoints.begin(), _vIndependentLinksIncludingFreeJoints.end(), ptempreport->plink2) != _vIndependentLinksIncludingFreeJoints.end() ) {
                                potherlink = ptempreport->plink1;
                            }

                            if( !!potherlink ) {
                                //bool bRigidlyAttached = false;
                                for(int itestdof = (int)pmanip->GetArmIndices().size()-_numBacktraceLinksForSelfCollisionWithFree; itestdof < (int)pmanip->GetArmIndices().size(); ++itestdof) {
                                    KinBody::JointPtr pjoint = probot->GetJointFromDOFIndex(pmanip->GetArmIndices()[itestdof]);
                                    if( !!pjoint->GetHierarchyParentLink() && pjoint->GetHierarchyParentLink()->IsRigidlyAttached(*potherlink) ) {

                                        stateCheck.numImpossibleSelfCollisions++;
                                        RAVELOG_VERBOSE_FORMAT("self-collision with links %s and %s most likely means IK itself will not succeed, attempts=%d", ptempreport->plink1->GetName()%ptempreport->plink2->GetName()%stateCheck.numImpossibleSelfCollisions);
                                        if( stateCheck.numImpossibleSelfCollisions > 16 ) { // not sure what a good threshold is here
                                            RAVELOG_DEBUG_FORMAT("self-collision with links %s and %s most likely means IK itself will not succeed for these free parameters, giving up after %d attempts", ptempreport->plink1->GetName()%ptempreport->plink2->GetName()%stateCheck.numImpossibleSelfCollisions);
                                            return static_cast<IkReturnAction>(retactionall|IKRA_RejectSelfCollision|IKRA_Quit);
                                        }
                                        else {
                                            break;
                                        }
                                    }
                                }
                            }
                        }

                    }
                }
                return static_cast<IkReturnAction>(retactionall|IKRA_RejectSelfCollision);
            }
        }
        if( filteroptions&IKFO_CheckEnvCollisions ) {
            stateCheck.SetEnvironmentCollisionState();
            if( stateCheck.NeedCheckEndEffectorEnvCollision() ) {
                // only check if the end-effector position is fully determined from the ik
                if( paramnewglobal.GetType() == IKP_Transform6D ) {// || (int)pmanip->GetArmIndices().size() <= paramnewglobal.GetDOF() ) {
                    // if gripper is colliding, solutions will always fail, so completely stop solution process
                    if( pmanip->CheckEndEffectorCollision(pmanip->GetTransform(), ptempreport) ) {
                        if( IS_DEBUGLEVEL(Level_Verbose) ) {
                            stringstream ss; ss << std::setprecision(std::numeric_limits<OpenRAVE::dReal>::digits10+1);
                            ss << "ikfast collision " << report.__str__() << " colvalues=[";
                            std::vector<dReal> vallvalues;
                            probot->GetDOFValues(vallvalues);
                            for(size_t i = 0; i < vallvalues.size(); ++i ) {
                                if( i > 0 ) {
                                    ss << "," << vallvalues[i];
                                }
                                else {
                                    ss << vallvalues[i];
                                }
                            }
                            ss << "]";
                            RAVELOG_VERBOSE(ss.str());
                        }
                        if( paramnewglobal.GetType() == IKP_Transform6D ) {
                            return static_cast<IkReturnAction>(retactionall|IKRA_QuitEndEffectorCollision); // stop the search
                        }
                        else {
                            // end effector could change depending on the solution
                            return static_cast<IkReturnAction>(retactionall|IKRA_RejectEnvCollision); // stop the search
                        }
                    }
                    stateCheck.ResetCheckEndEffectorEnvCollision();
                }
                else if( paramnewglobal.GetType() == IKP_TranslationDirection5D ) {
                    int colliding = stateCheck.IsCollidingEndEffector(pmanip->GetTransform());
                    if( colliding == 1 ) {
                        // end effector could change depending on the solution
                        return static_cast<IkReturnAction>(retactionall|IKRA_RejectEnvCollision); // stop the search
                    }
                }
            }
            if( GetEnv()->CheckCollision(KinBodyConstPtr(probot), ptempreport) ) {
                if( paramnewglobal.GetType() == IKP_TranslationDirection5D ) {
                    // colliding and 5d,so check if colliding with end effector. If yes, then register as part of the stateCheck
                    bool bIsEndEffectorCollision = false;
                    FOREACHC(itcollidingpairs, ptempreport->vLinkColliding) {
                        if( itcollidingpairs->first->GetParent() == probot ) {
                            if( find(_vchildlinkindices.begin(), _vchildlinkindices.end(), itcollidingpairs->first->GetIndex()) != _vchildlinkindices.end() ) {
                                bIsEndEffectorCollision = true;
                                break;
                            }
                        }
                        if( itcollidingpairs->second->GetParent() == probot ) {
                            if( find(_vchildlinkindices.begin(), _vchildlinkindices.end(), itcollidingpairs->second->GetIndex()) != _vchildlinkindices.end() ) {
                                bIsEndEffectorCollision = true;
                                break;
                            }
                        }
                    }
                    if( bIsEndEffectorCollision ) {
                        // only really matters if in collision
                        stateCheck.RegisterCollidingEndEffector(pmanip->GetTransform(), bIsEndEffectorCollision);
                    }
                }

                if( IS_DEBUGLEVEL(Level_Verbose) ) {
                    stringstream ss; ss << std::setprecision(std::numeric_limits<OpenRAVE::dReal>::digits10+1);
                    ss << "env=" << GetEnv()->GetId() << ", ikfast collision " << probot->GetName() << ":" << pmanip->GetName() << " " << report.__str__() << " colvalues=[";
                    std::vector<dReal> vallvalues;
                    probot->GetDOFValues(vallvalues);
                    for(size_t i = 0; i < vallvalues.size(); ++i ) {
                        if( i > 0 ) {
                            ss << "," << vallvalues[i];
                        }
                        else {
                            ss << vallvalues[i];
                        }
                    }
                    ss << "]";
                    RAVELOG_VERBOSE(ss.str());
                }
                return static_cast<IkReturnAction>(retactionall|IKRA_RejectEnvCollision);
            }
        }

        // check that end effector moved in the correct direction
        dReal ikworkspacedist = param.ComputeDistanceSqr(paramnew);
        if( ikworkspacedist > _ikthreshold ) {
            BOOST_ASSERT(listlocalikreturns.size()>0);
            stringstream ss; ss << std::setprecision(std::numeric_limits<dReal>::digits10+1);
            ss << "ignoring bad ik for " << probot->GetName() << ":" << pmanip->GetName() << " dist=" << RaveSqrt(ikworkspacedist) << ", param=[" << param << "], sol=[";
            FOREACHC(itvalue,listlocalikreturns.front()->_vsolution) {
                ss << *itvalue << ", ";
            }
            ss << "]" << endl;
            RAVELOG_ERROR(ss.str());
            return static_cast<IkReturnAction>(retactionall|IKRA_RejectKinematicsPrecision);
        }

        if( (int)boost::get<1>(freeq0check).size() == _nTotalDOF ) {
            // order the listlocalikreturns depending on the distance to boost::get<1>(freeq0check), that way first solution is prioritized
            std::vector< std::pair<size_t, dReal> > vdists; vdists.reserve(listlocalikreturns.size());
            std::vector<IkReturnPtr> vtempikreturns; vtempikreturns.reserve(listlocalikreturns.size());
            FOREACH(itikreturn, listlocalikreturns) {
                dReal soldist = _ComputeGeometricConfigDistSqr(probot,(*itikreturn)->_vsolution,boost::get<1>(freeq0check));
                if( !(bestsolution.dist <= soldist) ) {
                    vdists.emplace_back(vdists.size(),  soldist);
                    vtempikreturns.push_back(*itikreturn);
                }
            }
            if( vdists.size() == 0 ) {
                return IKRA_Reject; // none could pass already computed solution
            }

            std::stable_sort(vdists.begin(),vdists.end(),SortSolutionDistances);
            listlocalikreturns.clear();
            for(size_t i = 0; i < vdists.size(); ++i) {
                std::vector<dReal>& vdata = vtempikreturns.at(vdists[i].first)->_mapdata["__distancetosol__"];
                vdata.resize(1);
                vdata[0] = vdists[i].second;
                listlocalikreturns.push_back(vtempikreturns.at(vdists[i].first));
            }
        }

        if( listlocalikreturns.size() == 0 ) {
            return IKRA_Reject;
        }

        // check ones with filter <= 0
        if( !(filteroptions & IKFO_IgnoreCustomFilters) && _HasFilterInRange(IKSP_MinPriority, 0) ) {
//            unsigned int maxsolutions = 1;
//            for(size_t i = 0; i < iksol.basesol.size(); ++i) {
//                unsigned char m = iksol.basesol[i].maxsolutions;
//                if( m != (unsigned char)-1 && m > 1) {
//                    maxsolutions *= m;
//                }
//            }
            // TODO: iterating vravesols would call the filters vravesols.size() times even if a valid solution is found
            // figure out a way to do short-curcuit the code to check the final solutions

            int nSameStateRepeatCount = 0;
            _nSameStateRepeatCount = 0;

            list<IkReturnPtr> listtestikreturns;
            listtestikreturns.swap(listlocalikreturns);
            FOREACH(ittestreturn, listtestikreturns) {//itravesol, vravesols) {
                IkReturnPtr localret = *ittestreturn;
                _vsolutionindices.resize(0);
                FOREACH(it, localret->_mapdata[solutionIndicesNameLocal]) {
                    _vsolutionindices.push_back((PostureStateInt)(*it+0.5)); // round
                }

                probot->SetActiveDOFValues(localret->_vsolution,false);
                _CheckRefineSolution(param, *pmanip, localret->_vsolution, !!(filteroptions&IKFO_IgnoreJointLimits));

                // due to floating-point precision, vravesol and param will not necessarily match anymore. The filters require perfectly matching pair, so compute a new param
                paramnew = pmanip->GetIkParameterization(param,false);
                paramnewglobal = pmanip->GetBase()->GetTransform() * paramnew;
                _nSameStateRepeatCount = nSameStateRepeatCount; // could be overwritten by _CallFilters call!

                bool bNeedCheckEndEffectorEnvCollision = stateCheck.NeedCheckEndEffectorEnvCollision();
                if( !(filteroptions & IKFO_IgnoreEndEffectorEnvCollisions) ) {
                    // have to make sure end effector collisions are set, regardless if stateCheck.ResetCheckEndEffectorEnvCollision has been called
                    stateCheck.RestoreCheckEndEffectorEnvCollision();
                }
                IkReturnAction retaction = _CallFilters(localret->_vsolution, pmanip, paramnew,localret, IKSP_MinPriority, 0);
                if( !(filteroptions & IKFO_IgnoreEndEffectorEnvCollisions) && !bNeedCheckEndEffectorEnvCollision ) {
                    stateCheck.ResetCheckEndEffectorEnvCollision();
                }
                nSameStateRepeatCount++;
                _nSameStateRepeatCount = nSameStateRepeatCount;
                retactionall |= retaction;
                if( retactionall & IKRA_Quit ) {
                    return static_cast<IkReturnAction>(retactionall|IKRA_RejectCustomFilter);
                }
                else if( retaction == IKRA_Success ) {
                    // success and the ikreturns are already ordered so that first one is with least distance.
                    bestsolution.ikreturn = localret;
                    dReal d = 1e30;
                    if( (int)boost::get<1>(freeq0check).size() == _nTotalDOF ) {
                        d = _ComputeGeometricConfigDistSqr(probot,localret->_vsolution,boost::get<1>(freeq0check));
                    }
                    bestsolution.dist = d;
                    listlocalikreturns.push_back(localret);
                    return IKRA_Success;
                }
            }
            if( listlocalikreturns.size() == 0 ) {
                return static_cast<IkReturnAction>(retactionall|IKRA_RejectCustomFilter);
            }
        }

        OPENRAVE_ASSERT_OP(listlocalikreturns.size(),>,0);
        bestsolution.ikreturn = listlocalikreturns.front();
        IkReturn::CustomData::iterator itdist = bestsolution.ikreturn->_mapdata.find("__distancetosol__");
        if( itdist != bestsolution.ikreturn->_mapdata.end() ) {
            bestsolution.dist = itdist->second.at(0);
        }
        else {
            bestsolution.dist = 1e30;
        }
        return IKRA_Success;
//        // solution is valid, so replace the best
//        size_t index = 0;
//        FOREACH(itikreturn, listlocalikreturns) {
//            if( (int)boost::get<1>(freeq0check).size() == _nTotalDOF ) {
//                d = _ComputeGeometricConfigDistSqr(probot,(*itikreturn)->_vsolution,boost::get<1>(freeq0check));
//                if( !(bestsolution.dist <= d) ) {
//                    bestsolution.ikreturn = *itikreturn;
//                    bestsolution.dist = d;
//                }
//            }
//            else {
//                // cannot compute distance, so quit once first solution is set to best
//                bestsolution.ikreturn = *itikreturn;
//                bestsolution.dist = d;
//                break;
//            }
//            ++index;
//        }
//        return IKRA_Success;
    }

    IkReturnAction _SolveAll(const IkParameterization& param, const vector<IkReal>& vfree, int filteroptions, std::vector<IkReturnPtr>& vikreturns, StateCheckEndEffector& stateCheck)
    {
        RobotBase::ManipulatorPtr pmanip(_pmanip);
        RobotBasePtr probot = pmanip->GetRobot();
        ikfast::IkSolutionList<IkReal> solutions;
        if( _CallIk(param,vfree, pmanip->GetLocalToolTransform(), solutions) ) {
            vector<IkReal> vsolfree;
            std::vector<IkReal> sol(pmanip->GetArmIndices().size());
            for(size_t isolution = 0; isolution < solutions.GetNumSolutions(); ++isolution) {
                const ikfast::IkSolution<IkReal>& iksol = dynamic_cast<const ikfast::IkSolution<IkReal>& >(solutions.GetSolution(isolution));
                iksol.Validate();
                //RAVELOG_VERBOSE_FORMAT("ikfast solution %d/%d (free=%d)", isolution%solutions.GetNumSolutions()%iksol.GetFree().size());
                if( iksol.GetFree().size() > 0 ) {
                    // have to search over all the free parameters of the solution!
                    vsolfree.resize(iksol.GetFree().size());
                    std::vector<dReal> vFreeInc(_GetFreeIncFromIndices(iksol.GetFree()));
                    IkReturnAction retaction = ComposeSolution(iksol.GetFree(), vsolfree, 0, vector<dReal>(), boost::bind(&IkFastSolver::_ValidateSolutionAll,shared_solver(), boost::ref(param), boost::ref(iksol), boost::ref(vsolfree), filteroptions, boost::ref(sol), boost::ref(vikreturns), boost::ref(stateCheck)), vFreeInc);
                    if( retaction & IKRA_Quit) {
                        return retaction;
                    }
                }
                else {
                    IkReturnAction retaction = _ValidateSolutionAll(param, iksol, vector<IkReal>(), filteroptions, sol, vikreturns, stateCheck);
                    if( retaction & IKRA_Quit ) {
                        return retaction;
                    }
                }
            }
        }
        return IKRA_Reject; // signals to continue
    }

    IkReturnAction _ValidateSolutionAll(const IkParameterization& param, const ikfast::IkSolution<IkReal>& iksol, const vector<IkReal>& vfree, int filteroptions, std::vector<IkReal>& sol, std::vector<IkReturnPtr>& vikreturns, StateCheckEndEffector& stateCheck)
    {
        iksol.GetSolution(sol,vfree);
        std::vector<dReal> vravesol(sol.size());
        std::copy(sol.begin(),sol.end(),vravesol.begin());

        int nSameStateRepeatCount = 0;
        _nSameStateRepeatCount = 0;
        std::vector< pair<std::vector<dReal>,int> > vravesols;
        list< std::pair<IkReturnPtr, IkParameterization> > listlocalikreturns; // orderd with respect to vravesols

        // find the first valid solutino that satisfies joint constraints and collisions
        if( !(filteroptions&IKFO_IgnoreJointLimits) ) {
            _ComputeAllSimilarJointAngles(vravesols, vravesol);
            if( vravesols.size() == 0 ) {
                return IKRA_RejectJointLimits;
            }
        }
        else {
            vravesols.emplace_back(vravesol, 0);
        }

        std::vector<PostureStateInt> vsolutionindices;
        std::string solutionIndicesNameLocal = solutionIndicesName;
        const RobotBase::ManipulatorPtr pmanip(_pmanip);
        const RobotBasePtr probot = pmanip->GetRobot();
        const PostureDescriberBasePtr pDescriber = probot->GetPostureDescriber(pmanip);
        if (pDescriber != nullptr) {
            if(pDescriber->ComputePostureStates(vsolutionindices, vravesol)) {
                solutionIndicesNameLocal = pDescriber->GetMapDataKey();
            }
            else {
                RAVELOG_WARN_FORMAT("Cannot compute posture states for vravesol of size %d; use solutionIndicesNameLocal %s", vravesol.size() % solutionIndicesNameLocal);
            }
        }
        if(vsolutionindices.empty()) {
            iksol.GetSolutionIndices(vsolutionindices);
        }

//        if( IS_DEBUGLEVEL(Level_Verbose) ) {
//            stringstream ss; ss << std::setprecision(std::numeric_limits<OpenRAVE::dReal>::digits10+1);
//            ss << "ikfast solution (free=" << iksol.GetFree().size() << "); iksol=[";
//            FOREACHC(it, vravesol) {
//                ss << *it << ", ";
//            }
//            ss << "]";
//            RAVELOG_VERBOSE(ss.str());
//        }

        IkParameterization paramnewglobal, paramnew;

        int retactionall = IKRA_Reject;
        if( !(filteroptions & IKFO_IgnoreCustomFilters) && _HasFilterInRange(1, IKSP_MaxPriority) ) {
//            unsigned int maxsolutions = 1;
//            for(size_t i = 0; i < iksol.basesol.size(); ++i) {
//                unsigned char m = iksol.basesol[i].maxsolutions;
//                if( m != (unsigned char)-1 && m > 1) {
//                    maxsolutions *= m;
//                }
//            }
            FOREACH(itravesol, vravesols) {
                _vsolutionindices = vsolutionindices;
                FOREACH(it,_vsolutionindices) {
                    *it += itravesol->second<<16;
                }
                probot->SetActiveDOFValues(itravesol->first,false);
                _CheckRefineSolution(param, *pmanip, itravesol->first, !!(filteroptions&IKFO_IgnoreJointLimits));

                // due to floating-point precision, vravesol and param will not necessarily match anymore. The filters require perfectly matching pair, so compute a new param
                paramnew = pmanip->GetIkParameterization(param,false);
                paramnewglobal = pmanip->GetBase()->GetTransform() * paramnew;
                _nSameStateRepeatCount = nSameStateRepeatCount; // could be overwritten by _CallFilters call!
                IkReturnPtr localret(new IkReturn(IKRA_Success));
                localret->_mapdata[solutionIndicesNameLocal] = std::vector<dReal>(_vsolutionindices.begin(),_vsolutionindices.end());

                bool bNeedCheckEndEffectorEnvCollision = stateCheck.NeedCheckEndEffectorEnvCollision();
                if( !(filteroptions & IKFO_IgnoreEndEffectorEnvCollisions) ) {
                    // have to make sure end effector collisions are set, regardless if stateCheck.ResetCheckEndEffectorEnvCollision has been called
                    stateCheck.RestoreCheckEndEffectorEnvCollision();
                }
                IkReturnAction retaction = _CallFilters(itravesol->first, pmanip, paramnew,localret, 1, IKSP_MaxPriority);
                if( !(filteroptions & IKFO_IgnoreEndEffectorEnvCollisions) && !bNeedCheckEndEffectorEnvCollision ) {
                    stateCheck.ResetCheckEndEffectorEnvCollision();
                }
                nSameStateRepeatCount++;
                _nSameStateRepeatCount = nSameStateRepeatCount;
                retactionall |= retaction;
                if( retactionall & IKRA_Quit ) {
                    return static_cast<IkReturnAction>(retactionall|IKRA_RejectCustomFilter);
                }
                else if( retaction == IKRA_Success ) {
                    localret->_vsolution.swap(itravesol->first);
                    listlocalikreturns.emplace_back(localret,  paramnew);
                }
            }
            if( listlocalikreturns.size() == 0 ) {
                return static_cast<IkReturnAction>(retactionall|IKRA_RejectCustomFilter);
            }
        }
        else {
            FOREACH(itravesol, vravesols) {
                _vsolutionindices = vsolutionindices;
                FOREACH(it,_vsolutionindices) {
                    *it += itravesol->second<<16;
                }
                probot->SetActiveDOFValues(itravesol->first,false);
                _CheckRefineSolution(param, *pmanip, itravesol->first, !!(filteroptions&IKFO_IgnoreJointLimits));

                // due to floating-point precision, vravesol and param will not necessarily match anymore. The filters require perfectly matching pair, so compute a new param
                paramnew = pmanip->GetIkParameterization(param,false);
                paramnewglobal = pmanip->GetBase()->GetTransform() * paramnew;
                IkReturnPtr localret(new IkReturn(IKRA_Success));
                localret->_mapdata[solutionIndicesNameLocal] = std::vector<dReal>(_vsolutionindices.begin(),_vsolutionindices.end());
                localret->_vsolution.swap(itravesol->first);
                listlocalikreturns.emplace_back(localret,  paramnew);
            }
        }

        CollisionReport report;
        CollisionReportPtr ptempreport;
        if( IS_DEBUGLEVEL(Level_Verbose) ) {
            ptempreport = boost::shared_ptr<CollisionReport>(&report,utils::null_deleter());
        }
        if( !(filteroptions&IKFO_IgnoreSelfCollisions) ) {
            stateCheck.SetSelfCollisionState();
            if( probot->CheckSelfCollision(ptempreport) ) {
                if( !!ptempreport ) {
                    if( !!ptempreport->plink1 && !!ptempreport->plink2 && (paramnewglobal.GetType() == IKP_Transform6D || paramnewglobal.GetDOF() >= pmanip->GetArmDOF()) ) {
                        // ik constraints the robot pretty well, so any self-collisions might mean the IK itself is impossible.
                        // check if self-colliding with non-moving part and a link that is pretty high in the chain, then perhaps we should give up...?
                        KinBody::LinkConstPtr potherlink;
                        if( find(_vindependentlinks.begin(), _vindependentlinks.end(), ptempreport->plink1) != _vindependentlinks.end() ) {
                            potherlink = ptempreport->plink2;
                        }
                        else if( find(_vindependentlinks.begin(), _vindependentlinks.end(), ptempreport->plink2) != _vindependentlinks.end() ) {
                            potherlink = ptempreport->plink1;
                        }

                        if( !!potherlink && _numBacktraceLinksForSelfCollisionWithNonMoving > 0 ) {
                            for(int itestdof = (int)pmanip->GetArmIndices().size()-_numBacktraceLinksForSelfCollisionWithNonMoving; itestdof < (int)pmanip->GetArmIndices().size(); ++itestdof) {
                                KinBody::JointPtr pjoint = probot->GetJointFromDOFIndex(pmanip->GetArmIndices()[itestdof]);
                                if( !!pjoint->GetHierarchyParentLink() && pjoint->GetHierarchyParentLink()->IsRigidlyAttached(*potherlink) ) {

                                    stateCheck.numImpossibleSelfCollisions++;
                                    RAVELOG_VERBOSE_FORMAT("self-collision with links %s and %s most likely means IK itself will not succeed, attempts=%d", ptempreport->plink1->GetName()%ptempreport->plink2->GetName()%stateCheck.numImpossibleSelfCollisions);
                                    if( stateCheck.numImpossibleSelfCollisions > 16 ) { // not sure what a good threshold is here
                                        RAVELOG_DEBUG_FORMAT("self-collision with links %s and %s most likely means IK itself will not succeed, giving up after %d attempts", ptempreport->plink1->GetName()%ptempreport->plink2->GetName()%stateCheck.numImpossibleSelfCollisions);
                                        return static_cast<IkReturnAction>(retactionall|IKRA_RejectSelfCollision|IKRA_Quit);
                                    }
                                    else {
                                        break;
                                    }
                                }
                            }
                        }

                        if( _vindependentlinks.size() != _vIndependentLinksIncludingFreeJoints.size() && _numBacktraceLinksForSelfCollisionWithFree > 0 ) {
                            // check
                            potherlink.reset();
                            if( find(_vIndependentLinksIncludingFreeJoints.begin(), _vIndependentLinksIncludingFreeJoints.end(), ptempreport->plink1) != _vIndependentLinksIncludingFreeJoints.end() ) {
                                potherlink = ptempreport->plink2;
                            }
                            else if( find(_vIndependentLinksIncludingFreeJoints.begin(), _vIndependentLinksIncludingFreeJoints.end(), ptempreport->plink2) != _vIndependentLinksIncludingFreeJoints.end() ) {
                                potherlink = ptempreport->plink1;
                            }

                            if( !!potherlink ) {
                                //bool bRigidlyAttached = false;
                                for(int itestdof = (int)pmanip->GetArmIndices().size()-_numBacktraceLinksForSelfCollisionWithFree; itestdof < (int)pmanip->GetArmIndices().size(); ++itestdof) {
                                    KinBody::JointPtr pjoint = probot->GetJointFromDOFIndex(pmanip->GetArmIndices()[itestdof]);
                                    if( !!pjoint->GetHierarchyParentLink() && pjoint->GetHierarchyParentLink()->IsRigidlyAttached(*potherlink) ) {

                                        stateCheck.numImpossibleSelfCollisions++;
                                        RAVELOG_VERBOSE_FORMAT("self-collision with links %s and %s most likely means IK itself will not succeed, attempts=%d", ptempreport->plink1->GetName()%ptempreport->plink2->GetName()%stateCheck.numImpossibleSelfCollisions);
                                        if( stateCheck.numImpossibleSelfCollisions > 16 ) { // not sure what a good threshold is here
                                            RAVELOG_DEBUG_FORMAT("self-collision with links %s and %s most likely means IK itself will not succeed for these free parameters, giving up after %d attempts", ptempreport->plink1->GetName()%ptempreport->plink2->GetName()%stateCheck.numImpossibleSelfCollisions);
                                            return static_cast<IkReturnAction>(retactionall|IKRA_RejectSelfCollision|IKRA_Quit);
                                        }
                                        else {
                                            break;
                                        }
                                    }
                                }
                            }
                        }
                    }
                }
                return static_cast<IkReturnAction>(retactionall|IKRA_RejectSelfCollision);
            }
        }
        if( (filteroptions&IKFO_CheckEnvCollisions) ) {
            stateCheck.SetEnvironmentCollisionState();
            if( stateCheck.NeedCheckEndEffectorEnvCollision() ) {
                // only check if the end-effector position is fully determined from the ik
                if( paramnewglobal.GetType() == IKP_Transform6D ) {// || (int)pmanip->GetArmIndices().size() <= paramnewglobal.GetDOF() ) {
                    if( pmanip->CheckEndEffectorCollision(pmanip->GetTransform(), ptempreport) ) {
                        if( IS_DEBUGLEVEL(Level_Verbose) ) {
                            stringstream ss; ss << std::setprecision(std::numeric_limits<OpenRAVE::dReal>::digits10+1);
                            ss << "env=" << GetEnv()->GetId() << ", ikfast collision " << ptempreport->__str__() << " ";
                            if( !!ptempreport->plink1 ) {
                                ss << "num1=" << ptempreport->plink1->GetCollisionData().vertices.size() << " ";
                            }
                            if( !!ptempreport->plink2 ) {
                                ss << "num2=" << ptempreport->plink2->GetCollisionData().vertices.size() << " ";
                            }
                            ss << "; colvalues=[";
                            std::vector<dReal> vallvalues;
                            probot->GetDOFValues(vallvalues);
                            for(size_t i = 0; i < vallvalues.size(); ++i ) {
                                if( i > 0 ) {
                                    ss << "," << vallvalues[i];
                                }
                                else {
                                    ss << vallvalues[i];
                                }
                            }
                            ss << "], manippose=[";
                            SerializeTransform(ss, pmanip->GetTransform());
                            ss << "]; localpose=[";
                            SerializeTransform(ss, pmanip->GetLocalToolTransform());
                            ss << "]";
                            RAVELOG_VERBOSE(ss.str());
                        }
                        if( paramnewglobal.GetType() == IKP_Transform6D ) {
                            // 6D so end effector is determined
                            return static_cast<IkReturnAction>(retactionall|IKRA_QuitEndEffectorCollision); // stop the search
                        }
                        else {
                            // end effector could change depending on the solution
                            return static_cast<IkReturnAction>(retactionall|IKRA_RejectEnvCollision); // stop the search
                        }
                    }
                    stateCheck.ResetCheckEndEffectorEnvCollision();
                }
            }
            if( GetEnv()->CheckCollision(KinBodyConstPtr(probot), ptempreport) ) {
                if( IS_DEBUGLEVEL(Level_Verbose) ) {
                    stringstream ss; ss << std::setprecision(std::numeric_limits<OpenRAVE::dReal>::digits10+1);
                    ss << "ikfast collision " << report.__str__() << " colvalues=[";
                    std::vector<dReal> vallvalues;
                    probot->GetDOFValues(vallvalues);
                    for(size_t i = 0; i < vallvalues.size(); ++i ) {
                        if( i > 0 ) {
                            ss << "," << vallvalues[i];
                        }
                        else {
                            ss << vallvalues[i];
                        }
                    }
                    ss << "]";
                    RAVELOG_VERBOSE(ss.str());
                }
                return static_cast<IkReturnAction>(retactionall|IKRA_RejectEnvCollision);
            }
        }

        if( !(filteroptions & IKFO_IgnoreCustomFilters) && _HasFilterInRange(IKSP_MinPriority, 0) ) {
            int nSameStateRepeatCount = 0;
            _nSameStateRepeatCount = 0;

            list< std::pair<IkReturnPtr, IkParameterization> >::iterator ittestreturn = listlocalikreturns.begin();
            while(ittestreturn != listlocalikreturns.end()) {
                IkReturnPtr localret = ittestreturn->first;
                _vsolutionindices.resize(0);
                FOREACH(it, localret->_mapdata[solutionIndicesNameLocal]) {
                    _vsolutionindices.push_back((PostureStateInt)(*it+0.5)); // round
                }

                probot->SetActiveDOFValues(localret->_vsolution,false);
                _nSameStateRepeatCount = nSameStateRepeatCount; // could be overwritten by _CallFilters call!

                bool bNeedCheckEndEffectorEnvCollision = stateCheck.NeedCheckEndEffectorEnvCollision();
                if( !(filteroptions & IKFO_IgnoreEndEffectorEnvCollisions) ) {
                    // have to make sure end effector collisions are set, regardless if stateCheck.ResetCheckEndEffectorEnvCollision has been called
                    stateCheck.RestoreCheckEndEffectorEnvCollision();
                }
                IkReturnAction retaction = _CallFilters(localret->_vsolution, pmanip, ittestreturn->second, localret, IKSP_MinPriority, 0);
                if( !(filteroptions & IKFO_IgnoreEndEffectorEnvCollisions) && !bNeedCheckEndEffectorEnvCollision ) {
                    stateCheck.ResetCheckEndEffectorEnvCollision();
                }
                nSameStateRepeatCount++;
                _nSameStateRepeatCount = nSameStateRepeatCount;
                retactionall |= retaction;
                if( retactionall & IKRA_Quit ) {
                    return static_cast<IkReturnAction>(retactionall|IKRA_RejectCustomFilter);
                }
                else if( retaction == IKRA_Success ) {
                    ++ittestreturn;
                }
                else {
                    ittestreturn = listlocalikreturns.erase(ittestreturn);
                }
            }
        }

        // check that end effector moved in the correct direction
        dReal ikworkspacedist = param.ComputeDistanceSqr(paramnew);
        if( ikworkspacedist > _ikthreshold ) {
            stringstream ss; ss << std::setprecision(std::numeric_limits<dReal>::digits10+1);
            ss << "ignoring bad ik for " << probot->GetName() << ":" << pmanip->GetName() << " dist=" << RaveSqrt(ikworkspacedist) << ", param=[" << param << "]";
            if( listlocalikreturns.size() > 0 ) {
                ss << ", sol=[";
                FOREACHC(itvalue,listlocalikreturns.front().first->_vsolution) {
                    ss << *itvalue << ", ";
                }
                ss << "]";
            }
            ss << endl;
            RAVELOG_ERROR(ss.str());
            return static_cast<IkReturnAction>(retactionall); // signals to continue
        }

        if( listlocalikreturns.size() > 0 ) {
            bool bNeedCheckEndEffectorEnvCollision = stateCheck.NeedCheckEndEffectorEnvCollision();
            if( !(filteroptions & IKFO_IgnoreEndEffectorEnvCollisions) ) {
                // have to make sure end effector collisions are set, regardless if stateCheck.ResetCheckEndEffectorEnvCollision has been called
                stateCheck.RestoreCheckEndEffectorEnvCollision();
            }
            FOREACH(itlocalikreturn, listlocalikreturns) {
                _CallFinishCallbacks(itlocalikreturn->first, pmanip, paramnewglobal);
            }
            if( !(filteroptions & IKFO_IgnoreEndEffectorEnvCollisions) && !bNeedCheckEndEffectorEnvCollision ) {
                stateCheck.ResetCheckEndEffectorEnvCollision();
            }
        }
        //RAVELOG_VERBOSE("add %d solutions", listlocalikreturns.size());
        FOREACH(itlocalikreturn, listlocalikreturns) {
            vikreturns.push_back(itlocalikreturn->first);
        }
        return static_cast<IkReturnAction>(retactionall); // signals to continue
    }

    bool _CheckJointAngles(std::vector<dReal>& vravesol) const
    {
        for(int j = 0; j < (int)_qlower.size(); ++j) {
            if( _vjointrevolute.at(j) == 2 ) {
                while( vravesol.at(j) > PI ) {
                    vravesol[j] -= 2*PI;
                }
                while( vravesol[j] < -PI ) {
                    vravesol[j] += 2*PI;
                }
            }
            else if( _vjointrevolute.at(j) == 1 ) {
                while( vravesol.at(j) > _qupper[j] ) {
                    vravesol[j] -= 2*PI;
                }
                while( vravesol[j] < _qlower[j] ) {
                    vravesol[j] += 2*PI;
                }
            }
            // due to error propagation, give error bounds for lower and upper limits
            if( vravesol[j] < _qlower[j]-g_fEpsilonJointLimit || vravesol[j] > _qupper[j]+g_fEpsilonJointLimit ) {
                return false;
            }
        }
        return true;
    }

    /// \brief configuraiton distance
    ///
    /// \param bNormalizeRevolute if true, then compute difference mod 2*PI
    dReal _ComputeGeometricConfigDistSqr(RobotBasePtr probot, const vector<dReal>& q1, const vector<dReal>& q2, bool bNormalizeRevolute=false) const
    {
        vector<dReal> q = q1;
        probot->SubtractActiveDOFValues(q,q2);
        vector<dReal>::iterator itq = q.begin();
        std::vector<uint8_t>::const_iterator itrevolute = _vjointrevolute.begin();
        dReal dist = 0;
        FOREACHC(it, probot->GetActiveDOFIndices()) {
            KinBody::JointPtr pjoint = probot->GetJointFromDOFIndex(*it);
            dReal fweight = pjoint->GetWeight(*it-pjoint->GetDOFIndex());
            // have to do the
            if( bNormalizeRevolute && *itrevolute ) {
                *itq = utils::NormalizeCircularAngle(*itq, -PI, PI);
            }
            dist += *itq**itq * fweight * fweight;
            ++itq;
            ++itrevolute;
        }
        return dist;
    }

    void _ComputeAllSimilarJointAngles(std::vector< std::pair<std::vector<dReal>, int> >& vravesols, std::vector<dReal>& vravesol)
    {
        vravesols.resize(0);
        if( !_CheckJointAngles(vravesol) ) {
            return;
        }
        vravesols.emplace_back(vravesol, 0);
        if( _qbigrangeindices.size() > 0 ) {
            std::vector< std::list<dReal> > vextravalues(_qbigrangeindices.size());
            std::vector< std::list<dReal> >::iterator itextra = vextravalues.begin();
            std::vector< size_t > vcumproduct; vcumproduct.reserve(_qbigrangeindices.size());
            size_t nTotal = 1, k = 0;
            FOREACH(itindex, _qbigrangeindices) {
                dReal foriginal = vravesol.at(*itindex);
                itextra->push_back(foriginal);
                dReal f = foriginal-2*PI;
                while(f >= _qlower[*itindex]) {
                    itextra->push_back(f);
                    f -= 2*PI;
                }
                f = foriginal+2*PI;
                while(f <= _qupper[*itindex]) {
                    itextra->push_back(f);
                    f += 2*PI;
                }
                vcumproduct.push_back(nTotal);
                OPENRAVE_ASSERT_OP_FORMAT(itextra->size(),<=,_qbigrangemaxsols.at(k),"exceeded max possible redundant solutions for manip arm index %d",_qbigrangeindices.at(k),ORE_InconsistentConstraints);
                nTotal *= itextra->size();
                ++itextra;
                ++k;
            }

            if( nTotal > 1 ) {
                vravesols.resize(nTotal);
                // copy the first point and save the cross product of all values in vextravalues
                for(size_t i = 1; i < vravesols.size(); ++i) {
                    vravesols[i].first.resize(vravesols[0].first.size());
                    int solutionindex = 0; // use to count which range has overflown on which joint index
                    for(size_t j = 0; j < vravesols[0].first.size(); ++j) {
                        vravesols[i].first[j] = vravesols[0].first[j];
                    }
                    for(size_t k = 0; k < _qbigrangeindices.size(); ++k) {
                        if( vextravalues[k].size() > 1 ) {
                            size_t repeat = vcumproduct.at(k);
                            int j = _qbigrangeindices[k];
                            size_t valueindex = (i/repeat)%vextravalues[k].size();
                            std::list<dReal>::const_iterator itvalue = vextravalues[k].begin();
                            advance(itvalue,valueindex);
                            vravesols[i].first[j] = *itvalue;
                            solutionindex += valueindex*_qbigrangemaxcumprod.at(k); // assumes each range
                        }
                    }
                    vravesols[i].second = solutionindex;
                }
            }
        }
    }

    void _SortSolutions(RobotBasePtr probot, std::vector<IkReturnPtr>& vikreturns)
    {
        // sort with respect to how far it is from limits
        vector< pair<size_t, dReal> > vdists; vdists.resize(vikreturns.size());
        vector<dReal> v;
        vector<dReal> viweights; viweights.reserve(probot->GetActiveDOF());
        FOREACHC(it, probot->GetActiveDOFIndices()) {
            KinBody::JointPtr pjoint = probot->GetJointFromDOFIndex(*it);
            viweights.push_back(1/pjoint->GetWeight(*it-pjoint->GetDOFIndex()));
        }

        for(size_t i = 0; i < vdists.size(); ++i) {
            v = vikreturns[i]->_vsolution;
            probot->SubtractActiveDOFValues(v,_qlower);
            dReal distlower = 1e30;
            for(size_t j = 0; j < v.size(); ++j) {
                distlower = min(distlower, RaveFabs(v[j])*viweights[j]);
            }
            v = vikreturns[i]->_vsolution;
            probot->SubtractActiveDOFValues(v,_qupper);
            dReal distupper = 1e30;
            for(size_t j = 0; j < v.size(); ++j) {
                distupper = min(distupper, RaveFabs(v[j])*viweights[j]);
            }
            vdists[i].first = i;
            vdists[i].second = -min(distupper,distlower);
        }

        std::stable_sort(vdists.begin(),vdists.end(),SortSolutionDistances);
        for(size_t i = 0; i < vdists.size(); ++i) {
            if( i != vdists[i].first )  {
                std::swap(vikreturns[i], vikreturns[vdists[i].first]);
                std::swap(vdists[i], vdists[vdists[i].first]);
            }
        }
    }

    /// \brief return incremental values for indices in the chain
    std::vector<dReal> _GetFreeIncFromIndices(const std::vector<int>& vindices)
    {
        std::vector<dReal> vFreeInc(vindices.size());
        for(size_t i = 0; i < vindices.size(); ++i) {
            if( _vjointrevolute.at(vindices[i]) ) {
                vFreeInc[i] = _fFreeIncRevolute;
            }
            else {
                // get the range of the axis and divide by 16..?
                vFreeInc[i] = (_qupper.at(i)-_qlower.at(i))/_fFreeIncPrismaticNum;
            }
        }
        return vFreeInc;
    }

    /// \brief convert ikparam to another type.
    /// \param param original ik param represented in manipulator's base link coordinate
    /// \param ikdummy ik param represented as _iktype in manipulator's base link coordinate
    /// \return constant reference to ikdummy
    inline const IkParameterization& _ConvertIkParameterization(const IkParameterization& param, IkParameterization& ikdummy)
    {
        if( param.GetType() == _iktype ) {
            return param;
        }

        // try to convert localgoal into a different goal suitable for the IK
        if( param.GetType() == IKP_Transform6D ) {
            if( _nTotalDOF-GetNumFreeParameters() == 4 ) {
                ikdummy = param; // copy the custom data!
                RobotBase::ManipulatorPtr pmanip(_pmanip);
                Vector vglobaldirection = param.GetTransform6D().rotate(pmanip->GetLocalToolDirection());
                if( _iktype == IKP_TranslationYAxisAngleXNorm4D ) {
                    ikdummy.SetTranslationYAxisAngleXNorm4D(param.GetTransform6D().trans,RaveAtan2(vglobaldirection.z,vglobaldirection.y));
                }
                else if( _iktype == IKP_TranslationZAxisAngleYNorm4D ) {
                    ikdummy.SetTranslationZAxisAngleYNorm4D(param.GetTransform6D().trans,RaveAtan2(vglobaldirection.x,vglobaldirection.z));
                }
                else if( _iktype == IKP_TranslationZAxisAngle4D ) {
                    ikdummy.SetTranslationZAxisAngle4D(param.GetTransform6D().trans,RaveAcos(vglobaldirection.z));
                }
                else if( _iktype == IKP_TranslationXAxisAngleZNorm4D ) {
                    ikdummy.SetTranslationXAxisAngleZNorm4D(param.GetTransform6D().trans,RaveAtan2(vglobaldirection.y,vglobaldirection.x));
                }
                else{
                    throw OPENRAVE_EXCEPTION_FORMAT(_("ik solver %s (dof=%d) does not support iktype 0x%x"), GetXMLId()%_nTotalDOF%_iktype, ORE_InvalidArguments);
                }
                return ikdummy;
            }
            else if( _nTotalDOF-GetNumFreeParameters() == 5 ) {
                ikdummy = param; // copy the custom data!
                RobotBase::ManipulatorPtr pmanip(_pmanip);
                ikdummy.SetTranslationDirection5D(RAY(param.GetTransform6D().trans, quatRotate(param.GetTransform6D().rot, pmanip->GetLocalToolDirection())));
                // have to copy the custom data!
                return ikdummy;
            }
        }
        throw OPENRAVE_EXCEPTION_FORMAT(_("ik solver %s (dof=%d) does not support iktype 0x%x"), GetXMLId()%_nTotalDOF%param.GetType(), ORE_InvalidArguments);
    }

    RobotBase::ManipulatorWeakPtr _pmanip;
    std::vector<int> _vfreeparams; ///< the indices into _pmanip->GetArmIndices() for the free indices of this IK
    std::vector<uint8_t> _vfreerevolute, _vjointrevolute; // 0 if not revolute, 1 if revolute and not circular, 2 if circular
    std::vector<dReal> _vfreeparamscales;
    UserDataPtr _cblimits;
    std::vector<KinBody::LinkPtr> _vchildlinks; ///< the child links of the manipulator
    std::vector<KinBody::LinkPtr> _vindependentlinks; ///< independent links of the manipulator
    std::vector<KinBody::LinkPtr> _vIndependentLinksIncludingFreeJoints; ///< independent links of the ik chain without free joints
    std::vector<int> _vchildlinkindices; ///< indices of the links at _vchildlinks
    boost::shared_ptr<ikfast::IkFastFunctions<IkReal> > _ikfunctions;
    std::vector<dReal> _vFreeInc;
    dReal _fFreeIncRevolute; ///< default increment for revolute joints
    dReal _fFreeIncPrismaticNum; ///< default number of segments to divide a free slider axis
    int _nTotalDOF;
    std::vector<dReal> _qlower, _qupper, _qmid;
    std::vector<int> _qbigrangeindices; ///< indices into _qlower/_qupper of joints that are revolute, not circular, and have ranges > 360
    std::vector<size_t> _qbigrangemaxsols, _qbigrangemaxcumprod;
    IkParameterizationType _iktype;
    std::string _kinematicshash;
    int _numBacktraceLinksForSelfCollisionWithNonMoving, _numBacktraceLinksForSelfCollisionWithFree; ///< when pruning self collisions, the number of links to look at. If the tip of the manip self collides with the base, then can safely quit the IK. this is used purely for optimization purposes and by default it is mostly disabled. For more complex robots with a lot of joints, can use these parameters to speed up searching for IK.
    dReal _ikthreshold; ///< workspace distance threshold sanity checking between desired workspace goal and the workspace position with the returned ik values.
    dReal _fRefineWithJacobianInverseAllowedError; ///< if > 0, then use jacobian inverse numerical method to refine the results until workspace error drops down this much. By default it is disabled (=-1)

#ifdef OPENRAVE_HAS_LAPACK
    ikfastsolvers::JacobianInverseSolver<double> _jacobinvsolver; ///< jacobian inverse solver if _fRefineWithJacobianInverseAllowedError is > 0
#endif

    //@{
    // cache for current Solve call. This has to be saved/restored if any user functions are called (like filters) since the filters themselves can potentially call into this ik solver.
    std::vector<PostureStateInt> _vsolutionindices; ///< holds the indices of the current solution, this is not multi-thread safe
    int _nSameStateRepeatCount;
    //@}

    bool _bEmptyTransform6D; ///< if true, then the iksolver has been built with identity of the manipulator transform. Only valid for Transform6D IKs.

public:
    static std::string solutionIndicesName; ///< name of solution indices
};

template <typename T>
std::string IkFastSolver<T>::solutionIndicesName = "solutionindices";

#ifdef OPENRAVE_IKFAST_FLOAT32
IkSolverBasePtr CreateIkFastSolver(EnvironmentBasePtr penv, std::istream& sinput, boost::shared_ptr<ikfast::IkFastFunctions<float> > ikfunctions, const vector<dReal>& vfreeinc, dReal ikthreshold)

{
    return IkSolverBasePtr(new IkFastSolver<float>(penv,sinput,ikfunctions,vfreeinc,ikthreshold));
}
#endif

IkSolverBasePtr CreateIkFastSolver(EnvironmentBasePtr penv, std::istream& sinput, boost::shared_ptr<ikfast::IkFastFunctions<double> > ikfunctions, const vector<dReal>& vfreeinc, dReal ikthreshold)
{
    return IkSolverBasePtr(new IkFastSolver<double>(penv,sinput,ikfunctions,vfreeinc,ikthreshold));
}<|MERGE_RESOLUTION|>--- conflicted
+++ resolved
@@ -1456,9 +1456,6 @@
                 solutionIndicesNameLocal = pDescriber->GetMapDataKey();
             }
             else {
-<<<<<<< HEAD
-                RAVELOG_WARN_FORMAT("Cannot compute posture states for vravesol of size %d; use solutionIndicesNameLocal %s", vravesol.size() % solutionIndicesNameLocal);
-=======
                 std::stringstream ss;
                 if(!vravesol.empty()) {
                     ss << vravesol.at(0);
@@ -1468,7 +1465,6 @@
                 }
                 RAVELOG_ERROR_FORMAT("Cannot compute posture states for vravesol [%s] of size %d; use solutionIndicesNameLocal %s", 
                                      ss.str() % vravesol.size() % solutionIndicesNameLocal);
->>>>>>> 6ae5ef53
             }
         }
         if(vsolutionindices.empty()) {
