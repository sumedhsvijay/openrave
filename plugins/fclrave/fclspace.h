--- conflicted
+++ resolved
@@ -199,13 +199,7 @@
             pinfo->_geometrygroup = _geometrygroup;
         }
 
-<<<<<<< HEAD
-        RAVELOG_VERBOSE_FORMAT("env=%d, init body %s (%d)", pbody->GetEnv()->GetId()%pbody->GetName()%pbody->GetEnvironmentId());
-        
-=======
         RAVELOG_VERBOSE_FORMAT("env=%d, self=%d, init body %s (%d)", pbody->GetEnv()->GetId()%_bIsSelfCollisionChecker%pbody->GetName()%pbody->GetEnvironmentId());
-
->>>>>>> 468bc40b
         pinfo->Reset();
         pinfo->_pbody = boost::const_pointer_cast<KinBody>(pbody);
         // make sure that synchronization do occur !
