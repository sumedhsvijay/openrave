--- conflicted
+++ resolved
@@ -523,13 +523,7 @@
         if( _vgoalpaths.size() == 0 ) {
             std::string description = str(boost::format(_("env=%d, plan failed in %fs, iter=%d, nMaxIterations=%d"))%GetEnv()->GetId()%(0.001f*(float)(utils::GetMilliTime()-basetime))%(iter/3)%_parameters->_nMaxIterations);
             RAVELOG_WARN(description);
-<<<<<<< HEAD
-            planningstatus.description = description;
-            planningstatus.statusCode = PS_Failed;
-            return planningstatus;
-=======
             return OPENRAVE_PLANNER_STATUS(description, PS_Failed);
->>>>>>> c3023e60
         }
 
         vector<GOALPATH>::iterator itbest = _vgoalpaths.begin();
