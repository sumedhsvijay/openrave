--- conflicted
+++ resolved
@@ -1,236 +1,224 @@
-// -*- coding: utf-8 -*-
-// Copyright (C) 2012-2014 Gustavo Puche, Rosen Diankov, OpenGrasp Team
-//
-// OpenRAVE Qt/OpenSceneGraph Viewer is licensed under the Apache License, Version 2.0 (the "License");
-// you may not use this file except in compliance with the License.
-// You may obtain a copy of the License at
-//     http://www.apache.org/licenses/LICENSE-2.0
-//
-// Unless required by applicable law or agreed to in writing, software
-// distributed under the License is distributed on an "AS IS" BASIS,
-// WITHOUT WARRANTIES OR CONDITIONS OF ANY KIND, either express or implied.
-// See the License for the specific language governing permissions and
-// limitations under the License.
-#ifndef OPENRAVE_QTOSG_VIEWERCONTEXT_H
-#define OPENRAVE_QTOSG_VIEWERCONTEXT_H
-
-#include "qtosg.h"
-
-#include "osgpick.h"
-
-#include <QtCore/QTimer>
-#include <QtGui/QApplication>
-#include <osgViewer/CompositeViewer>
-#include <osgViewer/ViewerEventHandlers>
-#include <osg/ShadeModel>
-#include <osgDB/ReadFile>
-#include <osg/FrontFace>
-#include <osg/CullFace>
-#include <iostream>
-
-#include <osgGA/NodeTrackerManipulator>
-
-#include <osgQt/GraphicsWindowQt>
-#include <osgManipulator/CommandManager>
-#include <osgManipulator/TabBoxDragger>
-#include <osgManipulator/TabPlaneDragger>
-#include <osgManipulator/TabPlaneTrackballDragger>
-#include <osgManipulator/TrackballDragger>
-#include <osgManipulator/Translate1DDragger>
-#include <osgManipulator/Translate2DDragger>
-#include <osgManipulator/TranslateAxisDragger>
-
-#include <osg/PositionAttitudeTransform>
-
-namespace qtosgrave {
-
-using namespace OpenRAVE;
-using namespace osgQt;
-
-/// \brief  Class of the openscene graph 3d viewer
-class ViewerWidget : public QWidget, public osgViewer::CompositeViewer
-{
-public:
-    ViewerWidget(EnvironmentBasePtr penv, const boost::function<bool(int)>& onKeyDown=boost::function<bool(int)>());
-
-    /// \brief Draws bounding box around actual kinbody
-    void DrawBoundingBox(bool pressed);
-
-    /// \brief Active selection
-    void SelectActive(bool active);
-
-    /// \brief possible names include TrackballDragger, TranslateAxisDragger
-    void SetDraggerMode(const std::string& draggerName);
-    
-    /// \brief Select robot or kinbody from screen
-    void SelectRobot(std::string name);
-
-    /// \brief  Sets scene data node in all viewers
-    void SetSceneData(osg::ref_ptr<osg::Node> osgscene);
-
-    /// \brief  Reset viewer to original position
-    void ResetViewToHome();
-
-    /// \brief Reset viewer to original position
-    void SetHome();
-
-    /// \brief Light button
-    void SetLight(bool enabled);
-    //  Cull face
-    void SetFacesMode(bool enabled);
-
-    /// \brief Sets poligon mode (SMOOTH, FLAT or WIRED)
-    void setPolygonMode(int mode);
-
-    /// \brief Set wire view to a node
-    void setWire(osg::Node* node);
-
-    /// \brief Gets transform matrix of a given link
-    osg::MatrixTransform* getLinkTransform(std::string& robotName, KinBody::LinkPtr link);
-
-    /// \brief Select the link picked
-    void SelectLink(osg::Node* node, int modkeymask=0);
-
-    void SetViewport(int width, int height);
-    osg::Camera *GetCamera();
-    osg::ref_ptr<osgGA::CameraManipulator> GetCameraManipulator();
-    osg::MatrixTransform *GetCameraHUD();
-
-protected:
-    bool HandleOSGKeyDown(int);
-
-    /// \brief Clear dragger from the viewer
-    void _ClearDragger();
-
-    /// \brief Create a viewer widget
-    QWidget* _AddViewWidget( osg::ref_ptr<osg::Camera> camera, osg::ref_ptr<osgViewer::View> view, osg::ref_ptr<osg::Camera> hudcamera, osg::ref_ptr<osgViewer::View> hudview );
-
-    /// \brief Create Open GL Context
-    osg::ref_ptr<osg::Camera> _CreateCamera( int x, int y, int w, int h );
-    osg::ref_ptr<osg::Camera> _CreateHUDCamera(int x, int y, int w, int h );
-
-    /// \brief Find an OSG Node with the name given
-    osg::Node* _FindNamedNode(const std::string& searchName, osg::Node* currNode);
-
-    /// \brief Print nodes of scenegraph
-    void _ShowSceneGraph(const std::string& currLevel,osg::Node* currNode);
-
-    /// \brief Get link children and store list in global variable _linkChildren
-    void _GetLinkChildren( std::string & robotName, KinBody::LinkPtr link, std::vector<KinBody::LinkPtr> vlinks);
-    
-    /// \brief Find node of Robot for the link picked
-    osg::Node* _FindRobot(osg::Node* node);
-
-    /// \brief Find link initial node. Group node
-    osg::Node* _FindLinkParent(osg::Node* node);
-
-    /// \brief Propagate transform to link children
-    void _PropagateTransforms();
-
-    /// \brief Find joint into OpenRAVE core
-    KinBody::JointPtr _FindJoint(std::string & robotName,std::string &linkName);
-
-    //  Lighting Stuff //
-
-    osg::Material *createSimpleMaterial(osg::Vec4 color);
-    osg::Light* _CreateLight(osg::Vec4 color, int lightid);
-    osg::Light* _CreateAmbientLight(osg::Vec4 color, int lightid);
-    
-    /// \brief Initialize lighting
-    void _InitializeLights(int nlights);
-
-    /// \brief Updates joint values from viewer to OpenRAVE core. uses GetPublishedBodies, so doesn't need environment lock.
-    virtual void _UpdateCoreFromViewer();
-
-    /// \brief Stores matrix transform
-    void _StoreMatrixTransform();
-
-    /// \brief Loads the stored matrix transform to the camera
-    void _LoadMatrixTransform();
-
-    /// \brief Create a dragger with a name given
-    std::vector<osg::ref_ptr<osgManipulator::Dragger> > _CreateDragger(const std::string& name);
-    
-    /// \brief Create a manipulator over an object pased
-    osg::Node* _AddDraggerToObject(osg::Node* object, const std::string& name);
-
-    osg::Node* _AddDraggerToObject(std::string& robotName,osg::Node* object, const std::string& name, KinBody::JointPtr joint);
-    virtual void paintEvent( QPaintEvent* event );
-
-//    ////////////////////////////////////////////////////////////////////////////
-//    //  Mouse release event
-//    ////////////////////////////////////////////////////////////////////////////
-//    virtual void mouseReleaseEvent(QMouseEvent *e)
-//    {
-//      if (doubleClickPressed)
-//      {
-//        doubleClickPressed = false;
-//
-//        if (isSimpleView)
-//        {
-//          setMultipleView();
-//        }
-//        else
-//        {
-//          setSimpleView();
-//        }
-//      }
-//    }
-//    ////////////////////////////////////////////////////////////////////////////
-//    /// Mouse double click event handler
-//    ////////////////////////////////////////////////////////////////////////////
-//    virtual void mouseDoubleClickEvent(QMouseEvent *e)
-//    {
-//      doubleClickPressed = true;
-//    }
-
-
-//    //  Flags to apply anchor (if true) to the dragger position
-//    std::map<std::string,bool> _needAnchor;
-
-    
-    osg::ref_ptr<osg::Group> _osgLightsGroup; ///< Scene Node with lights
-    osg::ref_ptr<osg::Group> _osgLightsGroupData; ///< Scene Data to romove after each repaint
-    osg::ref_ptr<osg::Group> _root; ///< Parent of dragger and selection
-    std::vector<osg::ref_ptr<osgManipulator::Dragger> > _draggers; ///< There is only one dragger at the same time
-<<<<<<< HEAD
-    osg::ref_ptr<osg::MatrixTransform> _selection; ///< Transform applied by dragger
-=======
-    osg::ref_ptr<osg::MatrixTransform> _draggerMatrix; ///< Transform applied by dragger
->>>>>>> 4342d7ba
-    osg::ref_ptr<osg::Node> _selected; ///< Object selected by dragger
-    osg::ref_ptr<osg::MatrixTransform> _osgCameraHUD; ///< MatrixTransform node that gets displayed in the heads up display
-    
-    std::string _actualKinbody; ///< Kinematic body selected or robot
-    std::string _draggerName; ///< Actual dragger selected
-    
-    osg::ref_ptr<OSGPickHandler> _picker; ///<  Pick handler for joint selection
-    osg::ref_ptr<osgGA::GUIEventHandler> _keyhandler; ///<  Pick handler for joint selection
-<<<<<<< HEAD
-    osg::Matrixf _matrix1; ///< stored matrix transform
-=======
-    osg::Matrixf _viewCameraMatrix; ///< stored matrix transform
->>>>>>> 4342d7ba
-
-    std::vector<osg::ref_ptr<osg::PositionAttitudeTransform> > _vLightTransform;
-    osg::ref_ptr<osg::StateSet> _lightStateSet;
-    osg::ref_ptr<osgViewer::View> _osgview;
-    osg::ref_ptr<osgViewer::View> _osghudview;
-    osg::ref_ptr<osgGA::CameraManipulator> _osgCameraManipulator;
-    
-    QTimer _timer; ///< Timer for repaint
-    EnvironmentBasePtr _penv;
-    std::vector<osg::ref_ptr<osg::MatrixTransform> > _linkChildren; ///< List of link children
-
-<<<<<<< HEAD
-    boost::function<bool(int)> _onKeyDown;
-=======
-    boost::function<bool(int)> _onKeyDown; ///< call whenever key press is detected
->>>>>>> 4342d7ba
-    
-    bool _bLightOn; ///< whether lights are on or not
-};
-
-}
-
-#endif
+// -*- coding: utf-8 -*-
+// Copyright (C) 2012-2014 Gustavo Puche, Rosen Diankov, OpenGrasp Team
+//
+// OpenRAVE Qt/OpenSceneGraph Viewer is licensed under the Apache License, Version 2.0 (the "License");
+// you may not use this file except in compliance with the License.
+// You may obtain a copy of the License at
+//     http://www.apache.org/licenses/LICENSE-2.0
+//
+// Unless required by applicable law or agreed to in writing, software
+// distributed under the License is distributed on an "AS IS" BASIS,
+// WITHOUT WARRANTIES OR CONDITIONS OF ANY KIND, either express or implied.
+// See the License for the specific language governing permissions and
+// limitations under the License.
+#ifndef OPENRAVE_QTOSG_VIEWERCONTEXT_H
+#define OPENRAVE_QTOSG_VIEWERCONTEXT_H
+
+#include "qtosg.h"
+
+#include "osgpick.h"
+
+#include <QtCore/QTimer>
+#include <QtGui/QApplication>
+#include <osgViewer/CompositeViewer>
+#include <osgViewer/ViewerEventHandlers>
+#include <osg/ShadeModel>
+#include <osgDB/ReadFile>
+#include <osg/FrontFace>
+#include <osg/CullFace>
+#include <iostream>
+
+#include <osgGA/NodeTrackerManipulator>
+
+#include <osgQt/GraphicsWindowQt>
+#include <osgManipulator/CommandManager>
+#include <osgManipulator/TabBoxDragger>
+#include <osgManipulator/TabPlaneDragger>
+#include <osgManipulator/TabPlaneTrackballDragger>
+#include <osgManipulator/TrackballDragger>
+#include <osgManipulator/Translate1DDragger>
+#include <osgManipulator/Translate2DDragger>
+#include <osgManipulator/TranslateAxisDragger>
+
+#include <osg/PositionAttitudeTransform>
+
+namespace qtosgrave {
+
+using namespace OpenRAVE;
+using namespace osgQt;
+
+/// \brief  Class of the openscene graph 3d viewer
+class ViewerWidget : public QWidget, public osgViewer::CompositeViewer
+{
+public:
+    ViewerWidget(EnvironmentBasePtr penv, const boost::function<bool(int)>& onKeyDown=boost::function<bool(int)>());
+
+    /// \brief Draws bounding box around actual kinbody
+    void DrawBoundingBox(bool pressed);
+
+    /// \brief Active selection
+    void SelectActive(bool active);
+
+    /// \brief possible names include TrackballDragger, TranslateAxisDragger
+    void SetDraggerMode(const std::string& draggerName);
+    
+    /// \brief Select robot or kinbody from screen
+    void SelectRobot(std::string name);
+
+    /// \brief  Sets scene data node in all viewers
+    void SetSceneData(osg::ref_ptr<osg::Node> osgscene);
+
+    /// \brief  Reset viewer to original position
+    void ResetViewToHome();
+
+    /// \brief Reset viewer to original position
+    void SetHome();
+
+    /// \brief Light button
+    void SetLight(bool enabled);
+    //  Cull face
+    void SetFacesMode(bool enabled);
+
+    /// \brief Sets poligon mode (SMOOTH, FLAT or WIRED)
+    void setPolygonMode(int mode);
+
+    /// \brief Set wire view to a node
+    void setWire(osg::Node* node);
+
+    /// \brief Gets transform matrix of a given link
+    osg::MatrixTransform* getLinkTransform(std::string& robotName, KinBody::LinkPtr link);
+
+    /// \brief Select the link picked
+    void SelectLink(osg::Node* node, int modkeymask=0);
+
+    void SetViewport(int width, int height);
+    osg::Camera *GetCamera();
+    osg::ref_ptr<osgGA::CameraManipulator> GetCameraManipulator();
+    osg::MatrixTransform *GetCameraHUD();
+
+protected:
+    bool HandleOSGKeyDown(int);
+
+    /// \brief Clear dragger from the viewer
+    void _ClearDragger();
+
+    /// \brief Create a viewer widget
+    QWidget* _AddViewWidget( osg::ref_ptr<osg::Camera> camera, osg::ref_ptr<osgViewer::View> view, osg::ref_ptr<osg::Camera> hudcamera, osg::ref_ptr<osgViewer::View> hudview );
+
+    /// \brief Create Open GL Context
+    osg::ref_ptr<osg::Camera> _CreateCamera( int x, int y, int w, int h );
+    osg::ref_ptr<osg::Camera> _CreateHUDCamera(int x, int y, int w, int h );
+
+    /// \brief Find an OSG Node with the name given
+    osg::Node* _FindNamedNode(const std::string& searchName, osg::Node* currNode);
+
+    /// \brief Print nodes of scenegraph
+    void _ShowSceneGraph(const std::string& currLevel,osg::Node* currNode);
+
+    /// \brief Get link children and store list in global variable _linkChildren
+    void _GetLinkChildren( std::string & robotName, KinBody::LinkPtr link, std::vector<KinBody::LinkPtr> vlinks);
+    
+    /// \brief Find node of Robot for the link picked
+    osg::Node* _FindRobot(osg::Node* node);
+
+    /// \brief Find link initial node. Group node
+    osg::Node* _FindLinkParent(osg::Node* node);
+
+    /// \brief Propagate transform to link children
+    void _PropagateTransforms();
+
+    /// \brief Find joint into OpenRAVE core
+    KinBody::JointPtr _FindJoint(std::string & robotName,std::string &linkName);
+
+    //  Lighting Stuff //
+
+    osg::Material *createSimpleMaterial(osg::Vec4 color);
+    osg::Light* _CreateLight(osg::Vec4 color, int lightid);
+    osg::Light* _CreateAmbientLight(osg::Vec4 color, int lightid);
+    
+    /// \brief Initialize lighting
+    void _InitializeLights(int nlights);
+
+    /// \brief Updates joint values from viewer to OpenRAVE core. uses GetPublishedBodies, so doesn't need environment lock.
+    virtual void _UpdateCoreFromViewer();
+
+    /// \brief Stores matrix transform
+    void _StoreMatrixTransform();
+
+    /// \brief Loads the stored matrix transform to the camera
+    void _LoadMatrixTransform();
+
+    /// \brief Create a dragger with a name given
+    std::vector<osg::ref_ptr<osgManipulator::Dragger> > _CreateDragger(const std::string& name);
+    
+    /// \brief Create a manipulator over an object pased
+    osg::Node* _AddDraggerToObject(osg::Node* object, const std::string& name);
+
+    osg::Node* _AddDraggerToObject(std::string& robotName,osg::Node* object, const std::string& name, KinBody::JointPtr joint);
+    virtual void paintEvent( QPaintEvent* event );
+
+//    ////////////////////////////////////////////////////////////////////////////
+//    //  Mouse release event
+//    ////////////////////////////////////////////////////////////////////////////
+//    virtual void mouseReleaseEvent(QMouseEvent *e)
+//    {
+//      if (doubleClickPressed)
+//      {
+//        doubleClickPressed = false;
+//
+//        if (isSimpleView)
+//        {
+//          setMultipleView();
+//        }
+//        else
+//        {
+//          setSimpleView();
+//        }
+//      }
+//    }
+//    ////////////////////////////////////////////////////////////////////////////
+//    /// Mouse double click event handler
+//    ////////////////////////////////////////////////////////////////////////////
+//    virtual void mouseDoubleClickEvent(QMouseEvent *e)
+//    {
+//      doubleClickPressed = true;
+//    }
+
+
+//    //  Flags to apply anchor (if true) to the dragger position
+//    std::map<std::string,bool> _needAnchor;
+
+    
+    osg::ref_ptr<osg::Group> _osgLightsGroup; ///< Scene Node with lights
+    osg::ref_ptr<osg::Group> _osgLightsGroupData; ///< Scene Data to romove after each repaint
+    osg::ref_ptr<osg::Group> _root; ///< Parent of dragger and selection
+    std::vector<osg::ref_ptr<osgManipulator::Dragger> > _draggers; ///< There is only one dragger at the same time
+    osg::ref_ptr<osg::MatrixTransform> _draggerMatrix; ///< Transform applied by dragger
+    osg::ref_ptr<osg::Node> _selected; ///< Object selected by dragger
+    osg::ref_ptr<osg::MatrixTransform> _osgCameraHUD; ///< MatrixTransform node that gets displayed in the heads up display
+    
+    std::string _actualKinbody; ///< Kinematic body selected or robot
+    std::string _draggerName; ///< Actual dragger selected
+    
+    osg::ref_ptr<OSGPickHandler> _picker; ///<  Pick handler for joint selection
+    osg::ref_ptr<osgGA::GUIEventHandler> _keyhandler; ///<  Pick handler for joint selection
+    osg::Matrixf _viewCameraMatrix; ///< stored matrix transform
+
+    std::vector<osg::ref_ptr<osg::PositionAttitudeTransform> > _vLightTransform;
+    osg::ref_ptr<osg::StateSet> _lightStateSet;
+    osg::ref_ptr<osgViewer::View> _osgview;
+    osg::ref_ptr<osgViewer::View> _osghudview;
+    osg::ref_ptr<osgGA::CameraManipulator> _osgCameraManipulator;
+    
+    QTimer _timer; ///< Timer for repaint
+    EnvironmentBasePtr _penv;
+    std::vector<osg::ref_ptr<osg::MatrixTransform> > _linkChildren; ///< List of link children
+
+    boost::function<bool(int)> _onKeyDown; ///< call whenever key press is detected
+    
+    bool _bLightOn; ///< whether lights are on or not
+};
+
+}
+
+#endif