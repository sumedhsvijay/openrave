# -*- coding: utf-8 -*-
# Copyright (C) 2009-2011 Rosen Diankov <rosen.diankov@gmail.com>
# 
# Licensed under the Apache License, Version 2.0 (the "License");
# you may not use this file except in compliance with the License.
# You may obtain a copy of the License at
#     http://www.apache.org/licenses/LICENSE-2.0
# 
# Unless required by applicable law or agreed to in writing, software
# distributed under the License is distributed on an "AS IS" BASIS,
# WITHOUT WARRANTIES OR CONDITIONS OF ANY KIND, either express or implied.
# See the License for the specific language governing permissions and
# limitations under the License. 
"""Library allows OpenRAVE to be used through Python.

Beginners should first check out :ref:`openravepy_beginning`.

Internals
---------

There is a __build_doc__ external variable that is set to True only when building docs. This allows package to clean their symbols and documentation.
"""
try:
    if __openravepy_build_doc__:
        print('openravepy imported in documentation mode')
except NameError:
    __builtins__['__openravepy_build_doc__'] = False

from .openravepy_int import *
from .openravepy_int import __version__
from .openravepy_int import __author__
from .openravepy_int import __copyright__
__license__ = 'core: Lesser GPL, examples: Apache License, Version 2.0'
__docformat__ = 'restructuredtext'

"""
When building with Boost.Python, this wraps up the C++ class openravepy::openrave_exception.
Available methods for an exception e are
- e.GetCode()
- e.message()
"""
if openravepy_int.__pythonbinding__ == 'pybind11':
    from .openravepy_int import _OpenRAVEException as OpenRAVEException
else:
    from .openravepy_int import _OpenRAVEException
    
    class openrave_exception_helper(Exception):
        # wrap up the C++ openrave_exception
        def __init__( self, app_error ):
            Exception.__init__( self )
            self._pimpl = app_error
        def __str__( self ):
            return str(self._pimpl)
        def __unicode__( self ):
            return unicode(self._pimpl)
        def __getattribute__(self, attr):
            my_pimpl = super(openrave_exception_helper, self).__getattribute__("_pimpl")
            try:
                return getattr(my_pimpl, attr)
            except AttributeError:
                return super(openrave_exception_helper,self).__getattribute__(attr)
    
    class std_exception(Exception):
        """wrap up the C++ std_exception"""
        def __init__( self, app_error ):
            Exception.__init__( self )
            self._pimpl = app_error
        def __str__( self ):
            return self._pimpl.message()
        def __getattribute__(self, attr):
            my_pimpl = super(std_exception, self).__getattribute__("_pimpl")
            try:
                return getattr(my_pimpl, attr)
            except AttributeError:
                return super(std_exception,self).__getattribute__(attr)
    
    class runtime_error(Exception):
        """wrap up the C++ runtime_error"""
        def __init__( self, app_error ):
            Exception.__init__( self )
            self._pimpl = app_error
        def __str__( self ):
            return self._pimpl.message()
        def __getattribute__(self, attr):
            my_pimpl = super(runtime_error, self).__getattribute__("_pimpl")
            try:
                return getattr(my_pimpl, attr)
            except AttributeError:
                return super(runtime_error,self).__getattribute__(attr)
    
    OpenRAVEException = openrave_exception_helper
    _OpenRAVEException.py_err_class = openrave_exception_helper

<<<<<<< HEAD
=======
openrave_exception = OpenRAVEException # for back compat

class PlanningError(Exception):
    def __init__(self,parameter=u'', recoverySuggestions=None):
        """:param recoverySuggestions: list of unicode suggestions to fix or recover from the error
        """
        self.parameter = unicode(parameter)
        if recoverySuggestions is None:
            self.recoverySuggestions = []
        else:
            self.recoverySuggestions = [unicode(s) for s in recoverySuggestions]
            
    def __unicode__(self):
        s = u'Planning Error\n%s'%self.parameter
        if len(self.recoverySuggestions) > 0:
            s += u'\nRecovery Suggestions:\n'
            for suggestion in self.recoverySuggestions:
                s += u'- %s\n'%unicode(suggestion)
            s += u'\n'
        return s
        
    def __str__(self):
        return unicode(self).encode('utf-8')
    
    def __repr__(self):
        return '<openravepy.PlanningError(%r,%r)>'%(self.parameter,self.recoverySuggestions)
    
    def __eq__(self, r):
        return self.parameter == r.parameter and self.recoverySuggestions == r.recoverySuggestions
    
    def __ne__(self, r):
        return self.parameter != r.parameter or self.recoverySuggestions != r.recoverySuggestions
    
# deprecated
planning_error = PlanningError

from .openravepy_ext import *

from . import metaclass
from . import interfaces
from . import databases

OpenRAVEModel = databases.DatabaseGenerator # for backwards compatibility

>>>>>>> 164b1a59
# would "from openravepy import *" be slower if this is enabled?
#__all__ = ["interfaces", "databases", "metaclass", "openravepy_int"]<|MERGE_RESOLUTION|>--- conflicted
+++ resolved
@@ -91,8 +91,6 @@
     OpenRAVEException = openrave_exception_helper
     _OpenRAVEException.py_err_class = openrave_exception_helper
 
-<<<<<<< HEAD
-=======
 openrave_exception = OpenRAVEException # for back compat
 
 class PlanningError(Exception):
@@ -137,6 +135,5 @@
 
 OpenRAVEModel = databases.DatabaseGenerator # for backwards compatibility
 
->>>>>>> 164b1a59
 # would "from openravepy import *" be slower if this is enabled?
 #__all__ = ["interfaces", "databases", "metaclass", "openravepy_int"]