--- conflicted
+++ resolved
@@ -218,12 +218,6 @@
 RobotBase::ConnectedBodyInfoPtr PyConnectedBodyInfo::GetConnectedBodyInfo() const
 {
     RobotBase::ConnectedBodyInfoPtr pinfo(new RobotBase::ConnectedBodyInfo());
-<<<<<<< HEAD
-    pinfo->_name = py::extract<std::string>(_name);
-    pinfo->_linkname = py::extract<std::string>(_linkname);
-    pinfo->_trelative = ExtractTransform(_trelative);
-    pinfo->_uri = py::extract<std::string>(_uri);
-=======
     if( !IS_PYTHONOBJECT_NONE(_name) ) {
         pinfo->_name = py::extract<std::string>(_name);
     }
@@ -237,7 +231,6 @@
         pinfo->_url = py::extract<std::string>(_url);
     }
     pinfo->_bIsActive = _bIsActive;
->>>>>>> f8896896
     // extract all the infos
     return pinfo;
 }
@@ -2009,11 +2002,7 @@
 
 class ManipulatorInfo_pickle_suite
 #ifndef USE_PYBIND11_PYTHON_BINDINGS
-<<<<<<< HEAD
- : public pickle_suite
-=======
     : public pickle_suite
->>>>>>> f8896896
 #endif
 {
 public:
@@ -2352,7 +2341,7 @@
 #else
                        .def("AddManipulator",&PyRobotBase::AddManipulator, AddManipulator_overloads(PY_ARGS("manipinfo", "removeduplicate") DOXY_FN(RobotBase,AddManipulator)))
 #endif
-<<<<<<< HEAD
+
 #ifdef USE_PYBIND11_PYTHON_BINDINGS
                       .def("InitFromInfo", &PyRobotBase::InitFromInfo,
                            "info"_a,
@@ -2360,14 +2349,7 @@
 #else
                       .def("InitFromInfo",&PyRobotBase::InitFromInfo, DOXY_FN(RobotBase, InitFromInfo))
 #endif
-                      .def("GetManipulators",GetManipulators1, DOXY_FN(RobotBase,GetManipulators))
-                      .def("GetManipulators",GetManipulators2, PY_ARGS("manipname") DOXY_FN(RobotBase,GetManipulators))
-                      .def("GetManipulator",&PyRobotBase::GetManipulator,PY_ARGS("manipname") "Return the manipulator whose name matches")
-                      .def("SetActiveManipulator",setactivemanipulator2, PY_ARGS("manipname") DOXY_FN(RobotBase,SetActiveManipulator "const std::string"))
-                      .def("SetActiveManipulator",setactivemanipulator3,PY_ARGS("manip") "Set the active manipulator given a pointer")
-                      .def("GetActiveManipulator",&PyRobotBase::GetActiveManipulator, DOXY_FN(RobotBase,GetActiveManipulator))
-=======
->>>>>>> f8896896
+
 #ifdef USE_PYBIND11_PYTHON_BINDINGS
                        .def("AddAttachedSensor",&PyRobotBase::AddAttachedSensor,
                             "attachedsensorinfo"_a,
