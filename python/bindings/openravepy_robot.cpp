--- conflicted
+++ resolved
@@ -92,19 +92,11 @@
     return pinfo;
 }
 
-<<<<<<< HEAD
-object PyManipulatorInfo::SerializeJSON(dReal fUnitScale, object ooptions)
-{
-    rapidjson::Document doc;
-    RobotBase::ManipulatorInfoPtr pInfo = GetManipulatorInfo();
-    pInfo->SerializeJSON(doc, doc.GetAllocator(), fUnitScale, pyGetIntFromPy(ooptions, 0));
-=======
 object PyManipulatorInfo::SerializeJSON(dReal fUnitScale, object options)
 {
     rapidjson::Document doc;
     RobotBase::ManipulatorInfoPtr pInfo = GetManipulatorInfo();
     pInfo->SerializeJSON(doc, doc.GetAllocator(), fUnitScale, pyGetIntFromPy(options, 0));
->>>>>>> d8694547
     return toPyObject(doc);
 }
 
