// -*- coding: utf-8 -*-
// Copyright (C) 2006-2013 Rosen Diankov <rosen.diankov@gmail.com>
//
// This file is part of OpenRAVE.
// OpenRAVE is free software: you can redistribute it and/or modify
// it under the terms of the GNU Lesser General Public License as published by
// the Free Software Foundation, either version 3 of the License, or
// at your option) any later version.
//
// This program is distributed in the hope that it will be useful,
// but WITHOUT ANY WARRANTY; without even the implied warranty of
// MERCHANTABILITY or FITNESS FOR A PARTICULAR PURPOSE.  See the
// GNU Lesser General Public License for more details.
//
// You should have received a copy of the GNU Lesser General Public License
// along with this program.  If not, see <http://www.gnu.org/licenses/>.
#define NO_IMPORT_ARRAY
#include "openravepy_kinbody.h"

namespace openravepy {

class PyManipulatorInfo
{
public:
    PyManipulatorInfo() {
        _tLocalTool = ReturnTransform(Transform());
        _vChuckingDirection = numeric::array(boost::python::list());
        _vdirection = toPyVector3(Vector(0,0,1));
        _vGripperJointNames = boost::python::list();
    }
    PyManipulatorInfo(const RobotBase::ManipulatorInfo& info) {
        _name = ConvertStringToUnicode(info._name);
        _sBaseLinkName = ConvertStringToUnicode(info._sBaseLinkName);
        _sEffectorLinkName = ConvertStringToUnicode(info._sEffectorLinkName);
        _tLocalTool = ReturnTransform(info._tLocalTool);
        _vChuckingDirection = toPyArray(info._vChuckingDirection);
        _vdirection = toPyVector3(info._vdirection);
        _sIkSolverXMLId = info._sIkSolverXMLId;
        boost::python::list vGripperJointNames;
        FOREACHC(itname, info._vGripperJointNames) {
            vGripperJointNames.append(ConvertStringToUnicode(*itname));
        }
        _vGripperJointNames = vGripperJointNames;
    }

    RobotBase::ManipulatorInfoPtr GetManipulatorInfo() const
    {
        RobotBase::ManipulatorInfoPtr pinfo(new RobotBase::ManipulatorInfo());
        pinfo->_name = boost::python::extract<std::string>(_name);
        pinfo->_sBaseLinkName = boost::python::extract<std::string>(_sBaseLinkName);
        pinfo->_sEffectorLinkName = boost::python::extract<std::string>(_sEffectorLinkName);
        pinfo->_tLocalTool = ExtractTransform(_tLocalTool);
        pinfo->_vChuckingDirection = ExtractArray<dReal>(_vChuckingDirection);
        pinfo->_vdirection = ExtractVector3(_vdirection);
        pinfo->_sIkSolverXMLId = _sIkSolverXMLId;
        pinfo->_vGripperJointNames = ExtractArray<std::string>(_vGripperJointNames);
        return pinfo;
    }

    object _name, _sBaseLinkName, _sEffectorLinkName;
    object _tLocalTool;
    object _vChuckingDirection;
    object _vdirection;
    std::string _sIkSolverXMLId;
    object _vGripperJointNames;
};

PyManipulatorInfoPtr toPyManipulatorInfo(const RobotBase::ManipulatorInfo& manipulatorinfo)
{
    return PyManipulatorInfoPtr(new PyManipulatorInfo(manipulatorinfo));
}

class PyAttachedSensorInfo
{
public:
    PyAttachedSensorInfo() {
    }
    PyAttachedSensorInfo(const RobotBase::AttachedSensorInfo& info) {
        _name = ConvertStringToUnicode(info._name);
        _linkname = ConvertStringToUnicode(info._linkname);
        _trelative = ReturnTransform(info._trelative);
        _sensorname = ConvertStringToUnicode(info._sensorname);
        _sensorgeometry = toPySensorGeometry(info._sensorgeometry);
    }

    RobotBase::AttachedSensorInfoPtr GetAttachedSensorInfo() const
    {
        RobotBase::AttachedSensorInfoPtr pinfo(new RobotBase::AttachedSensorInfo());
        pinfo->_name = boost::python::extract<std::string>(_name);
        pinfo->_linkname = boost::python::extract<std::string>(_linkname);
        pinfo->_trelative = ExtractTransform(_trelative);
        pinfo->_sensorname = boost::python::extract<std::string>(_sensorname);
        pinfo->_sensorgeometry = _sensorgeometry->GetGeometry();
        return pinfo;
    }

    object _name, _linkname;
    object _trelative;
    object _sensorname;
    PySensorGeometryPtr _sensorgeometry;
};

PyAttachedSensorInfoPtr toPyAttachedSensorInfo(const RobotBase::AttachedSensorInfo& attachedSensorinfo)
{
    return PyAttachedSensorInfoPtr(new PyAttachedSensorInfo(attachedSensorinfo));
}

class PyConnectedBodyInfo
{
public:
<<<<<<< HEAD
        PyManipulatorInfo() {
            _tLocalTool = ReturnTransform(Transform());
            _vChuckingDirection = numeric::array(boost::python::list());
            _vdirection = toPyVector3(Vector(0,0,1));
            _vGripperJointNames = boost::python::list();
        }
        PyManipulatorInfo(const RobotBase::ManipulatorInfo& info) {
            _Update(info);
=======
    PyConnectedBodyInfo() {
    }
    PyConnectedBodyInfo(const RobotBase::ConnectedBodyInfo& info, PyEnvironmentBasePtr pyenv)
    {
        _name = ConvertStringToUnicode(info._name);
        _linkname = ConvertStringToUnicode(info._linkname);
        _trelative = ReturnTransform(info._trelative);
        _url = ConvertStringToUnicode(info._url);

        boost::python::list linkInfos;
        FOREACH(itlinkinfo, info._vLinkInfos) {
            linkInfos.append(toPyLinkInfo(**itlinkinfo));
>>>>>>> 32f123df
        }
        _linkInfos = linkInfos;

<<<<<<< HEAD
        RobotBase::ManipulatorInfoPtr GetManipulatorInfo() const
        {
            RobotBase::ManipulatorInfoPtr pinfo(new RobotBase::ManipulatorInfo());
            pinfo->_name = boost::python::extract<std::string>(_name);
            pinfo->_sBaseLinkName = boost::python::extract<std::string>(_sBaseLinkName);
            pinfo->_sEffectorLinkName = boost::python::extract<std::string>(_sEffectorLinkName);
            pinfo->_tLocalTool = ExtractTransform(_tLocalTool);
            pinfo->_vChuckingDirection = ExtractArray<dReal>(_vChuckingDirection);
            pinfo->_vdirection = ExtractVector3(_vdirection);
            pinfo->_sIkSolverXMLId = _sIkSolverXMLId;
            pinfo->_vGripperJointNames = ExtractArray<std::string>(_vGripperJointNames);
            return pinfo;
        }

        void DeserializeJSON(object obj){
            rapidjson::Document doc;
            toRapidJSONValue(obj, doc, doc.GetAllocator());

            RobotBase::ManipulatorInfo info;
            info.DeserializeJSON(doc);
            _Update(info);
        }


        object SerializeJSON(object options=object()){
            rapidjson::Document doc;
            RobotBase::ManipulatorInfoPtr pInfo = GetManipulatorInfo();
            pInfo->SerializeJSON(doc, doc.GetAllocator(), pyGetIntFromPy(options, 0));
            return toPyObject(doc);
        }

        object _name, _sBaseLinkName, _sEffectorLinkName;
        object _tLocalTool;
        object _vChuckingDirection;
        object _vdirection;
        std::string _sIkSolverXMLId;
        object _vGripperJointNames;
private:
        void _Update(const RobotBase::ManipulatorInfo& info){
             _name = ConvertStringToUnicode(info._name);
            _sBaseLinkName = ConvertStringToUnicode(info._sBaseLinkName);
            _sEffectorLinkName = ConvertStringToUnicode(info._sEffectorLinkName);
            _tLocalTool = ReturnTransform(info._tLocalTool);
            _vChuckingDirection = toPyArray(info._vChuckingDirection);
            _vdirection = toPyVector3(info._vdirection);
            _sIkSolverXMLId = info._sIkSolverXMLId;
            boost::python::list vGripperJointNames;
            FOREACHC(itname, info._vGripperJointNames) {
                vGripperJointNames.append(ConvertStringToUnicode(*itname));
            }
            _vGripperJointNames = vGripperJointNames;
        }
    };
    typedef boost::shared_ptr<PyManipulatorInfo> PyManipulatorInfoPtr;
=======
        boost::python::list jointInfos;
        FOREACH(itjointinfo, info._vJointInfos) {
            jointInfos.append(toPyJointInfo(**itjointinfo, pyenv));
        }
        _jointInfos = jointInfos;

        boost::python::list manipulatorInfos;
        FOREACH(itmanipulatorinfo, info._vManipulatorInfos) {
            manipulatorInfos.append(toPyManipulatorInfo(**itmanipulatorinfo));
        }
        _manipulatorInfos = manipulatorInfos;

        boost::python::list attachedSensorInfos;
        FOREACH(itattachedSensorinfo, info._vAttachedSensorInfos) {
            attachedSensorInfos.append(toPyAttachedSensorInfo(**itattachedSensorinfo));
        }
        _attachedSensorInfos = attachedSensorInfos;
    }

    RobotBase::ConnectedBodyInfoPtr GetConnectedBodyInfo() const
    {
        RobotBase::ConnectedBodyInfoPtr pinfo(new RobotBase::ConnectedBodyInfo());
        pinfo->_name = boost::python::extract<std::string>(_name);
        pinfo->_linkname = boost::python::extract<std::string>(_linkname);
        pinfo->_trelative = ExtractTransform(_trelative);
        pinfo->_url = boost::python::extract<std::string>(_url);
        // extract all the infos
        return pinfo;
    }

    object _name;
    object _linkname;
    object _trelative;
    object _url;
    object _linkInfos;
    object _jointInfos;
    object _manipulatorInfos;
    object _attachedSensorInfos;

};

PyConnectedBodyInfoPtr toPyConnectedBodyInfo(const RobotBase::ConnectedBodyInfo& connectedBodyInfo, PyEnvironmentBasePtr pyenv)
{
    return PyConnectedBodyInfoPtr(new PyConnectedBodyInfo(connectedBodyInfo, pyenv));
}

class PyRobotBase : public PyKinBody
{
protected:
    RobotBasePtr _probot;
public:
    RobotBasePtr GetRobot() {
        return _probot;
    }
>>>>>>> 32f123df

    class PyManipulator
    {
        RobotBase::ManipulatorPtr _pmanip;
        PyEnvironmentBasePtr _pyenv;
public:
        PyManipulator(RobotBase::ManipulatorPtr pmanip, PyEnvironmentBasePtr pyenv) : _pmanip(pmanip),_pyenv(pyenv) {
        }
        virtual ~PyManipulator() {
        }

        RobotBase::ManipulatorPtr GetManipulator() const {
            return _pmanip;
        }

        object GetTransform() const {
            return ReturnTransform(_pmanip->GetTransform());
        }

        object GetTransformPose() const {
            return toPyArray(_pmanip->GetTransform());
        }

        object GetVelocity() const {
            std::pair<Vector, Vector> velocity;
            velocity = _pmanip->GetVelocity();
            boost::array<dReal,6> v = {{ velocity.first.x, velocity.first.y, velocity.first.z, velocity.second.x, velocity.second.y, velocity.second.z}};
            return toPyArray<dReal,6>(v);
        }

        object GetName() const {
            return ConvertStringToUnicode(_pmanip->GetName());
        }

        void SetName(const std::string& s) {
            _pmanip->SetName(s);
        }

        PyRobotBasePtr GetRobot() {
            return PyRobotBasePtr(new PyRobotBase(_pmanip->GetRobot(),_pyenv));
        }

        bool SetIkSolver(PyIkSolverBasePtr iksolver) {
            return _pmanip->SetIkSolver(openravepy::GetIkSolver(iksolver));
        }
        object GetIkSolver() {
            return object(openravepy::toPyIkSolver(_pmanip->GetIkSolver(),_pyenv));
        }

        object GetBase() {
            return toPyKinBodyLink(_pmanip->GetBase(),_pyenv);
        }
        object GetEndEffector() {
            return toPyKinBodyLink(_pmanip->GetEndEffector(),_pyenv);
        }
        void ReleaseAllGrabbed() {
            _pmanip->ReleaseAllGrabbed();
        }
        object GetGraspTransform() {
            RAVELOG_WARN("Robot.Manipulator.GetGraspTransform deprecated, use GetLocalToolTransform\n");
            return ReturnTransform(_pmanip->GetLocalToolTransform());
        }
        object GetLocalToolTransform() {
            return ReturnTransform(_pmanip->GetLocalToolTransform());
        }
        object GetLocalToolTransformPose() {
            return toPyArray(_pmanip->GetLocalToolTransform());
        }
        void SetLocalToolTransform(object otrans) {
            _pmanip->SetLocalToolTransform(ExtractTransform(otrans));
        }
        void SetLocalToolDirection(object odirection) {
            _pmanip->SetLocalToolDirection(ExtractVector3(odirection));
        }
        void SetClosingDirection(object oclosingdirection)
        {
            RAVELOG_WARN("SetClosingDirection is deprecated, use SetChuckingDirection\n");
            _pmanip->SetChuckingDirection(ExtractArray<dReal>(oclosingdirection));
        }
        void SetChuckingDirection(object ochuckingdirection)
        {
            _pmanip->SetChuckingDirection(ExtractArray<dReal>(ochuckingdirection));
        }
        object GetGripperJoints() {
            RAVELOG_DEBUG("GetGripperJoints is deprecated, use GetGripperIndices\n");
            return toPyArray(_pmanip->GetGripperIndices());
        }
        object GetGripperIndices() {
            return toPyArray(_pmanip->GetGripperIndices());
        }
        object GetArmJoints() {
            RAVELOG_DEBUG("GetArmJoints is deprecated, use GetArmIndices\n");
            return toPyArray(_pmanip->GetArmIndices());
        }
        object GetArmIndices() {
            return toPyArray(_pmanip->GetArmIndices());
        }
        object GetArmDOFValues()
        {
            if( _pmanip->GetArmDOF() == 0 ) {
                return numeric::array(boost::python::list());
            }
            vector<dReal> values;
            _pmanip->GetArmDOFValues(values);
            return toPyArray(values);
        }
        object GetGripperDOFValues()
        {
            if( _pmanip->GetGripperDOF() == 0 ) {
                return numeric::array(boost::python::list());
            }
            vector<dReal> values;
            _pmanip->GetGripperDOFValues(values);
            return toPyArray(values);
        }
        int GetArmDOF() {
            return _pmanip->GetArmDOF();
        }
        int GetGripperDOF() {
            return _pmanip->GetGripperDOF();
        }
        object GetClosingDirection() {
            RAVELOG_WARN("GetClosingDirection is deprecated, use GetChuckingDirection\n");
            return toPyArray(_pmanip->GetChuckingDirection());
        }
        object GetChuckingDirection() {
            return toPyArray(_pmanip->GetChuckingDirection());
        }
        object GetDirection() {
            return toPyVector3(_pmanip->GetLocalToolDirection());
        }
        object GetLocalToolDirection() {
            return toPyVector3(_pmanip->GetLocalToolDirection());
        }
        bool IsGrabbing(PyKinBodyPtr pbody) {
            return _pmanip->IsGrabbing(*pbody->GetBody());
        }

        int GetNumFreeParameters() const {
            RAVELOG_WARN("Manipulator::GetNumFreeParameters() is deprecated\n");
            return _pmanip->GetIkSolver()->GetNumFreeParameters();
        }

        object GetFreeParameters() const {
            RAVELOG_WARN("Manipulator::GetFreeParameters() is deprecated\n");
            if( _pmanip->GetIkSolver()->GetNumFreeParameters() == 0 ) {
                return numeric::array(boost::python::list());
            }
            vector<dReal> values;
            _pmanip->GetIkSolver()->GetFreeParameters(values);
            return toPyArray(values);
        }

        bool _FindIKSolution(const IkParameterization& ikparam, std::vector<dReal>& solution, int filteroptions, bool releasegil) const
        {
            openravepy::PythonThreadSaverPtr statesaver;
            if( releasegil ) {
                statesaver.reset(new openravepy::PythonThreadSaver());
            }
            return _pmanip->FindIKSolution(ikparam,solution,filteroptions);

        }
        bool _FindIKSolution(const IkParameterization& ikparam, const std::vector<dReal>& vFreeParameters, std::vector<dReal>& solution, int filteroptions, bool releasegil) const
        {
            openravepy::PythonThreadSaverPtr statesaver;
            if( releasegil ) {
                statesaver.reset(new openravepy::PythonThreadSaver());
            }
            return _pmanip->FindIKSolution(ikparam,vFreeParameters, solution,filteroptions);
        }
        bool _FindIKSolution(const IkParameterization& ikparam, int filteroptions, IkReturn& ikreturn, bool releasegil) const
        {
            openravepy::PythonThreadSaverPtr statesaver;
            if( releasegil ) {
                statesaver.reset(new openravepy::PythonThreadSaver());
            }
            return _pmanip->FindIKSolution(ikparam,filteroptions,IkReturnPtr(&ikreturn,utils::null_deleter()));
        }
        bool _FindIKSolution(const IkParameterization& ikparam, const std::vector<dReal>& vFreeParameters, int filteroptions, IkReturn& ikreturn, bool releasegil) const
        {
            openravepy::PythonThreadSaverPtr statesaver;
            if( releasegil ) {
                statesaver.reset(new openravepy::PythonThreadSaver());
            }
            return _pmanip->FindIKSolution(ikparam,vFreeParameters, filteroptions,IkReturnPtr(&ikreturn,utils::null_deleter()));
        }

        bool _FindIKSolutions(const IkParameterization& ikparam, std::vector<std::vector<dReal> >& solutions, int filteroptions, bool releasegil) const
        {
            openravepy::PythonThreadSaverPtr statesaver;
            if( releasegil ) {
                statesaver.reset(new openravepy::PythonThreadSaver());
            }
            return _pmanip->FindIKSolutions(ikparam,solutions,filteroptions);
        }
        bool _FindIKSolutions(const IkParameterization& ikparam, const std::vector<dReal>& vFreeParameters, std::vector<std::vector<dReal> >& solutions, int filteroptions, bool releasegil) const
        {
            openravepy::PythonThreadSaverPtr statesaver;
            if( releasegil ) {
                statesaver.reset(new openravepy::PythonThreadSaver());
            }
            return _pmanip->FindIKSolutions(ikparam,vFreeParameters,solutions,filteroptions);
        }
        bool _FindIKSolutions(const IkParameterization& ikparam, int filteroptions, std::vector<IkReturnPtr>& vikreturns, bool releasegil) const
        {
            openravepy::PythonThreadSaverPtr statesaver;
            if( releasegil ) {
                statesaver.reset(new openravepy::PythonThreadSaver());
            }
            return _pmanip->FindIKSolutions(ikparam,filteroptions,vikreturns);
        }
        bool _FindIKSolutions(const IkParameterization& ikparam, const std::vector<dReal>& vFreeParameters, int filteroptions, std::vector<IkReturnPtr>& vikreturns, bool releasegil) const
        {
            openravepy::PythonThreadSaverPtr statesaver;
            if( releasegil ) {
                statesaver.reset(new openravepy::PythonThreadSaver());
            }
            return _pmanip->FindIKSolutions(ikparam,vFreeParameters,filteroptions,vikreturns);
        }

        object FindIKSolution(object oparam, int filteroptions, bool ikreturn=false, bool releasegil=false) const
        {
            IkParameterization ikparam;
            EnvironmentMutex::scoped_lock lock(openravepy::GetEnvironment(_pyenv)->GetMutex()); // lock just in case since many users call this without locking...
            if( ExtractIkParameterization(oparam,ikparam) ) {
                if( ikreturn ) {
                    IkReturn ikreturn(IKRA_Reject);
                    _FindIKSolution(ikparam,filteroptions,ikreturn,releasegil);
                    return openravepy::toPyIkReturn(ikreturn);
                }
                else {
                    vector<dReal> solution;
                    if( !_FindIKSolution(ikparam,solution,filteroptions,releasegil) ) {
                        return object();
                    }
                    return toPyArray(solution);
                }
            }
            // assume transformation matrix
            else {
                if( ikreturn ) {
                    IkReturn ikreturn(IKRA_Reject);
                    _FindIKSolution(ExtractTransform(oparam),filteroptions,ikreturn,releasegil);
                    return openravepy::toPyIkReturn(ikreturn);
                }
                else {
                    vector<dReal> solution;
                    if( !_FindIKSolution(ExtractTransform(oparam),solution,filteroptions,releasegil) ) {
                        return object();
                    }
                    return toPyArray(solution);
                }
            }
        }

        object FindIKSolution(object oparam, object freeparams, int filteroptions, bool ikreturn=false, bool releasegil=false) const
        {
            vector<dReal> vfreeparams = ExtractArray<dReal>(freeparams);
            IkParameterization ikparam;
            EnvironmentMutex::scoped_lock lock(openravepy::GetEnvironment(_pyenv)->GetMutex()); // lock just in case since many users call this without locking...
            if( ExtractIkParameterization(oparam,ikparam) ) {
                if( ikreturn ) {
                    IkReturn ikreturn(IKRA_Reject);
                    _FindIKSolution(ikparam,vfreeparams,filteroptions,ikreturn,releasegil);
                    return openravepy::toPyIkReturn(ikreturn);
                }
                else {
                    vector<dReal> solution;
                    if( !_FindIKSolution(ikparam,vfreeparams,solution,filteroptions,releasegil) ) {
                        return object();
                    }
                    return toPyArray(solution);
                }
            }
            // assume transformation matrix
            else {
                if( ikreturn ) {
                    IkReturn ikreturn(IKRA_Reject);
                    _FindIKSolution(ExtractTransform(oparam),vfreeparams,filteroptions,ikreturn,releasegil);
                    return openravepy::toPyIkReturn(ikreturn);
                }
                else {
                    vector<dReal> solution;
                    if( !_FindIKSolution(ExtractTransform(oparam),vfreeparams, solution,filteroptions,releasegil) ) {
                        return object();
                    }
                    return toPyArray(solution);
                }
            }
        }

        object FindIKSolutions(object oparam, int filteroptions, bool ikreturn=false, bool releasegil=false) const
        {
            IkParameterization ikparam;
            EnvironmentMutex::scoped_lock lock(openravepy::GetEnvironment(_pyenv)->GetMutex()); // lock just in case since many users call this without locking...
            if( ikreturn ) {
                std::vector<IkReturnPtr> vikreturns;
                if( ExtractIkParameterization(oparam,ikparam) ) {
                    if( !_FindIKSolutions(ikparam,filteroptions,vikreturns,releasegil) ) {
                        return boost::python::list();
                    }
                }
                // assume transformation matrix
                else if( !_FindIKSolutions(ExtractTransform(oparam),filteroptions,vikreturns,releasegil) ) {
                    return boost::python::list();
                }

                boost::python::list oikreturns;
                FOREACH(it,vikreturns) {
                    oikreturns.append(openravepy::toPyIkReturn(**it));
                }
                return oikreturns;
            }
            else {
                std::vector<std::vector<dReal> > vsolutions;
                if( ExtractIkParameterization(oparam,ikparam) ) {
                    if( !_FindIKSolutions(ikparam,vsolutions,filteroptions,releasegil) ) {
                        return numeric::array(boost::python::list());
                    }
                }
                // assume transformation matrix
                else if( !_FindIKSolutions(ExtractTransform(oparam),vsolutions,filteroptions,releasegil) ) {
                    return numeric::array(boost::python::list());
                }

                npy_intp dims[] = { npy_intp(vsolutions.size()), npy_intp(_pmanip->GetArmIndices().size()) };
                PyObject *pysolutions = PyArray_SimpleNew(2,dims, sizeof(dReal)==8 ? PyArray_DOUBLE : PyArray_FLOAT);
                dReal* ppos = (dReal*)PyArray_DATA(pysolutions);
                FOREACH(itsol,vsolutions) {
                    BOOST_ASSERT(itsol->size()==size_t(dims[1]));
                    std::copy(itsol->begin(),itsol->end(),ppos);
                    ppos += itsol->size();
                }
                return static_cast<numeric::array>(handle<>(pysolutions));
            }
        }

        object FindIKSolutions(object oparam, object freeparams, int filteroptions, bool ikreturn=false, bool releasegil=false) const
        {
            vector<dReal> vfreeparams = ExtractArray<dReal>(freeparams);
            IkParameterization ikparam;
            EnvironmentMutex::scoped_lock lock(openravepy::GetEnvironment(_pyenv)->GetMutex()); // lock just in case since many users call this without locking...
            if( ikreturn ) {
                std::vector<IkReturnPtr> vikreturns;
                if( ExtractIkParameterization(oparam,ikparam) ) {
                    if( !_FindIKSolutions(ikparam,vfreeparams,filteroptions,vikreturns,releasegil) ) {
                        return boost::python::list();
                    }
                }
                // assume transformation matrix
                else if( !_FindIKSolutions(ExtractTransform(oparam),vfreeparams,filteroptions,vikreturns,releasegil) ) {
                    return boost::python::list();
                }

                boost::python::list oikreturns;
                FOREACH(it,vikreturns) {
                    oikreturns.append(openravepy::toPyIkReturn(**it));
                }
                return oikreturns;
            }
            else {
                std::vector<std::vector<dReal> > vsolutions;
                if( ExtractIkParameterization(oparam,ikparam) ) {
                    if( !_FindIKSolutions(ikparam,vfreeparams,vsolutions,filteroptions,releasegil) ) {
                        return numeric::array(boost::python::list());
                    }
                }
                // assume transformation matrix
                else if( !_FindIKSolutions(ExtractTransform(oparam),vfreeparams, vsolutions,filteroptions,releasegil) ) {
                    return numeric::array(boost::python::list());
                }

                npy_intp dims[] = { npy_intp(vsolutions.size()), npy_intp(_pmanip->GetArmIndices().size()) };
                PyObject *pysolutions = PyArray_SimpleNew(2,dims, sizeof(dReal)==8 ? PyArray_DOUBLE : PyArray_FLOAT);
                dReal* ppos = (dReal*)PyArray_DATA(pysolutions);
                FOREACH(itsol,vsolutions) {
                    BOOST_ASSERT(itsol->size()==size_t(dims[1]));
                    std::copy(itsol->begin(),itsol->end(),ppos);
                    ppos += itsol->size();
                }
                return static_cast<numeric::array>(handle<>(pysolutions));
            }
        }

        object GetIkParameterization(object oparam, bool inworld=true)
        {
            IkParameterization ikparam;
            if( ExtractIkParameterization(oparam,ikparam) ) {
                return toPyIkParameterization(_pmanip->GetIkParameterization(ikparam,inworld));
            }
            // must be IkParameterizationType
            return toPyIkParameterization(_pmanip->GetIkParameterization((IkParameterizationType)extract<IkParameterizationType>(oparam),inworld));
        }

        object GetChildJoints() {
            std::vector<KinBody::JointPtr> vjoints;
            _pmanip->GetChildJoints(vjoints);
            boost::python::list joints;
            FOREACH(itjoint,vjoints) {
                joints.append(toPyKinBodyJoint(*itjoint,_pyenv));
            }
            return joints;
        }
        object GetChildDOFIndices() {
            std::vector<int> vdofindices;
            _pmanip->GetChildDOFIndices(vdofindices);
            boost::python::list dofindices;
            FOREACH(itindex,vdofindices) {
                dofindices.append(*itindex);
            }
            return dofindices;
        }

        object GetChildLinks() {
            std::vector<KinBody::LinkPtr> vlinks;
            _pmanip->GetChildLinks(vlinks);
            boost::python::list links;
            FOREACH(itlink,vlinks) {
                links.append(toPyKinBodyLink(*itlink,_pyenv));
            }
            return links;
        }

        bool IsChildLink(object pylink)
        {
            CHECK_POINTER(pylink);
            return _pmanip->IsChildLink(*GetKinBodyLink(pylink));
        }

        object GetIndependentLinks() {
            std::vector<KinBody::LinkPtr> vlinks;
            _pmanip->GetIndependentLinks(vlinks);
            boost::python::list links;
            FOREACH(itlink,vlinks) {
                links.append(toPyKinBodyLink(*itlink,_pyenv));
            }
            return links;
        }

        object GetArmConfigurationSpecification(const std::string& interpolation="") const {
            return object(openravepy::toPyConfigurationSpecification(_pmanip->GetArmConfigurationSpecification(interpolation)));
        }

        object GetIkConfigurationSpecification(IkParameterizationType iktype, const std::string& interpolation="") const {
            return object(openravepy::toPyConfigurationSpecification(_pmanip->GetIkConfigurationSpecification(iktype, interpolation)));
        }

        bool CheckEndEffectorCollision(PyCollisionReportPtr pyreport) const
        {
            bool bcollision = _pmanip->CheckEndEffectorCollision(openravepy::GetCollisionReport(pyreport));
            openravepy::UpdateCollisionReport(pyreport,_pyenv);
            return bcollision;
        }

        bool CheckEndEffectorCollision(object otrans, PyCollisionReportPtr pyreport=PyCollisionReportPtr(), int numredundantsamples=0) const
        {
            bool bCollision;
            IkParameterization ikparam;
            if( ExtractIkParameterization(otrans,ikparam) ) {
                bCollision = _pmanip->CheckEndEffectorCollision(ikparam, !pyreport ? CollisionReportPtr() : openravepy::GetCollisionReport(pyreport), numredundantsamples);
            }
            else {
                bCollision = _pmanip->CheckEndEffectorCollision(ExtractTransform(otrans),!pyreport ? CollisionReportPtr() : openravepy::GetCollisionReport(pyreport), numredundantsamples);
            }
            if( !!pyreport ) {
                openravepy::UpdateCollisionReport(pyreport,_pyenv);
            }
            return bCollision;
        }

        bool CheckEndEffectorSelfCollision(PyCollisionReportPtr pyreport) const
        {
            BOOST_ASSERT(0);
            bool bcollision = true;//_pmanip->CheckEndEffectorSelfCollision(openravepy::GetCollisionReport(pyreport));
            openravepy::UpdateCollisionReport(pyreport,_pyenv);
            return bcollision;
        }

        bool CheckEndEffectorSelfCollision(object otrans, PyCollisionReportPtr pyreport=PyCollisionReportPtr(), int numredundantsamples=0, bool ignoreManipulatorLinks=false) const
        {
            bool bCollision;
            IkParameterization ikparam;
            if( ExtractIkParameterization(otrans,ikparam) ) {
                bCollision = _pmanip->CheckEndEffectorSelfCollision(ikparam, !pyreport ? CollisionReportPtr() : openravepy::GetCollisionReport(pyreport), numredundantsamples, ignoreManipulatorLinks);
            }
            else {
                bCollision = _pmanip->CheckEndEffectorSelfCollision(ExtractTransform(otrans),!pyreport ? CollisionReportPtr() : openravepy::GetCollisionReport(pyreport), numredundantsamples, ignoreManipulatorLinks);
            }
            if( !!pyreport ) {
                openravepy::UpdateCollisionReport(pyreport,_pyenv);
            }
            return bCollision;
        }

        bool CheckIndependentCollision() const
        {
            return _pmanip->CheckIndependentCollision();
        }
        bool CheckIndependentCollision(PyCollisionReportPtr pReport) const
        {
            bool bCollision = _pmanip->CheckIndependentCollision(openravepy::GetCollisionReport(pReport));
            openravepy::UpdateCollisionReport(pReport,_pyenv);
            return bCollision;
        }

        object CalculateJacobian()
        {
            std::vector<dReal> vjacobian;
            _pmanip->CalculateJacobian(vjacobian);
            std::vector<npy_intp> dims(2); dims[0] = 3; dims[1] = _pmanip->GetArmIndices().size();
            return toPyArray(vjacobian,dims);
        }

        object CalculateRotationJacobian()
        {
            std::vector<dReal> vjacobian;
            _pmanip->CalculateRotationJacobian(vjacobian);
            std::vector<npy_intp> dims(2); dims[0] = 4; dims[1] = _pmanip->GetArmIndices().size();
            return toPyArray(vjacobian,dims);
        }

        object CalculateAngularVelocityJacobian()
        {
            std::vector<dReal> vjacobian;
            _pmanip->CalculateAngularVelocityJacobian(vjacobian);
            std::vector<npy_intp> dims(2); dims[0] = 3; dims[1] = _pmanip->GetArmIndices().size();
            return toPyArray(vjacobian,dims);
        }

        object GetInfo() {
            return object(PyManipulatorInfoPtr(new PyManipulatorInfo(_pmanip->GetInfo())));
        }

        string GetStructureHash() const {
            return _pmanip->GetStructureHash();
        }
        string GetKinematicsStructureHash() const {
            return _pmanip->GetKinematicsStructureHash();
        }
        string GetInverseKinematicsStructureHash(IkParameterizationType iktype) const {
            return _pmanip->GetInverseKinematicsStructureHash(iktype);
        }

        string __repr__() {
            return boost::str(boost::format("RaveGetEnvironment(%d).GetRobot('%s').GetManipulator('%s')")%RaveGetEnvironmentId(_pmanip->GetRobot()->GetEnv())%_pmanip->GetRobot()->GetName()%_pmanip->GetName());
        }
        string __str__() {
            return boost::str(boost::format("<manipulator:%s, parent=%s>")%_pmanip->GetName()%_pmanip->GetRobot()->GetName());
        }
        object __unicode__() {
            return ConvertStringToUnicode(__str__());
        }
        bool __eq__(boost::shared_ptr<PyManipulator> p) {
            return !!p && _pmanip==p->_pmanip;
        }
        bool __ne__(boost::shared_ptr<PyManipulator> p) {
            return !p || _pmanip!=p->_pmanip;
        }
        long __hash__() {
            return static_cast<long>(uintptr_t(_pmanip.get()));
        }



    };
    typedef boost::shared_ptr<PyManipulator> PyManipulatorPtr;
    PyManipulatorPtr _GetManipulator(RobotBase::ManipulatorPtr pmanip) {
        return !pmanip ? PyManipulatorPtr() : PyManipulatorPtr(new PyManipulator(pmanip,_pyenv));
    }

    class PyAttachedSensor
    {
        RobotBase::AttachedSensorPtr _pattached;
        PyEnvironmentBasePtr _pyenv;
public:
        PyAttachedSensor(RobotBase::AttachedSensorPtr pattached, PyEnvironmentBasePtr pyenv) : _pattached(pattached),_pyenv(pyenv) {
        }
        virtual ~PyAttachedSensor() {
        }

        RobotBase::AttachedSensorPtr GetAttachedSensor() const {
            return _pattached;
        }
        object GetSensor() {
            return object(openravepy::toPySensor(_pattached->GetSensor(),_pyenv));
        }
        object GetAttachingLink() const {
            return toPyKinBodyLink(_pattached->GetAttachingLink(), _pyenv);
        }
        object GetRelativeTransform() const {
            return ReturnTransform(_pattached->GetRelativeTransform());
        }
        object GetTransform() const {
            return ReturnTransform(_pattached->GetTransform());
        }
        object GetTransformPose() const {
            return toPyArray(_pattached->GetTransform());
        }
        PyRobotBasePtr GetRobot() const {
            return _pattached->GetRobot() ? PyRobotBasePtr() : PyRobotBasePtr(new PyRobotBase(_pattached->GetRobot(), _pyenv));
        }
        object GetName() const {
            return ConvertStringToUnicode(_pattached->GetName());
        }

        object GetData()
        {
            return openravepy::toPySensorData(_pattached->GetSensor(),_pyenv);
        }

        void SetRelativeTransform(object transform) {
            _pattached->SetRelativeTransform(ExtractTransform(transform));
        }
        string GetStructureHash() const {
            return _pattached->GetStructureHash();
        }

        void UpdateInfo(SensorBase::SensorType type=SensorBase::ST_Invalid) {
            _pattached->UpdateInfo(type);
        }

        object UpdateAndGetInfo(SensorBase::SensorType type=SensorBase::ST_Invalid) {
            return object(PyAttachedSensorInfoPtr(new PyAttachedSensorInfo(_pattached->UpdateAndGetInfo(type))));
        }

        object GetInfo() {
            return object(PyAttachedSensorInfoPtr(new PyAttachedSensorInfo(_pattached->GetInfo())));
        }

        string __repr__() {
            return boost::str(boost::format("RaveGetEnvironment(%d).GetRobot('%s').GetAttachedSensor('%s')")%RaveGetEnvironmentId(_pattached->GetRobot()->GetEnv())%_pattached->GetRobot()->GetName()%_pattached->GetName());
        }
        string __str__() {
            return boost::str(boost::format("<attachedsensor:%s, parent=%s>")%_pattached->GetName()%_pattached->GetRobot()->GetName());
        }
        object __unicode__() {
            return ConvertStringToUnicode(__str__());
        }
        bool __eq__(boost::shared_ptr<PyAttachedSensor> p) {
            return !!p && _pattached==p->_pattached;
        }
        bool __ne__(boost::shared_ptr<PyAttachedSensor> p) {
            return !p || _pattached!=p->_pattached;
        }
        long __hash__() {
            return static_cast<long>(uintptr_t(_pattached.get()));
        }
    };

    typedef boost::shared_ptr<PyAttachedSensor> PyAttachedSensorPtr;
    boost::shared_ptr<PyAttachedSensor> _GetAttachedSensor(RobotBase::AttachedSensorPtr pattachedsensor)
    {
        return !pattachedsensor ? PyAttachedSensorPtr() : PyAttachedSensorPtr(new PyAttachedSensor(pattachedsensor, _pyenv));
    }

    class PyConnectedBody {
        RobotBase::ConnectedBodyPtr _pconnected;
        PyEnvironmentBasePtr _pyenv;
public:
        PyConnectedBody(RobotBase::ConnectedBodyPtr pconnected, PyEnvironmentBasePtr pyenv) : _pconnected(pconnected),
            _pyenv(pyenv) {
        }

        virtual ~PyConnectedBody() {
        }

        RobotBase::ConnectedBodyPtr GetConnectedBody() const {
            return _pconnected;
        }

        object GetName() {
            return ConvertStringToUnicode(_pconnected->GetName());
        }

        object GetInfo() {
            return object(PyConnectedBodyInfoPtr(new PyConnectedBodyInfo(_pconnected->GetInfo(), _pyenv)));
        }

        bool SetActive(bool active) {
            return _pconnected->SetActive(active);
        }

        bool IsActive() {
            return _pconnected->IsActive();
        }
        object GetTransform() const {
            return ReturnTransform(_pconnected->GetTransform());
        }
        object GetTransformPose() const {
            return toPyArray(_pconnected->GetTransform());
        }

        object GetRelativeTransform() const {
            return ReturnTransform(_pconnected->GetRelativeTransform());
        }
        object GetRelativeTransformPose() const {
            return toPyArray(_pconnected->GetRelativeTransform());
        }

        void SetLinkEnable(bool enable) {
            _pconnected->SetLinkEnable(enable);
        }

        void SetLinkVisible(bool visible) {
            _pconnected->SetLinkVisible(visible);
        }

        object GetResolvedLinks()
        {
            boost::python::list olinks;
            std::vector<KinBody::LinkPtr> vlinks;
            _pconnected->GetResolvedLinks(vlinks);
            FOREACH(itlink, vlinks) {
                olinks.append(toPyLink(*itlink,_pyenv));
            }
            return olinks;
        }

        object GetResolvedJoints()
        {
            boost::python::list ojoints;
            std::vector<KinBody::JointPtr> vjoints;
            _pconnected->GetResolvedJoints(vjoints);
            FOREACH(itjoint, vjoints) {
                ojoints.append(toPyJoint(*itjoint, _pyenv));
            }
            return ojoints;
        }

        object GetResolvedManipulators()
        {
            boost::python::list omanips;
            std::vector<RobotBase::ManipulatorPtr> vmanips;
            _pconnected->GetResolvedManipulators(vmanips);
            FOREACH(itmanip, vmanips) {
                omanips.append(toPyRobotManipulator(*itmanip, _pyenv));
            }
            return omanips;
        }

        string __repr__() {
            return boost::str(boost::format("RaveGetEnvironment(%d).GetRobot('%s').GetConnectedBody('%s')") %
                              RaveGetEnvironmentId(_pconnected->GetRobot()->GetEnv()) %
                              _pconnected->GetRobot()->GetName() % _pconnected->GetName());
        }

        string __str__() {
            return boost::str(boost::format("<attachedbody:%s, parent=%s>") % _pconnected->GetName() %
                              _pconnected->GetRobot()->GetName());
        }

        object __unicode__() {
            return ConvertStringToUnicode(__str__());
        }

        bool __eq__(boost::shared_ptr<PyConnectedBody> p) {
            return !!p && _pconnected == p->_pconnected;
        }

        bool __ne__(boost::shared_ptr<PyConnectedBody> p) {
            return !p || _pconnected != p->_pconnected;
        }

        long __hash__() {
            return static_cast<long>(uintptr_t(_pconnected.get()));
        }
    };

    typedef boost::shared_ptr<PyConnectedBody> PyConnectedBodyPtr;
    boost::shared_ptr<PyConnectedBody> _GetConnectedBody(RobotBase::ConnectedBodyPtr pConnectedBody)
    {
        return !pConnectedBody ? PyConnectedBodyPtr() : PyConnectedBodyPtr(new PyConnectedBody(pConnectedBody, _pyenv));
    }

    class PyRobotStateSaver
    {
        PyEnvironmentBasePtr _pyenv;
        RobotBase::RobotStateSaver _state;
public:
        PyRobotStateSaver(PyRobotBasePtr pyrobot) : _pyenv(pyrobot->GetEnv()), _state(pyrobot->GetRobot()) {
            // python should not support restoring on destruction since there's garbage collection
            _state.SetRestoreOnDestructor(false);

        }
        PyRobotStateSaver(PyRobotBasePtr pyrobot, object options) : _pyenv(pyrobot->GetEnv()), _state(pyrobot->GetRobot(),pyGetIntFromPy(options,0)) {
            // python should not support restoring on destruction since there's garbage collection
            _state.SetRestoreOnDestructor(false);
        }
        PyRobotStateSaver(RobotBasePtr probot, PyEnvironmentBasePtr pyenv) : _pyenv(pyenv), _state(probot) {
            // python should not support restoring on destruction since there's garbage collection
            _state.SetRestoreOnDestructor(false);
        }
        PyRobotStateSaver(RobotBasePtr probot, PyEnvironmentBasePtr pyenv, object options) : _pyenv(pyenv), _state(probot,pyGetIntFromPy(options,0)) {
            // python should not support restoring on destruction since there's garbage collection
            _state.SetRestoreOnDestructor(false);
        }
        virtual ~PyRobotStateSaver() {
        }

        object GetBody() const {
            return object(toPyRobot(RaveInterfaceCast<RobotBase>(_state.GetBody()),_pyenv));
        }

        void Restore(PyRobotBasePtr pyrobot=PyRobotBasePtr()) {
            _state.Restore(!pyrobot ? RobotBasePtr() : pyrobot->GetRobot());
        }

        void Release() {
            _state.Release();
        }

        std::string __str__() {
            KinBodyPtr pbody = _state.GetBody();
            if( !pbody ) {
                return "robot state empty";
            }
            return boost::str(boost::format("robot state for %s")%pbody->GetName());
        }
        object __unicode__() {
            return ConvertStringToUnicode(__str__());
        }
    };
    typedef boost::shared_ptr<PyRobotStateSaver> PyRobotStateSaverPtr;

    PyRobotBase(RobotBasePtr probot, PyEnvironmentBasePtr pyenv) : PyKinBody(probot,pyenv), _probot(probot) {
    }
    PyRobotBase(const PyRobotBase &r) : PyKinBody(r._probot,r._pyenv) {
        _probot = r._probot;
    }
    virtual ~PyRobotBase() {
    }

    bool Init(object olinkinfos, object ojointinfos, object omanipinfos, object oattachedsensorinfos, const std::string& uri=std::string()) {
        std::vector<KinBody::LinkInfoConstPtr> vlinkinfos;
        _ParseLinkInfos(olinkinfos, vlinkinfos);
        std::vector<KinBody::JointInfoConstPtr> vjointinfos;
        _ParseJointInfos(ojointinfos, vjointinfos);
        std::vector<RobotBase::ManipulatorInfoConstPtr> vmanipinfos(len(omanipinfos));
        for(size_t i = 0; i < vmanipinfos.size(); ++i) {
            PyManipulatorInfoPtr pymanip = boost::python::extract<PyManipulatorInfoPtr>(omanipinfos[i]);
            if( !pymanip ) {
                throw OPENRAVE_EXCEPTION_FORMAT0(_("cannot cast to KinBody.ManipInfo"),ORE_InvalidArguments);
            }
            vmanipinfos[i] = pymanip->GetManipulatorInfo();
        }
        std::vector<RobotBase::AttachedSensorInfoConstPtr> vattachedsensorinfos(len(oattachedsensorinfos));
        for(size_t i = 0; i < vattachedsensorinfos.size(); ++i) {
            PyAttachedSensorInfoPtr pyattachedsensor = boost::python::extract<PyAttachedSensorInfoPtr>(oattachedsensorinfos[i]);
            if( !pyattachedsensor ) {
                throw OPENRAVE_EXCEPTION_FORMAT0(_("cannot cast to KinBody.AttachedsensorInfo"),ORE_InvalidArguments);
            }
            vattachedsensorinfos[i] = pyattachedsensor->GetAttachedSensorInfo();
        }
        return _probot->Init(vlinkinfos, vjointinfos, vmanipinfos, vattachedsensorinfos, uri);
    }

    object GetManipulators()
    {
        boost::python::list manips;
        FOREACH(it, _probot->GetManipulators()) {
            manips.append(_GetManipulator(*it));
        }
        return manips;
    }

    object GetManipulators(const string& manipname)
    {
        boost::python::list manips;
        FOREACH(it, _probot->GetManipulators()) {
            if( (*it)->GetName() == manipname ) {
                manips.append(_GetManipulator(*it));
            }
        }
        return manips;
    }
    PyManipulatorPtr GetManipulator(const string& manipname)
    {
        FOREACH(it, _probot->GetManipulators()) {
            if( (*it)->GetName() == manipname ) {
                return _GetManipulator(*it);
            }
        }
        return PyManipulatorPtr();
    }

    PyManipulatorPtr SetActiveManipulator(const std::string& manipname) {
        _probot->SetActiveManipulator(manipname);
        return GetActiveManipulator();
    }
    PyManipulatorPtr SetActiveManipulator(PyManipulatorPtr pmanip) {
        _probot->SetActiveManipulator(pmanip->GetManipulator());
        return GetActiveManipulator();
    }
    PyManipulatorPtr GetActiveManipulator() {
        return _GetManipulator(_probot->GetActiveManipulator());
    }

    PyManipulatorPtr AddManipulator(PyManipulatorInfoPtr pmanipinfo, bool removeduplicate=false) {
        return _GetManipulator(_probot->AddManipulator(*pmanipinfo->GetManipulatorInfo(), removeduplicate));
    }
    bool RemoveManipulator(PyManipulatorPtr pmanip) {
        return _probot->RemoveManipulator(pmanip->GetManipulator());
    }

    PyAttachedSensorPtr AddAttachedSensor(PyAttachedSensorInfoPtr pattsensorinfo, bool removeduplicate=false) {
        return _GetAttachedSensor(_probot->AddAttachedSensor(*pattsensorinfo->GetAttachedSensorInfo(), removeduplicate));
    }
    bool RemoveAttachedSensor(PyAttachedSensorPtr pyattsensor) {
        return _probot->RemoveAttachedSensor(*pyattsensor->GetAttachedSensor());
    }

    object GetSensors()
    {
        RAVELOG_WARN("GetSensors is deprecated, please use GetAttachedSensors\n");
        return GetAttachedSensors();
    }

    object GetAttachedSensors()
    {
        boost::python::list sensors;
        FOREACH(itsensor, _probot->GetAttachedSensors()) {
            sensors.append(boost::shared_ptr<PyAttachedSensor>(new PyAttachedSensor(*itsensor,_pyenv)));
        }
        return sensors;
    }
    boost::shared_ptr<PyAttachedSensor> GetSensor(const string& sensorname)
    {
        RAVELOG_WARN("GetSensor is deprecated, please use GetAttachedSensor\n");
        return GetAttachedSensor(sensorname);
    }

    boost::shared_ptr<PyAttachedSensor> GetAttachedSensor(const string& sensorname)
    {
        return _GetAttachedSensor(_probot->GetAttachedSensor(sensorname));
    }

    PyConnectedBodyPtr AddConnectedBody(PyConnectedBodyInfoPtr pConnectedBodyInfo, bool removeduplicate=false) {
        return _GetConnectedBody(_probot->AddConnectedBody(*pConnectedBodyInfo->GetConnectedBodyInfo(), removeduplicate));
    }

    bool RemoveConnectedBody(PyConnectedBodyPtr pConnectedBody) {
        return _probot->RemoveConnectedBody(*pConnectedBody->GetConnectedBody());
    }

    object GetConnectedBodies()
    {
        boost::python::list bodies;
        FOREACH(itbody, _probot->GetConnectedBodies()) {
            bodies.append(boost::shared_ptr<PyConnectedBody>(new PyConnectedBody(*itbody, _pyenv)));
        }
        return bodies;
    }

    PyConnectedBodyPtr GetConnectedBody(const string& bodyname)
    {
        FOREACH(itbody, _probot->GetConnectedBodies()) {
            if( (*itbody)->GetName() == bodyname ) {
                return _GetConnectedBody(*itbody);
            }
        }
        return PyConnectedBodyPtr();
    }

    object GetConnectedBodyActiveStates() const
    {
        std::vector<uint8_t> activestates;
        _probot->GetConnectedBodyActiveStates(activestates);
        return toPyArray(activestates);
    }

    void SetConnectedBodyActiveStates(object oactivestates)
    {
        std::vector<uint8_t> activestates = ExtractArray<uint8_t>(oactivestates);
        _probot->SetConnectedBodyActiveStates(activestates);
    }

    object GetController() const {
        CHECK_POINTER(_probot);
        return object(openravepy::toPyController(_probot->GetController(),_pyenv));
    }

    bool SetController(PyControllerBasePtr pController, const string& args) {
        RAVELOG_WARN("RobotBase::SetController(PyControllerBasePtr,args) is deprecated\n");
        std::vector<int> dofindices;
        for(int i = 0; i < _probot->GetDOF(); ++i) {
            dofindices.push_back(i);
        }
        return _probot->SetController(openravepy::GetController(pController),dofindices,1);
    }

    bool SetController(PyControllerBasePtr pController, object odofindices, int nControlTransformation) {
        CHECK_POINTER(pController);
        vector<int> dofindices = ExtractArray<int>(odofindices);
        return _probot->SetController(openravepy::GetController(pController),dofindices,nControlTransformation);
    }

    bool SetController(PyControllerBasePtr pController) {
        RAVELOG_VERBOSE("RobotBase::SetController(PyControllerBasePtr) will control all DOFs and transformation\n");
        std::vector<int> dofindices;
        for(int i = 0; i < _probot->GetDOF(); ++i) {
            dofindices.push_back(i);
        }
        return _probot->SetController(openravepy::GetController(pController),dofindices,1);
    }

    void SetActiveDOFs(const object& dofindices) {
        _probot->SetActiveDOFs(ExtractArray<int>(dofindices));
    }
    void SetActiveDOFs(const object& dofindices, int nAffineDOsBitmask) {
        _probot->SetActiveDOFs(ExtractArray<int>(dofindices), nAffineDOsBitmask);
    }
    void SetActiveDOFs(const object& dofindices, int nAffineDOsBitmask, object rotationaxis) {
        _probot->SetActiveDOFs(ExtractArray<int>(dofindices), nAffineDOsBitmask, ExtractVector3(rotationaxis));
    }

    int GetActiveDOF() const {
        return _probot->GetActiveDOF();
    }
    int GetAffineDOF() const {
        return _probot->GetAffineDOF();
    }
    int GetAffineDOFIndex(DOFAffine dof) const {
        return _probot->GetAffineDOFIndex(dof);
    }

    object GetAffineRotationAxis() const {
        return toPyVector3(_probot->GetAffineRotationAxis());
    }
    void SetAffineTranslationLimits(object lower, object upper) {
        return _probot->SetAffineTranslationLimits(ExtractVector3(lower),ExtractVector3(upper));
    }
    void SetAffineRotationAxisLimits(object lower, object upper) {
        return _probot->SetAffineRotationAxisLimits(ExtractVector3(lower),ExtractVector3(upper));
    }
    void SetAffineRotation3DLimits(object lower, object upper) {
        return _probot->SetAffineRotation3DLimits(ExtractVector3(lower),ExtractVector3(upper));
    }
    void SetAffineRotationQuatLimits(object quatangle) {
        return _probot->SetAffineRotationQuatLimits(ExtractVector4(quatangle));
    }
    void SetAffineTranslationMaxVels(object vels) {
        _probot->SetAffineTranslationMaxVels(ExtractVector3(vels));
    }
    void SetAffineRotationAxisMaxVels(object vels) {
        _probot->SetAffineRotationAxisMaxVels(ExtractVector3(vels));
    }
    void SetAffineRotation3DMaxVels(object vels) {
        _probot->SetAffineRotation3DMaxVels(ExtractVector3(vels));
    }
    void SetAffineRotationQuatMaxVels(dReal vels) {
        _probot->SetAffineRotationQuatMaxVels(vels);
    }
    void SetAffineTranslationResolution(object resolution) {
        _probot->SetAffineTranslationResolution(ExtractVector3(resolution));
    }
    void SetAffineRotationAxisResolution(object resolution) {
        _probot->SetAffineRotationAxisResolution(ExtractVector3(resolution));
    }
    void SetAffineRotation3DResolution(object resolution) {
        _probot->SetAffineRotation3DResolution(ExtractVector3(resolution));
    }
    void SetAffineRotationQuatResolution(dReal resolution) {
        _probot->SetAffineRotationQuatResolution(resolution);
    }
    void SetAffineTranslationWeights(object weights) {
        _probot->SetAffineTranslationWeights(ExtractVector3(weights));
    }
    void SetAffineRotationAxisWeights(object weights) {
        _probot->SetAffineRotationAxisWeights(ExtractVector4(weights));
    }
    void SetAffineRotation3DWeights(object weights) {
        _probot->SetAffineRotation3DWeights(ExtractVector3(weights));
    }
    void SetAffineRotationQuatWeights(dReal weights) {
        _probot->SetAffineRotationQuatWeights(weights);
    }

    object GetAffineTranslationLimits() const
    {
        Vector lower, upper;
        _probot->GetAffineTranslationLimits(lower,upper);
        return boost::python::make_tuple(toPyVector3(lower),toPyVector3(upper));
    }
    object GetAffineRotationAxisLimits() const
    {
        Vector lower, upper;
        _probot->GetAffineRotationAxisLimits(lower,upper);
        return boost::python::make_tuple(toPyVector3(lower),toPyVector3(upper));
    }
    object GetAffineRotation3DLimits() const
    {
        Vector lower, upper;
        _probot->GetAffineRotation3DLimits(lower,upper);
        return boost::python::make_tuple(toPyVector3(lower),toPyVector3(upper));
    }
    object GetAffineRotationQuatLimits() const
    {
        return toPyVector4(_probot->GetAffineRotationQuatLimits());
    }
    object GetAffineTranslationMaxVels() const {
        return toPyVector3(_probot->GetAffineTranslationMaxVels());
    }
    object GetAffineRotationAxisMaxVels() const {
        return toPyVector3(_probot->GetAffineRotationAxisMaxVels());
    }
    object GetAffineRotation3DMaxVels() const {
        return toPyVector3(_probot->GetAffineRotation3DMaxVels());
    }
    dReal GetAffineRotationQuatMaxVels() const {
        return _probot->GetAffineRotationQuatMaxVels();
    }
    object GetAffineTranslationResolution() const {
        return toPyVector3(_probot->GetAffineTranslationResolution());
    }
    object GetAffineRotationAxisResolution() const {
        return toPyVector4(_probot->GetAffineRotationAxisResolution());
    }
    object GetAffineRotation3DResolution() const {
        return toPyVector3(_probot->GetAffineRotation3DResolution());
    }
    dReal GetAffineRotationQuatResolution() const {
        return _probot->GetAffineRotationQuatResolution();
    }
    object GetAffineTranslationWeights() const {
        return toPyVector3(_probot->GetAffineTranslationWeights());
    }
    object GetAffineRotationAxisWeights() const {
        return toPyVector4(_probot->GetAffineRotationAxisWeights());
    }
    object GetAffineRotation3DWeights() const {
        return toPyVector3(_probot->GetAffineRotation3DWeights());
    }
    dReal GetAffineRotationQuatWeights() const {
        return _probot->GetAffineRotationQuatWeights();
    }

    void SetActiveDOFValues(object values, uint32_t checklimits=KinBody::CLA_CheckLimits) const
    {
        vector<dReal> vvalues = ExtractArray<dReal>(values);
        if( vvalues.size() > 0 ) {
            _probot->SetActiveDOFValues(vvalues,checklimits);
        }
        else {
            OPENRAVE_ASSERT_OP_FORMAT((int)vvalues.size(),>=,_probot->GetActiveDOF(), "not enough values %d<%d",vvalues.size()%_probot->GetActiveDOF(),ORE_InvalidArguments);
        }
    }
    object GetActiveDOFValues() const
    {
        if( _probot->GetActiveDOF() == 0 ) {
            return numeric::array(boost::python::list());
        }
        vector<dReal> values;
        _probot->GetActiveDOFValues(values);
        return toPyArray(values);
    }

    object GetActiveDOFWeights() const
    {
        if( _probot->GetActiveDOF() == 0 ) {
            return numeric::array(boost::python::list());
        }
        vector<dReal> weights;
        _probot->GetActiveDOFWeights(weights);
        return toPyArray(weights);
    }

    void SetActiveDOFVelocities(object velocities, uint32_t checklimits=KinBody::CLA_CheckLimits)
    {
        _probot->SetActiveDOFVelocities(ExtractArray<dReal>(velocities), checklimits);
    }
    object GetActiveDOFVelocities() const
    {
        if( _probot->GetActiveDOF() == 0 ) {
            return numeric::array(boost::python::list());
        }
        vector<dReal> values;
        _probot->GetActiveDOFVelocities(values);
        return toPyArray(values);
    }

    object GetActiveDOFLimits() const
    {
        if( _probot->GetActiveDOF() == 0 ) {
            return boost::python::make_tuple(numeric::array(boost::python::list()), numeric::array(boost::python::list())); // always need 2 since users can do lower, upper = GetDOFLimits()
        }
        vector<dReal> lower, upper;
        _probot->GetActiveDOFLimits(lower,upper);
        return boost::python::make_tuple(toPyArray(lower),toPyArray(upper));
    }

    object GetActiveDOFMaxVel() const
    {
        if( _probot->GetActiveDOF() == 0 ) {
            return numeric::array(boost::python::list());
        }
        vector<dReal> values;
        _probot->GetActiveDOFMaxVel(values);
        return toPyArray(values);
    }

    object GetActiveDOFMaxAccel() const
    {
        if( _probot->GetActiveDOF() == 0 ) {
            return numeric::array(boost::python::list());
        }
        vector<dReal> values;
        _probot->GetActiveDOFMaxAccel(values);
        return toPyArray(values);
    }

    object GetActiveDOFMaxJerk() const
    {
        if( _probot->GetActiveDOF() == 0 ) {
            return numeric::array(boost::python::list());
        }
        vector<dReal> values;
        _probot->GetActiveDOFMaxJerk(values);
        return toPyArray(values);
    }

    object GetActiveDOFHardMaxVel() const
    {
        if( _probot->GetActiveDOF() == 0 ) {
            return numeric::array(boost::python::list());
        }
        vector<dReal> values;
        _probot->GetActiveDOFHardMaxVel(values);
        return toPyArray(values);
    }

    object GetActiveDOFHardMaxAccel() const
    {
        if( _probot->GetActiveDOF() == 0 ) {
            return numeric::array(boost::python::list());
        }
        vector<dReal> values;
        _probot->GetActiveDOFHardMaxAccel(values);
        return toPyArray(values);
    }

    object GetActiveDOFHardMaxJerk() const
    {
        if( _probot->GetActiveDOF() == 0 ) {
            return numeric::array(boost::python::list());
        }
        vector<dReal> values;
        _probot->GetActiveDOFHardMaxJerk(values);
        return toPyArray(values);
    }

    object GetActiveDOFResolutions() const
    {
        if( _probot->GetActiveDOF() == 0 ) {
            return numeric::array(boost::python::list());
        }
        vector<dReal> values;
        _probot->GetActiveDOFResolutions(values);
        return toPyArray(values);
    }

    object GetActiveConfigurationSpecification(const std::string& interpolation="") const {
        return object(openravepy::toPyConfigurationSpecification(_probot->GetActiveConfigurationSpecification(interpolation)));
    }

    object GetActiveJointIndices() {
        RAVELOG_WARN("GetActiveJointIndices deprecated. Use GetActiveDOFIndices\n"); return toPyArray(_probot->GetActiveDOFIndices());
    }
    object GetActiveDOFIndices() {
        return toPyArray(_probot->GetActiveDOFIndices());
    }

    object SubtractActiveDOFValues(object ovalues0, object ovalues1)
    {
        vector<dReal> values0 = ExtractArray<dReal>(ovalues0);
        vector<dReal> values1 = ExtractArray<dReal>(ovalues1);
        BOOST_ASSERT((int)values0.size() == GetActiveDOF() );
        BOOST_ASSERT((int)values1.size() == GetActiveDOF() );
        _probot->SubtractActiveDOFValues(values0,values1);
        return toPyArray(values0);
    }

    object CalculateActiveJacobian(int index, object offset) const
    {
        std::vector<dReal> vjacobian;
        _probot->CalculateActiveJacobian(index,ExtractVector3(offset),vjacobian);
        std::vector<npy_intp> dims(2); dims[0] = 3; dims[1] = _probot->GetActiveDOF();
        return toPyArray(vjacobian,dims);
    }

    object CalculateActiveRotationJacobian(int index, object q) const
    {
        std::vector<dReal> vjacobian;
        _probot->CalculateActiveRotationJacobian(index,ExtractVector4(q),vjacobian);
        std::vector<npy_intp> dims(2); dims[0] = 4; dims[1] = _probot->GetActiveDOF();
        return toPyArray(vjacobian,dims);
    }

    object CalculateActiveAngularVelocityJacobian(int index) const
    {
        std::vector<dReal> vjacobian;
        _probot->CalculateActiveAngularVelocityJacobian(index,vjacobian);
        std::vector<npy_intp> dims(2); dims[0] = 3; dims[1] = _probot->GetActiveDOF();
        return toPyArray(vjacobian,dims);
    }

    bool Grab(PyKinBodyPtr pbody) {
        CHECK_POINTER(pbody); return _probot->Grab(pbody->GetBody());
    }

    // since PyKinBody::Grab is overloaded with (pbody, plink) parameters, have to support both...?
    bool Grab(PyKinBodyPtr pbody, object pylink_or_linkstoignore)
    {
        CHECK_POINTER(pbody);
        CHECK_POINTER(pylink_or_linkstoignore);
        KinBody::LinkPtr plink = GetKinBodyLink(pylink_or_linkstoignore);
        if( !!plink ) {
            return _probot->Grab(pbody->GetBody(), plink);
        }
        // maybe it is a set?
        std::set<int> setlinkstoignore = ExtractSet<int>(pylink_or_linkstoignore);
        return _probot->Grab(pbody->GetBody(), setlinkstoignore);
    }

    bool CheckLinkSelfCollision(int ilinkindex, object olinktrans, PyCollisionReportPtr pyreport=PyCollisionReportPtr())
    {
        return _probot->CheckLinkSelfCollision(ilinkindex, ExtractTransform(olinktrans), !pyreport ? CollisionReportPtr() : openravepy::GetCollisionReport(pyreport));
    }

    bool WaitForController(float ftimeout)
    {
        ControllerBasePtr pcontroller = _probot->GetController();
        if( !pcontroller ) {
            return false;
        }
        if( pcontroller->IsDone() ) {
            return true;
        }
        bool bSuccess = true;
        Py_BEGIN_ALLOW_THREADS;

        try {
            uint64_t starttime = GetMicroTime();
            uint64_t deltatime = (uint64_t)(ftimeout*1000000.0);
            while( !pcontroller->IsDone() ) {
                Sleep(1);
                if(( deltatime > 0) &&( (GetMicroTime()-starttime)>deltatime) ) {
                    bSuccess = false;
                    break;
                }
            }
        }
        catch(...) {
            RAVELOG_ERROR("exception raised inside WaitForController:\n");
            PyErr_Print();
            bSuccess = false;
        }

        Py_END_ALLOW_THREADS;
        return bSuccess;
    }

    string GetRobotStructureHash() const {
        return _probot->GetRobotStructureHash();
    }

    virtual PyStateRestoreContextBase* CreateStateSaver(object options) {
        PyRobotStateSaverPtr saver;
        if( IS_PYTHONOBJECT_NONE(options) ) {
            saver.reset(new PyRobotStateSaver(_probot,_pyenv));
        }
        else {
            saver.reset(new PyRobotStateSaver(_probot,_pyenv,options));
        }
        return new PyStateRestoreContext<PyRobotStateSaverPtr, PyRobotBasePtr>(saver);
    }

<<<<<<< HEAD
    void DeserializeJSON(object obj){
        rapidjson::Document doc;
        toRapidJSONValue(obj, doc, doc.GetAllocator());
        _probot->DeserializeJSON(doc);
=======
    PyStateRestoreContextBase* CreateRobotStateSaver(object options=object()) {
        return CreateStateSaver(options);
>>>>>>> 32f123df
    }

    virtual string __repr__() {
        return boost::str(boost::format("RaveGetEnvironment(%d).GetRobot('%s')")%RaveGetEnvironmentId(_probot->GetEnv())%_probot->GetName());
    }
    virtual string __str__() {
        return boost::str(boost::format("<%s:%s - %s (%s)>")%RaveGetInterfaceName(_probot->GetInterfaceType())%_probot->GetXMLId()%_probot->GetName()%_probot->GetRobotStructureHash());
    }
    virtual object __unicode__() {
        return ConvertStringToUnicode(__str__());
    }
    virtual void __enter__()
    {
        // necessary to lock physics to prevent multiple threads from interfering
        if( _listStateSavers.size() == 0 ) {
            openravepy::LockEnvironment(_pyenv);
        }
        _listStateSavers.push_back(boost::shared_ptr<void>(new RobotBase::RobotStateSaver(_probot)));
    }
};

class ManipulatorInfo_pickle_suite : public pickle_suite
{
public:
    static boost::python::tuple getstate(const PyManipulatorInfo& r)
    {
        return boost::python::make_tuple(r._name, r._sBaseLinkName, r._sEffectorLinkName, r._tLocalTool, r._vChuckingDirection, r._vdirection, r._sIkSolverXMLId, r._vGripperJointNames);
    }
    static void setstate(PyManipulatorInfo& r, boost::python::tuple state) {
        r._name = state[0];
        r._sBaseLinkName = state[1];
        r._sEffectorLinkName = state[2];
        r._tLocalTool = state[3];
        r._vChuckingDirection = state[4];
        r._vdirection = state[5];
        r._sIkSolverXMLId = boost::python::extract<std::string>(state[6]);
        r._vGripperJointNames = state[7];
    }
};

RobotBasePtr GetRobot(object o)
{
    extract<PyRobotBasePtr> pyrobot(o);
    if( pyrobot.check() ) {
        return GetRobot((PyRobotBasePtr)pyrobot);
    }
    return RobotBasePtr();
}

RobotBasePtr GetRobot(PyRobotBasePtr pyrobot)
{
    return !pyrobot ? RobotBasePtr() : pyrobot->GetRobot();
}

PyInterfaceBasePtr toPyRobot(RobotBasePtr probot, PyEnvironmentBasePtr pyenv)
{
    return !probot ? PyInterfaceBasePtr() : PyInterfaceBasePtr(new PyRobotBase(probot,pyenv));
}

RobotBase::ManipulatorPtr GetRobotManipulator(object o)
{
    extract<PyRobotBase::PyManipulatorPtr> pymanipulator(o);
    if( pymanipulator.check() ) {
        return ((PyRobotBase::PyManipulatorPtr)pymanipulator)->GetManipulator();
    }
    return RobotBase::ManipulatorPtr();
}

object toPyRobotManipulator(RobotBase::ManipulatorPtr pmanip, PyEnvironmentBasePtr pyenv)
{
    return !pmanip ? object() : object(PyRobotBase::PyManipulatorPtr(new PyRobotBase::PyManipulator(pmanip,pyenv)));
}

PyRobotBasePtr RaveCreateRobot(PyEnvironmentBasePtr pyenv, const std::string& name)
{
    RobotBasePtr p = OpenRAVE::RaveCreateRobot(openravepy::GetEnvironment(pyenv), name);
    if( !p ) {
        return PyRobotBasePtr();
    }
    return PyRobotBasePtr(new PyRobotBase(p,pyenv));
}

BOOST_PYTHON_MEMBER_FUNCTION_OVERLOADS(GetIkParameterization_overloads, GetIkParameterization, 1, 2)
BOOST_PYTHON_MEMBER_FUNCTION_OVERLOADS(CheckEndEffectorCollision_overloads, CheckEndEffectorCollision, 1, 3)
BOOST_PYTHON_MEMBER_FUNCTION_OVERLOADS(CheckEndEffectorSelfCollision_overloads, CheckEndEffectorSelfCollision, 1, 4)
BOOST_PYTHON_MEMBER_FUNCTION_OVERLOADS(FindIKSolution_overloads, FindIKSolution, 2, 4)
BOOST_PYTHON_MEMBER_FUNCTION_OVERLOADS(FindIKSolutionFree_overloads, FindIKSolution, 3, 5)
BOOST_PYTHON_MEMBER_FUNCTION_OVERLOADS(FindIKSolutions_overloads, FindIKSolutions, 2, 4)
BOOST_PYTHON_MEMBER_FUNCTION_OVERLOADS(FindIKSolutionsFree_overloads, FindIKSolutions, 3, 5)
BOOST_PYTHON_MEMBER_FUNCTION_OVERLOADS(GetArmConfigurationSpecification_overloads, GetArmConfigurationSpecification, 0, 1)
BOOST_PYTHON_MEMBER_FUNCTION_OVERLOADS(GetIkConfigurationSpecification_overloads, GetIkConfigurationSpecification, 1, 2)
BOOST_PYTHON_MEMBER_FUNCTION_OVERLOADS(CreateRobotStateSaver_overloads, CreateRobotStateSaver, 0,1)
BOOST_PYTHON_MEMBER_FUNCTION_OVERLOADS(SetActiveDOFValues_overloads, SetActiveDOFValues, 1,2)
BOOST_PYTHON_MEMBER_FUNCTION_OVERLOADS(SetActiveDOFVelocities_overloads, SetActiveDOFVelocities, 1,2)
BOOST_PYTHON_MEMBER_FUNCTION_OVERLOADS(AddManipulator_overloads, AddManipulator, 1,2)
BOOST_PYTHON_MEMBER_FUNCTION_OVERLOADS(AddAttachedSensor_overloads, AddAttachedSensor, 1,2)
BOOST_PYTHON_MEMBER_FUNCTION_OVERLOADS(AddConnectedBody_overloads, AddConnectedBody, 1,2)
BOOST_PYTHON_MEMBER_FUNCTION_OVERLOADS(GetActiveConfigurationSpecification_overloads, GetActiveConfigurationSpecification, 0, 1)
BOOST_PYTHON_MEMBER_FUNCTION_OVERLOADS(Restore_overloads, Restore, 0,1)
BOOST_PYTHON_MEMBER_FUNCTION_OVERLOADS(Init_overloads, Init, 4,5)
BOOST_PYTHON_MEMBER_FUNCTION_OVERLOADS(UpdateInfo_overloads, UpdateInfo, 0,1)
BOOST_PYTHON_MEMBER_FUNCTION_OVERLOADS(UpdateAndGetInfo_overloads, UpdateAndGetInfo, 0,1)
BOOST_PYTHON_MEMBER_FUNCTION_OVERLOADS(SerializeJSON_overloads, SerializeJSON, 0, 1)
BOOST_PYTHON_MEMBER_FUNCTION_OVERLOADS(CheckLinkSelfCollision_overloads, CheckLinkSelfCollision, 2, 3)

void init_openravepy_robot()
{
    object dofaffine = enum_<DOFAffine>("DOFAffine" DOXY_ENUM(DOFAffine))
                       .value("NoTransform",DOF_NoTransform)
                       .value("X",DOF_X)
                       .value("Y",DOF_Y)
                       .value("Z",DOF_Z)
                       .value("RotationAxis",DOF_RotationAxis)
                       .value("Rotation3D",DOF_Rotation3D)
                       .value("RotationQuat",DOF_RotationQuat)
                       .value("RotationMask",DOF_RotationMask)
                       .value("Transform",DOF_Transform)
    ;


<<<<<<< HEAD
    object manipulatorinfo = class_<PyRobotBase::PyManipulatorInfo, boost::shared_ptr<PyRobotBase::PyManipulatorInfo> >("ManipulatorInfo", DOXY_CLASS(RobotBase::ManipulatorInfo))
                             .def_readwrite("_name",&PyRobotBase::PyManipulatorInfo::_name)
                             .def_readwrite("_sBaseLinkName",&PyRobotBase::PyManipulatorInfo::_sBaseLinkName)
                             .def_readwrite("_sEffectorLinkName",&PyRobotBase::PyManipulatorInfo::_sEffectorLinkName)
                             .def_readwrite("_tLocalTool",&PyRobotBase::PyManipulatorInfo::_tLocalTool)
                             .def_readwrite("_vChuckingDirection",&PyRobotBase::PyManipulatorInfo::_vChuckingDirection)
                             .def_readwrite("_vClosingDirection",&PyRobotBase::PyManipulatorInfo::_vChuckingDirection) // back compat
                             .def_readwrite("_vdirection",&PyRobotBase::PyManipulatorInfo::_vdirection)
                             .def_readwrite("_sIkSolverXMLId",&PyRobotBase::PyManipulatorInfo::_sIkSolverXMLId)
                             .def_readwrite("_vGripperJointNames",&PyRobotBase::PyManipulatorInfo::_vGripperJointNames)
                             .def("DeserializeJSON", &PyRobotBase::PyManipulatorInfo::DeserializeJSON, args("obj"), DOXY_FN(RobotBase::ManipulatorInfo, DeserializeJSON))
                             .def("SerializeJSON", &PyRobotBase::PyManipulatorInfo::SerializeJSON, SerializeJSON_overloads(args("options"), DOXY_FN(RobotBase::ManipulatorInfo, SerializeJSON)))
=======
    object manipulatorinfo = class_<PyManipulatorInfo, boost::shared_ptr<PyManipulatorInfo> >("ManipulatorInfo", DOXY_CLASS(RobotBase::ManipulatorInfo))
                             .def_readwrite("_name",&PyManipulatorInfo::_name)
                             .def_readwrite("_sBaseLinkName",&PyManipulatorInfo::_sBaseLinkName)
                             .def_readwrite("_sEffectorLinkName",&PyManipulatorInfo::_sEffectorLinkName)
                             .def_readwrite("_tLocalTool",&PyManipulatorInfo::_tLocalTool)
                             .def_readwrite("_vChuckingDirection",&PyManipulatorInfo::_vChuckingDirection)
                             .def_readwrite("_vClosingDirection",&PyManipulatorInfo::_vChuckingDirection) // back compat
                             .def_readwrite("_vdirection",&PyManipulatorInfo::_vdirection)
                             .def_readwrite("_sIkSolverXMLId",&PyManipulatorInfo::_sIkSolverXMLId)
                             .def_readwrite("_vGripperJointNames",&PyManipulatorInfo::_vGripperJointNames)
>>>>>>> 32f123df
                             .def_pickle(ManipulatorInfo_pickle_suite())
    ;

    object attachedsensorinfo = class_<PyAttachedSensorInfo, boost::shared_ptr<PyAttachedSensorInfo> >("AttachedSensorInfo", DOXY_CLASS(RobotBase::AttachedSensorInfo))
                                .def_readwrite("_name", &PyAttachedSensorInfo::_name)
                                .def_readwrite("_linkname", &PyAttachedSensorInfo::_linkname)
                                .def_readwrite("_trelative", &PyAttachedSensorInfo::_trelative)
                                .def_readwrite("_sensorname", &PyAttachedSensorInfo::_sensorname)
                                .def_readwrite("_sensorgeometry", &PyAttachedSensorInfo::_sensorgeometry)
    ;

    object connectedbodyinfo = class_<PyConnectedBodyInfo, boost::shared_ptr<PyConnectedBodyInfo> >("ConnectedBodyInfo", DOXY_CLASS(RobotBase::ConnectedBodyInfo))
                               .def_readwrite("_name", &PyConnectedBodyInfo::_name)
                               .def_readwrite("_linkname", &PyConnectedBodyInfo::_linkname)
                               .def_readwrite("_trelative", &PyConnectedBodyInfo::_trelative)
                               .def_readwrite("_url", &PyConnectedBodyInfo::_url)
                               .def_readwrite("_linkInfos", &PyConnectedBodyInfo::_linkInfos)
                               .def_readwrite("_jointInfos", &PyConnectedBodyInfo::_jointInfos)
                               .def_readwrite("_manipulatorInfos", &PyConnectedBodyInfo::_manipulatorInfos)
                               .def_readwrite("_attachedSensorInfos", &PyConnectedBodyInfo::_attachedSensorInfos)
    ;

    {
        void (PyRobotBase::*psetactivedofs1)(const object&) = &PyRobotBase::SetActiveDOFs;
        void (PyRobotBase::*psetactivedofs2)(const object&, int) = &PyRobotBase::SetActiveDOFs;
        void (PyRobotBase::*psetactivedofs3)(const object&, int, object) = &PyRobotBase::SetActiveDOFs;

        bool (PyRobotBase::*pgrab1)(PyKinBodyPtr) = &PyRobotBase::Grab;
        bool (PyRobotBase::*pgrab2)(PyKinBodyPtr,object) = &PyRobotBase::Grab;

        PyRobotBase::PyManipulatorPtr (PyRobotBase::*setactivemanipulator2)(const std::string&) = &PyRobotBase::SetActiveManipulator;
        PyRobotBase::PyManipulatorPtr (PyRobotBase::*setactivemanipulator3)(PyRobotBase::PyManipulatorPtr) = &PyRobotBase::SetActiveManipulator;

        object (PyRobotBase::*GetManipulators1)() = &PyRobotBase::GetManipulators;
        object (PyRobotBase::*GetManipulators2)(const string &) = &PyRobotBase::GetManipulators;
        bool (PyRobotBase::*setcontroller1)(PyControllerBasePtr,const string &) = &PyRobotBase::SetController;
        bool (PyRobotBase::*setcontroller2)(PyControllerBasePtr,object,int) = &PyRobotBase::SetController;
        bool (PyRobotBase::*setcontroller3)(PyControllerBasePtr) = &PyRobotBase::SetController;
        bool (PyRobotBase::*initrobot)(object, object, object, object, const std::string&) = &PyRobotBase::Init;
        scope robot = class_<PyRobotBase, boost::shared_ptr<PyRobotBase>, bases<PyKinBody, PyInterfaceBase> >("Robot", DOXY_CLASS(RobotBase), no_init)
                      .def("Init", initrobot, Init_overloads(args("linkinfos", "jointinfos", "manipinfos", "attachedsensorinfos", "uri"), DOXY_FN(RobotBase, Init)))
                      .def("GetManipulators",GetManipulators1, DOXY_FN(RobotBase,GetManipulators))
                      .def("GetManipulators",GetManipulators2,args("manipname"), DOXY_FN(RobotBase,GetManipulators))
                      .def("GetManipulator",&PyRobotBase::GetManipulator,args("manipname"), "Return the manipulator whose name matches")
                      .def("SetActiveManipulator",setactivemanipulator2,args("manipname"), DOXY_FN(RobotBase,SetActiveManipulator "const std::string"))
                      .def("SetActiveManipulator",setactivemanipulator3,args("manip"), "Set the active manipulator given a pointer")
                      .def("GetActiveManipulator",&PyRobotBase::GetActiveManipulator, DOXY_FN(RobotBase,GetActiveManipulator))
                      .def("AddManipulator",&PyRobotBase::AddManipulator, AddManipulator_overloads(args("manipinfo", "removeduplicate"), DOXY_FN(RobotBase,AddManipulator)))
                      .def("AddAttachedSensor",&PyRobotBase::AddAttachedSensor, AddAttachedSensor_overloads(args("attachedsensorinfo", "removeduplicate"), DOXY_FN(RobotBase,AddAttachedSensor)))
                      .def("RemoveAttachedSensor",&PyRobotBase::RemoveAttachedSensor, args("attsensor"), DOXY_FN(RobotBase,RemoveAttachedSensor))
                      .def("RemoveManipulator",&PyRobotBase::RemoveManipulator, args("manip"), DOXY_FN(RobotBase,RemoveManipulator))
                      .def("GetAttachedSensors",&PyRobotBase::GetAttachedSensors, DOXY_FN(RobotBase,GetAttachedSensors))
                      .def("GetAttachedSensor",&PyRobotBase::GetAttachedSensor,args("sensorname"), "Return the attached sensor whose name matches")
                      .def("GetSensors",&PyRobotBase::GetSensors)
                      .def("GetSensor",&PyRobotBase::GetSensor,args("sensorname"))
                      .def("AddConnectedBody",&PyRobotBase::AddConnectedBody, AddConnectedBody_overloads(args("connectedbodyinfo", "removeduplicate"), DOXY_FN(RobotBase,AddConnectedBody)))
                      .def("RemoveConnectedBody",&PyRobotBase::RemoveConnectedBody, args("connectedbody"), DOXY_FN(RobotBase,RemoveConnectedBody))
                      .def("GetConnectedBodies",&PyRobotBase::GetConnectedBodies, DOXY_FN(RobotBase,GetConnectedBodies))
                      .def("GetConnectedBody",&PyRobotBase::GetConnectedBody, args("bodyname"), DOXY_FN(RobotBase,GetConnectedBody))
                      .def("GetConnectedBodyActiveStates",&PyRobotBase::GetConnectedBodyActiveStates, DOXY_FN(RobotBase,GetConnectedBodyActiveStates))
                      .def("SetConnectedBodyActiveStates",&PyRobotBase::SetConnectedBodyActiveStates, DOXY_FN(RobotBase,SetConnectedBodyActiveStates))
                      .def("GetController",&PyRobotBase::GetController, DOXY_FN(RobotBase,GetController))
                      .def("SetController",setcontroller1,DOXY_FN(RobotBase,SetController))
                      .def("SetController",setcontroller2,args("robot","dofindices","controltransform"), DOXY_FN(RobotBase,SetController))
                      .def("SetController",setcontroller3,DOXY_FN(RobotBase,SetController))
                      .def("SetActiveDOFs",psetactivedofs1,args("dofindices"), DOXY_FN(RobotBase,SetActiveDOFs "const std::vector; int"))
                      .def("SetActiveDOFs",psetactivedofs2,args("dofindices","affine"), DOXY_FN(RobotBase,SetActiveDOFs "const std::vector; int"))
                      .def("SetActiveDOFs",psetactivedofs3,args("dofindices","affine","rotationaxis"), DOXY_FN(RobotBase,SetActiveDOFs "const std::vector; int; const Vector"))
                      .def("GetActiveDOF",&PyRobotBase::GetActiveDOF, DOXY_FN(RobotBase,GetActiveDOF))
                      .def("GetAffineDOF",&PyRobotBase::GetAffineDOF, DOXY_FN(RobotBase,GetAffineDOF))
                      .def("GetAffineDOFIndex",&PyRobotBase::GetAffineDOFIndex,args("index"), DOXY_FN(RobotBase,GetAffineDOFIndex))
                      .def("GetAffineRotationAxis",&PyRobotBase::GetAffineRotationAxis, DOXY_FN(RobotBase,GetAffineRotationAxis))
                      .def("SetAffineTranslationLimits",&PyRobotBase::SetAffineTranslationLimits,args("lower","upper"), DOXY_FN(RobotBase,SetAffineTranslationLimits))
                      .def("SetAffineRotationAxisLimits",&PyRobotBase::SetAffineRotationAxisLimits,args("lower","upper"), DOXY_FN(RobotBase,SetAffineRotationAxisLimits))
                      .def("SetAffineRotation3DLimits",&PyRobotBase::SetAffineRotation3DLimits,args("lower","upper"), DOXY_FN(RobotBase,SetAffineRotation3DLimits))
                      .def("SetAffineRotationQuatLimits",&PyRobotBase::SetAffineRotationQuatLimits,args("quatangle"), DOXY_FN(RobotBase,SetAffineRotationQuatLimits))
                      .def("SetAffineTranslationMaxVels",&PyRobotBase::SetAffineTranslationMaxVels,args("lower","upper"), DOXY_FN(RobotBase,SetAffineTranslationMaxVels))
                      .def("SetAffineRotationAxisMaxVels",&PyRobotBase::SetAffineRotationAxisMaxVels,args("velocity"), DOXY_FN(RobotBase,SetAffineRotationAxisMaxVels))
                      .def("SetAffineRotation3DMaxVels",&PyRobotBase::SetAffineRotation3DMaxVels,args("velocity"), DOXY_FN(RobotBase,SetAffineRotation3DMaxVels))
                      .def("SetAffineRotationQuatMaxVels",&PyRobotBase::SetAffineRotationQuatMaxVels,args("velocity"), DOXY_FN(RobotBase,SetAffineRotationQuatMaxVels))
                      .def("SetAffineTranslationResolution",&PyRobotBase::SetAffineTranslationResolution,args("resolution"), DOXY_FN(RobotBase,SetAffineTranslationResolution))
                      .def("SetAffineRotationAxisResolution",&PyRobotBase::SetAffineRotationAxisResolution,args("resolution"), DOXY_FN(RobotBase,SetAffineRotationAxisResolution))
                      .def("SetAffineRotation3DResolution",&PyRobotBase::SetAffineRotation3DResolution,args("resolution"), DOXY_FN(RobotBase,SetAffineRotation3DResolution))
                      .def("SetAffineRotationQuatResolution",&PyRobotBase::SetAffineRotationQuatResolution,args("resolution"), DOXY_FN(RobotBase,SetAffineRotationQuatResolution))
                      .def("SetAffineTranslationWeights",&PyRobotBase::SetAffineTranslationWeights,args("weights"), DOXY_FN(RobotBase,SetAffineTranslationWeights))
                      .def("SetAffineRotationAxisWeights",&PyRobotBase::SetAffineRotationAxisWeights,args("weights"), DOXY_FN(RobotBase,SetAffineRotationAxisWeights))
                      .def("SetAffineRotation3DWeights",&PyRobotBase::SetAffineRotation3DWeights,args("weights"), DOXY_FN(RobotBase,SetAffineRotation3DWeights))
                      .def("SetAffineRotationQuatWeights",&PyRobotBase::SetAffineRotationQuatWeights,args("weights"), DOXY_FN(RobotBase,SetAffineRotationQuatWeights))
                      .def("GetAffineTranslationLimits",&PyRobotBase::GetAffineTranslationLimits, DOXY_FN(RobotBase,GetAffineTranslationLimits))
                      .def("GetAffineRotationAxisLimits",&PyRobotBase::GetAffineRotationAxisLimits, DOXY_FN(RobotBase,GetAffineRotationAxisLimits))
                      .def("GetAffineRotation3DLimits",&PyRobotBase::GetAffineRotation3DLimits, DOXY_FN(RobotBase,GetAffineRotation3DLimits))
                      .def("GetAffineRotationQuatLimits",&PyRobotBase::GetAffineRotationQuatLimits, DOXY_FN(RobotBase,GetAffineRotationQuatLimits))
                      .def("GetAffineTranslationMaxVels",&PyRobotBase::GetAffineTranslationMaxVels, DOXY_FN(RobotBase,GetAffineTranslationMaxVels))
                      .def("GetAffineRotationAxisMaxVels",&PyRobotBase::GetAffineRotationAxisMaxVels, DOXY_FN(RobotBase,GetAffineRotationAxisMaxVels))
                      .def("GetAffineRotation3DMaxVels",&PyRobotBase::GetAffineRotation3DMaxVels, DOXY_FN(RobotBase,GetAffineRotation3DMaxVels))
                      .def("GetAffineRotationQuatMaxVels",&PyRobotBase::GetAffineRotationQuatMaxVels, DOXY_FN(RobotBase,GetAffineRotationQuatMaxVels))
                      .def("GetAffineTranslationResolution",&PyRobotBase::GetAffineTranslationResolution, DOXY_FN(RobotBase,GetAffineTranslationResolution))
                      .def("GetAffineRotationAxisResolution",&PyRobotBase::GetAffineRotationAxisResolution, DOXY_FN(RobotBase,GetAffineRotationAxisResolution))
                      .def("GetAffineRotation3DResolution",&PyRobotBase::GetAffineRotation3DResolution, DOXY_FN(RobotBase,GetAffineRotation3DResolution))
                      .def("GetAffineRotationQuatResolution",&PyRobotBase::GetAffineRotationQuatResolution, DOXY_FN(RobotBase,GetAffineRotationQuatResolution))
                      .def("GetAffineTranslationWeights",&PyRobotBase::GetAffineTranslationWeights, DOXY_FN(RobotBase,GetAffineTranslationWeights))
                      .def("GetAffineRotationAxisWeights",&PyRobotBase::GetAffineRotationAxisWeights, DOXY_FN(RobotBase,GetAffineRotationAxisWeights))
                      .def("GetAffineRotation3DWeights",&PyRobotBase::GetAffineRotation3DWeights, DOXY_FN(RobotBase,GetAffineRotation3DWeights))
                      .def("GetAffineRotationQuatWeights",&PyRobotBase::GetAffineRotationQuatWeights, DOXY_FN(RobotBase,GetAffineRotationQuatWeights))
                      .def("SetActiveDOFValues",&PyRobotBase::SetActiveDOFValues,SetActiveDOFValues_overloads(args("values","checklimits"), DOXY_FN(RobotBase,SetActiveDOFValues)))
                      .def("GetActiveDOFValues",&PyRobotBase::GetActiveDOFValues, DOXY_FN(RobotBase,GetActiveDOFValues))
                      .def("GetActiveDOFWeights",&PyRobotBase::GetActiveDOFWeights, DOXY_FN(RobotBase,GetActiveDOFWeights))
                      .def("SetActiveDOFVelocities",&PyRobotBase::SetActiveDOFVelocities, SetActiveDOFVelocities_overloads(args("velocities","checklimits"), DOXY_FN(RobotBase,SetActiveDOFVelocities)))
                      .def("GetActiveDOFVelocities",&PyRobotBase::GetActiveDOFVelocities, DOXY_FN(RobotBase,GetActiveDOFVelocities))
                      .def("GetActiveDOFLimits",&PyRobotBase::GetActiveDOFLimits, DOXY_FN(RobotBase,GetActiveDOFLimits))
                      .def("GetActiveDOFMaxVel",&PyRobotBase::GetActiveDOFMaxVel, DOXY_FN(RobotBase,GetActiveDOFMaxVel))
                      .def("GetActiveDOFMaxAccel",&PyRobotBase::GetActiveDOFMaxAccel, DOXY_FN(RobotBase,GetActiveDOFMaxAccel))
                      .def("GetActiveDOFMaxJerk",&PyRobotBase::GetActiveDOFMaxJerk, DOXY_FN(RobotBase,GetActiveDOFMaxJerk))
                      .def("GetActiveDOFHardMaxVel",&PyRobotBase::GetActiveDOFHardMaxVel, DOXY_FN(RobotBase,GetActiveDOFHardMaxVel))
                      .def("GetActiveDOFHardMaxAccel",&PyRobotBase::GetActiveDOFHardMaxAccel, DOXY_FN(RobotBase,GetActiveDOFHardMaxAccel))
                      .def("GetActiveDOFHardMaxJerk",&PyRobotBase::GetActiveDOFHardMaxJerk, DOXY_FN(RobotBase,GetActiveDOFHardMaxJerk))
                      .def("GetActiveDOFResolutions",&PyRobotBase::GetActiveDOFResolutions, DOXY_FN(RobotBase,GetActiveDOFResolutions))
                      .def("GetActiveConfigurationSpecification",&PyRobotBase::GetActiveConfigurationSpecification, GetActiveConfigurationSpecification_overloads(args("interpolation"),DOXY_FN(RobotBase,GetActiveConfigurationSpecification)))
                      .def("GetActiveJointIndices",&PyRobotBase::GetActiveJointIndices)
                      .def("GetActiveDOFIndices",&PyRobotBase::GetActiveDOFIndices, DOXY_FN(RobotBase,GetActiveDOFIndices))
                      .def("SubtractActiveDOFValues",&PyRobotBase::SubtractActiveDOFValues, args("values0","values1"), DOXY_FN(RobotBase,SubtractActiveDOFValues))
                      .def("CalculateActiveJacobian",&PyRobotBase::CalculateActiveJacobian,args("linkindex","offset"), DOXY_FN(RobotBase,CalculateActiveJacobian "int; const Vector; std::vector"))
                      .def("CalculateActiveRotationJacobian",&PyRobotBase::CalculateActiveRotationJacobian,args("linkindex","quat"), DOXY_FN(RobotBase,CalculateActiveRotationJacobian "int; const Vector; std::vector"))
                      .def("CalculateActiveAngularVelocityJacobian",&PyRobotBase::CalculateActiveAngularVelocityJacobian,args("linkindex"), DOXY_FN(RobotBase,CalculateActiveAngularVelocityJacobian "int; std::vector"))
                      .def("Grab",pgrab1,args("body"), DOXY_FN(RobotBase,Grab "KinBodyPtr"))
                      .def("Grab",pgrab2,args("body","grablink"), DOXY_FN(RobotBase,Grab "KinBodyPtr; LinkPtr"))
                      .def("CheckLinkSelfCollision", &PyRobotBase::CheckLinkSelfCollision, CheckLinkSelfCollision_overloads(args("linkindex", "linktrans", "report"), DOXY_FN(RobotBase,CheckLinkSelfCollision)))
                      .def("WaitForController",&PyRobotBase::WaitForController,args("timeout"), "Wait until the robot controller is done")
                      .def("GetRobotStructureHash",&PyRobotBase::GetRobotStructureHash, DOXY_FN(RobotBase,GetRobotStructureHash))
                      .def("CreateRobotStateSaver",&PyRobotBase::CreateRobotStateSaver, CreateRobotStateSaver_overloads(args("options"), "Creates an object that can be entered using 'with' and returns a RobotStateSaver")[return_value_policy<manage_new_object>()])
                      .def("DeserializeJSON", &PyRobotBase::DeserializeJSON, args("obj"), DOXY_FN(RobotBase, DeserializeJSON))
                      .def("__repr__", &PyRobotBase::__repr__)
                      .def("__str__", &PyRobotBase::__str__)
                      .def("__unicode__", &PyRobotBase::__unicode__)
        ;
        robot.attr("DOFAffine") = dofaffine; // deprecated (11/10/04)
        robot.attr("ManipulatorInfo") = manipulatorinfo;
        robot.attr("AttachedSensorInfo") = attachedsensorinfo;

        object (PyRobotBase::PyManipulator::*pmanipik)(object, int, bool, bool) const = &PyRobotBase::PyManipulator::FindIKSolution;
        object (PyRobotBase::PyManipulator::*pmanipikf)(object, object, int, bool, bool) const = &PyRobotBase::PyManipulator::FindIKSolution;
        object (PyRobotBase::PyManipulator::*pmanipiks)(object, int, bool, bool) const = &PyRobotBase::PyManipulator::FindIKSolutions;
        object (PyRobotBase::PyManipulator::*pmanipiksf)(object, object, int, bool, bool) const = &PyRobotBase::PyManipulator::FindIKSolutions;

        bool (PyRobotBase::PyManipulator::*pCheckEndEffectorCollision0)(PyCollisionReportPtr) const = &PyRobotBase::PyManipulator::CheckEndEffectorCollision;
        bool (PyRobotBase::PyManipulator::*pCheckEndEffectorCollision1)(object,PyCollisionReportPtr,int) const = &PyRobotBase::PyManipulator::CheckEndEffectorCollision;
        bool (PyRobotBase::PyManipulator::*pCheckEndEffectorSelfCollision0)(PyCollisionReportPtr) const = &PyRobotBase::PyManipulator::CheckEndEffectorSelfCollision;
        bool (PyRobotBase::PyManipulator::*pCheckEndEffectorSelfCollision1)(object,PyCollisionReportPtr,int,bool) const = &PyRobotBase::PyManipulator::CheckEndEffectorSelfCollision;
        bool (PyRobotBase::PyManipulator::*pCheckIndependentCollision1)() const = &PyRobotBase::PyManipulator::CheckIndependentCollision;
        bool (PyRobotBase::PyManipulator::*pCheckIndependentCollision2)(PyCollisionReportPtr) const = &PyRobotBase::PyManipulator::CheckIndependentCollision;

        std::string GetIkParameterization_doc = std::string(DOXY_FN(RobotBase::Manipulator,GetIkParameterization "const IkParameterization; bool")) + std::string(DOXY_FN(RobotBase::Manipulator,GetIkParameterization "IkParameterizationType; bool"));
        class_<PyRobotBase::PyManipulator, boost::shared_ptr<PyRobotBase::PyManipulator> >("Manipulator", DOXY_CLASS(RobotBase::Manipulator), no_init)
        .def("GetEndEffectorTransform", &PyRobotBase::PyManipulator::GetTransform, DOXY_FN(RobotBase::Manipulator,GetTransform))
        .def("GetTransform", &PyRobotBase::PyManipulator::GetTransform, DOXY_FN(RobotBase::Manipulator,GetTransform))
        .def("GetTransformPose", &PyRobotBase::PyManipulator::GetTransformPose, DOXY_FN(RobotBase::Manipulator,GetTransform))
        .def("GetVelocity", &PyRobotBase::PyManipulator::GetVelocity, DOXY_FN(RobotBase::Manipulator,GetVelocity))
        .def("GetName",&PyRobotBase::PyManipulator::GetName, DOXY_FN(RobotBase::Manipulator,GetName))
        .def("SetName",&PyRobotBase::PyManipulator::SetName, args("name"), DOXY_FN(RobotBase::Manipulator,SetName))
        .def("GetRobot",&PyRobotBase::PyManipulator::GetRobot, DOXY_FN(RobotBase::Manipulator,GetRobot))
        .def("SetIkSolver",&PyRobotBase::PyManipulator::SetIkSolver, DOXY_FN(RobotBase::Manipulator,SetIkSolver))
        .def("GetIkSolver",&PyRobotBase::PyManipulator::GetIkSolver, DOXY_FN(RobotBase::Manipulator,GetIkSolver))
        .def("SetIKSolver",&PyRobotBase::PyManipulator::SetIkSolver, DOXY_FN(RobotBase::Manipulator,SetIkSolver))
        .def("GetNumFreeParameters",&PyRobotBase::PyManipulator::GetNumFreeParameters, DOXY_FN(RobotBase::Manipulator,GetNumFreeParameters))
        .def("GetFreeParameters",&PyRobotBase::PyManipulator::GetFreeParameters, DOXY_FN(RobotBase::Manipulator,GetFreeParameters))
        .def("FindIKSolution",pmanipik,FindIKSolution_overloads(args("param","filteroptions","ikreturn","releasegil"), DOXY_FN(RobotBase::Manipulator,FindIKSolution "const IkParameterization; std::vector; int")))
        .def("FindIKSolution",pmanipikf,FindIKSolutionFree_overloads(args("param","freevalues","filteroptions","ikreturn","releasegil"), DOXY_FN(RobotBase::Manipulator,FindIKSolution "const IkParameterization; const std::vector; std::vector; int")))
        .def("FindIKSolutions",pmanipiks,FindIKSolutions_overloads(args("param","filteroptions","ikreturn","releasegil"), DOXY_FN(RobotBase::Manipulator,FindIKSolutions "const IkParameterization; std::vector; int")))
        .def("FindIKSolutions",pmanipiksf,FindIKSolutionsFree_overloads(args("param","freevalues","filteroptions","ikreturn","releasegil"), DOXY_FN(RobotBase::Manipulator,FindIKSolutions "const IkParameterization; const std::vector; std::vector; int")))
        .def("GetIkParameterization",&PyRobotBase::PyManipulator::GetIkParameterization, GetIkParameterization_overloads(args("iktype","inworld"), GetIkParameterization_doc.c_str()))
        .def("GetBase",&PyRobotBase::PyManipulator::GetBase, DOXY_FN(RobotBase::Manipulator,GetBase))
        .def("GetEndEffector",&PyRobotBase::PyManipulator::GetEndEffector, DOXY_FN(RobotBase::Manipulator,GetEndEffector))
        .def("ReleaseAllGrabbed",&PyRobotBase::PyManipulator::ReleaseAllGrabbed, DOXY_FN(RobotBase::Manipulator,ReleaseAllGrabbed))
        .def("GetGraspTransform",&PyRobotBase::PyManipulator::GetGraspTransform, DOXY_FN(RobotBase::Manipulator,GetLocalToolTransform))
        .def("GetLocalToolTransform",&PyRobotBase::PyManipulator::GetLocalToolTransform, DOXY_FN(RobotBase::Manipulator,GetLocalToolTransform))
        .def("GetLocalToolTransformPose",&PyRobotBase::PyManipulator::GetLocalToolTransformPose, DOXY_FN(RobotBase::Manipulator,GetLocalToolTransformPose))
        .def("SetLocalToolTransform",&PyRobotBase::PyManipulator::SetLocalToolTransform, args("transform"), DOXY_FN(RobotBase::Manipulator,SetLocalToolTransform))
        .def("SetLocalToolDirection",&PyRobotBase::PyManipulator::SetLocalToolDirection, args("direction"), DOXY_FN(RobotBase::Manipulator,SetLocalToolDirection))
        .def("SetClosingDirection",&PyRobotBase::PyManipulator::SetClosingDirection, args("closingdirection"), DOXY_FN(RobotBase::Manipulator,SetClosingDirection))
        .def("SetChuckingDirection",&PyRobotBase::PyManipulator::SetChuckingDirection, args("chuckingdirection"), DOXY_FN(RobotBase::Manipulator,SetChuckingDirection))
        .def("GetGripperJoints",&PyRobotBase::PyManipulator::GetGripperJoints, DOXY_FN(RobotBase::Manipulator,GetGripperIndices))
        .def("GetGripperIndices",&PyRobotBase::PyManipulator::GetGripperIndices, DOXY_FN(RobotBase::Manipulator,GetGripperIndices))
        .def("GetArmJoints",&PyRobotBase::PyManipulator::GetArmJoints, DOXY_FN(RobotBase::Manipulator,GetArmIndices))
        .def("GetArmIndices",&PyRobotBase::PyManipulator::GetArmIndices, DOXY_FN(RobotBase::Manipulator,GetArmIndices))
        .def("GetArmDOFValues",&PyRobotBase::PyManipulator::GetArmDOFValues, DOXY_FN(RobotBase::Manipulator,GetArmDOFValues))
        .def("GetGripperDOFValues",&PyRobotBase::PyManipulator::GetGripperDOFValues, DOXY_FN(RobotBase::Manipulator,GetGripperDOFValues))
        .def("GetArmDOF",&PyRobotBase::PyManipulator::GetArmDOF, DOXY_FN(RobotBase::Manipulator,GetArmDOF))
        .def("GetGripperDOF",&PyRobotBase::PyManipulator::GetGripperDOF, DOXY_FN(RobotBase::Manipulator,GetGripperDOF))
        .def("GetClosingDirection",&PyRobotBase::PyManipulator::GetClosingDirection, DOXY_FN(RobotBase::Manipulator,GetClosingDirection))
        .def("GetChuckingDirection",&PyRobotBase::PyManipulator::GetChuckingDirection, DOXY_FN(RobotBase::Manipulator,GetChuckingDirection))
        .def("GetDirection",&PyRobotBase::PyManipulator::GetDirection, DOXY_FN(RobotBase::Manipulator,GetLocalToolDirection))
        .def("GetLocalToolDirection",&PyRobotBase::PyManipulator::GetLocalToolDirection, DOXY_FN(RobotBase::Manipulator,GetLocalToolDirection))
        .def("IsGrabbing",&PyRobotBase::PyManipulator::IsGrabbing,args("body"), DOXY_FN(RobotBase::Manipulator,IsGrabbing))
        .def("GetChildJoints",&PyRobotBase::PyManipulator::GetChildJoints, DOXY_FN(RobotBase::Manipulator,GetChildJoints))
        .def("GetChildDOFIndices",&PyRobotBase::PyManipulator::GetChildDOFIndices, DOXY_FN(RobotBase::Manipulator,GetChildDOFIndices))
        .def("GetChildLinks",&PyRobotBase::PyManipulator::GetChildLinks, DOXY_FN(RobotBase::Manipulator,GetChildLinks))
        .def("IsChildLink",&PyRobotBase::PyManipulator::IsChildLink, DOXY_FN(RobotBase::Manipulator,IsChildLink))
        .def("GetIndependentLinks",&PyRobotBase::PyManipulator::GetIndependentLinks, DOXY_FN(RobotBase::Manipulator,GetIndependentLinks))
        .def("GetArmConfigurationSpecification",&PyRobotBase::PyManipulator::GetArmConfigurationSpecification, GetArmConfigurationSpecification_overloads(args("interpolation"),DOXY_FN(RobotBase::Manipulator,GetArmConfigurationSpecification)))
        .def("GetIkConfigurationSpecification",&PyRobotBase::PyManipulator::GetIkConfigurationSpecification, GetIkConfigurationSpecification_overloads(args("iktype", "interpolation"),DOXY_FN(RobotBase::Manipulator,GetIkConfigurationSpecification)))
        .def("CheckEndEffectorCollision",pCheckEndEffectorCollision1,CheckEndEffectorCollision_overloads(args("transform", "report", "numredundantsamples"), DOXY_FN(RobotBase::Manipulator,CheckEndEffectorCollision)))
        .def("CheckEndEffectorCollision",pCheckEndEffectorCollision0,args("report"), DOXY_FN(RobotBase::Manipulator,CheckEndEffectorCollision))
        .def("CheckEndEffectorSelfCollision",pCheckEndEffectorSelfCollision0,args("report"), DOXY_FN(RobotBase::Manipulator,CheckEndEffectorSelfCollision))
        .def("CheckEndEffectorSelfCollision",pCheckEndEffectorSelfCollision1,CheckEndEffectorSelfCollision_overloads(args("transform", "report", "numredundantsamples","ignoreManipulatorLinks"), DOXY_FN(RobotBase::Manipulator,CheckEndEffectorSelfCollision)))
        .def("CheckIndependentCollision",pCheckIndependentCollision1, DOXY_FN(RobotBase::Manipulator,CheckIndependentCollision))
        .def("CheckIndependentCollision",pCheckIndependentCollision2,args("report"), DOXY_FN(RobotBase::Manipulator,CheckIndependentCollision))
        .def("CalculateJacobian",&PyRobotBase::PyManipulator::CalculateJacobian,DOXY_FN(RobotBase::Manipulator,CalculateJacobian))
        .def("CalculateRotationJacobian",&PyRobotBase::PyManipulator::CalculateRotationJacobian,DOXY_FN(RobotBase::Manipulator,CalculateRotationJacobian))
        .def("CalculateAngularVelocityJacobian",&PyRobotBase::PyManipulator::CalculateAngularVelocityJacobian,DOXY_FN(RobotBase::Manipulator,CalculateAngularVelocityJacobian))
        .def("GetStructureHash",&PyRobotBase::PyManipulator::GetStructureHash, DOXY_FN(RobotBase::Manipulator,GetStructureHash))
        .def("GetKinematicsStructureHash",&PyRobotBase::PyManipulator::GetKinematicsStructureHash, DOXY_FN(RobotBase::Manipulator,GetKinematicsStructureHash))
        .def("GetInverseKinematicsStructureHash",&PyRobotBase::PyManipulator::GetInverseKinematicsStructureHash, args("iktype"), DOXY_FN(RobotBase::Manipulator,GetInverseKinematicsStructureHash))
        .def("GetInfo",&PyRobotBase::PyManipulator::GetInfo, DOXY_FN(RobotBase::Manipulator,GetInfo))
        .def("__repr__",&PyRobotBase::PyManipulator::__repr__)
        .def("__str__",&PyRobotBase::PyManipulator::__str__)
        .def("__unicode__",&PyRobotBase::PyManipulator::__unicode__)
        .def("__eq__",&PyRobotBase::PyManipulator::__eq__)
        .def("__ne__",&PyRobotBase::PyManipulator::__ne__)
        .def("__hash__",&PyRobotBase::PyManipulator::__hash__)
        ;

        class_<PyRobotBase::PyAttachedSensor, boost::shared_ptr<PyRobotBase::PyAttachedSensor> >("AttachedSensor", DOXY_CLASS(RobotBase::AttachedSensor), no_init)
        .def("GetSensor",&PyRobotBase::PyAttachedSensor::GetSensor, DOXY_FN(RobotBase::AttachedSensor,GetSensor))
        .def("GetAttachingLink",&PyRobotBase::PyAttachedSensor::GetAttachingLink, DOXY_FN(RobotBase::AttachedSensor,GetAttachingLink))
        .def("GetRelativeTransform",&PyRobotBase::PyAttachedSensor::GetRelativeTransform, DOXY_FN(RobotBase::AttachedSensor,GetRelativeTransform))
        .def("GetTransform",&PyRobotBase::PyAttachedSensor::GetTransform, DOXY_FN(RobotBase::AttachedSensor,GetTransform))
        .def("GetTransformPose",&PyRobotBase::PyAttachedSensor::GetTransformPose, DOXY_FN(RobotBase::AttachedSensor,GetTransform))
        .def("GetRobot",&PyRobotBase::PyAttachedSensor::GetRobot, DOXY_FN(RobotBase::AttachedSensor,GetRobot))
        .def("GetName",&PyRobotBase::PyAttachedSensor::GetName, DOXY_FN(RobotBase::AttachedSensor,GetName))
        .def("GetData",&PyRobotBase::PyAttachedSensor::GetData, DOXY_FN(RobotBase::AttachedSensor,GetData))
        .def("SetRelativeTransform",&PyRobotBase::PyAttachedSensor::SetRelativeTransform,args("transform"), DOXY_FN(RobotBase::AttachedSensor,SetRelativeTransform))
        .def("GetStructureHash",&PyRobotBase::PyAttachedSensor::GetStructureHash, DOXY_FN(RobotBase::AttachedSensor,GetStructureHash))
        .def("UpdateInfo",&PyRobotBase::PyAttachedSensor::UpdateInfo, UpdateInfo_overloads(args("type"), DOXY_FN(RobotBase::AttachedSensor,UpdateInfo)))
        .def("GetInfo",&PyRobotBase::PyAttachedSensor::GetInfo, DOXY_FN(RobotBase::AttachedSensor,GetInfo))
        .def("UpdateAndGetInfo",&PyRobotBase::PyAttachedSensor::UpdateAndGetInfo, UpdateAndGetInfo_overloads(DOXY_FN(RobotBase::AttachedSensor,UpdateAndGetInfo)))
        .def("__str__",&PyRobotBase::PyAttachedSensor::__str__)
        .def("__repr__",&PyRobotBase::PyAttachedSensor::__repr__)
        .def("__unicode__",&PyRobotBase::PyAttachedSensor::__unicode__)
        .def("__eq__",&PyRobotBase::PyAttachedSensor::__eq__)
        .def("__ne__",&PyRobotBase::PyAttachedSensor::__ne__)
        .def("__hash__",&PyRobotBase::PyAttachedSensor::__hash__)
        ;

        class_<PyRobotBase::PyConnectedBody, boost::shared_ptr<PyRobotBase::PyConnectedBody> >("ConnectedBody", DOXY_CLASS(RobotBase::ConnectedBody), no_init)
        .def("GetName",&PyRobotBase::PyConnectedBody::GetName, DOXY_FN(RobotBase::ConnectedBody,GetName))
        .def("GetInfo",&PyRobotBase::PyConnectedBody::GetInfo, DOXY_FN(RobotBase::ConnectedBody,GetInfo))
        .def("SetActive", &PyRobotBase::PyConnectedBody::SetActive, DOXY_FN(RobotBase::ConnectedBody,SetActive))
        .def("IsActive", &PyRobotBase::PyConnectedBody::IsActive, DOXY_FN(RobotBase::ConnectedBody,IsActive))
        .def("SetLinkEnable", &PyRobotBase::PyConnectedBody::SetLinkEnable, DOXY_FN(RobotBase::ConnectedBody,SetLinkEnable))
        .def("SetLinkVisible", &PyRobotBase::PyConnectedBody::SetLinkVisible, DOXY_FN(RobotBase::ConnectedBody,SetLinkVisible))
        .def("GetTransform",&PyRobotBase::PyConnectedBody::GetTransform, DOXY_FN(RobotBase::ConnectedBody,GetTransform))
        .def("GetTransformPose",&PyRobotBase::PyConnectedBody::GetTransformPose, DOXY_FN(RobotBase::ConnectedBody,GetTransformPose))
        .def("GetRelativeTransform",&PyRobotBase::PyConnectedBody::GetRelativeTransform, DOXY_FN(RobotBase::ConnectedBody,GetRelativeTransform))
        .def("GetRelativeTransformPose",&PyRobotBase::PyConnectedBody::GetRelativeTransformPose, DOXY_FN(RobotBase::ConnectedBody,GetRelativeTransformPose))
        .def("GetResolvedLinks",&PyRobotBase::PyConnectedBody::GetResolvedLinks, DOXY_FN(RobotBase::ConnectedBody,GetResolvedLinks))
        .def("GetResolvedJoints",&PyRobotBase::PyConnectedBody::GetResolvedJoints, DOXY_FN(RobotBase::ConnectedBody,GetResolvedJoints))
        .def("GetResolvedManipulators",&PyRobotBase::PyConnectedBody::GetResolvedManipulators, DOXY_FN(RobotBase::ConnectedBody,GetResolvedManipulators))
        .def("__str__",&PyRobotBase::PyConnectedBody::__str__)
        .def("__repr__",&PyRobotBase::PyConnectedBody::__repr__)
        .def("__unicode__",&PyRobotBase::PyConnectedBody::__unicode__)
        .def("__eq__",&PyRobotBase::PyConnectedBody::__eq__)
        .def("__ne__",&PyRobotBase::PyConnectedBody::__ne__)
        .def("__hash__",&PyRobotBase::PyConnectedBody::__hash__);

        class_<PyRobotBase::PyRobotStateSaver, boost::shared_ptr<PyRobotBase::PyRobotStateSaver> >("RobotStateSaver", DOXY_CLASS(Robot::RobotStateSaver), no_init)
        .def(init<PyRobotBasePtr>(args("robot")))
        .def(init<PyRobotBasePtr,object>(args("robot","options")))
        .def("GetBody",&PyRobotBase::PyRobotStateSaver::GetBody,DOXY_FN(Robot::RobotStateSaver, GetBody))
        .def("Restore",&PyRobotBase::PyRobotStateSaver::Restore,Restore_overloads(args("body"), DOXY_FN(Robot::RobotStateSaver, Restore)))
        .def("Release",&PyRobotBase::PyRobotStateSaver::Release,DOXY_FN(Robot::RobotStateSaver, Release))
        .def("__str__",&PyRobotBase::PyRobotStateSaver::__str__)
        .def("__unicode__",&PyRobotBase::PyRobotStateSaver::__unicode__)
        ;
    }

    def("RaveCreateRobot",openravepy::RaveCreateRobot,args("env","name"),DOXY_FN1(RaveCreateRobot));
}

}<|MERGE_RESOLUTION|>--- conflicted
+++ resolved
@@ -22,6 +22,16 @@
 class PyManipulatorInfo
 {
 public:
+        PyManipulatorInfo() {
+            _tLocalTool = ReturnTransform(Transform());
+            _vChuckingDirection = numeric::array(boost::python::list());
+            _vdirection = toPyVector3(Vector(0,0,1));
+            _vGripperJointNames = boost::python::list();
+        }
+        PyManipulatorInfo(const RobotBase::ManipulatorInfo& info) {
+            _Update(info);
+        }
+
     PyManipulatorInfo() {
         _tLocalTool = ReturnTransform(Transform());
         _vChuckingDirection = numeric::array(boost::python::list());
@@ -56,6 +66,38 @@
         pinfo->_vGripperJointNames = ExtractArray<std::string>(_vGripperJointNames);
         return pinfo;
     }
+    void DeserializeJSON(object obj){
+        rapidjson::Document doc;
+        toRapidJSONValue(obj, doc, doc.GetAllocator());
+
+        RobotBase::ManipulatorInfo info;
+        info.DeserializeJSON(doc);
+        _Update(info);
+    }
+
+
+    object SerializeJSON(object options=object()){
+        rapidjson::Document doc;
+        RobotBase::ManipulatorInfoPtr pInfo = GetManipulatorInfo();
+        pInfo->SerializeJSON(doc, doc.GetAllocator(), pyGetIntFromPy(options, 0));
+        return toPyObject(doc);
+    }
+private:
+    void _Update(const RobotBase::ManipulatorInfo& info){
+        _name = ConvertStringToUnicode(info._name);
+        _sBaseLinkName = ConvertStringToUnicode(info._sBaseLinkName);
+        _sEffectorLinkName = ConvertStringToUnicode(info._sEffectorLinkName);
+        _tLocalTool = ReturnTransform(info._tLocalTool);
+        _vChuckingDirection = toPyArray(info._vChuckingDirection);
+        _vdirection = toPyVector3(info._vdirection);
+        _sIkSolverXMLId = info._sIkSolverXMLId;
+        boost::python::list vGripperJointNames;
+        FOREACHC(itname, info._vGripperJointNames) {
+            vGripperJointNames.append(ConvertStringToUnicode(*itname));
+        }
+        _vGripperJointNames = vGripperJointNames;
+    }
+    typedef boost::shared_ptr<PyManipulatorInfo> PyManipulatorInfoPtr;
 
     object _name, _sBaseLinkName, _sEffectorLinkName;
     object _tLocalTool;
@@ -105,19 +147,10 @@
     return PyAttachedSensorInfoPtr(new PyAttachedSensorInfo(attachedSensorinfo));
 }
 
+
 class PyConnectedBodyInfo
 {
 public:
-<<<<<<< HEAD
-        PyManipulatorInfo() {
-            _tLocalTool = ReturnTransform(Transform());
-            _vChuckingDirection = numeric::array(boost::python::list());
-            _vdirection = toPyVector3(Vector(0,0,1));
-            _vGripperJointNames = boost::python::list();
-        }
-        PyManipulatorInfo(const RobotBase::ManipulatorInfo& info) {
-            _Update(info);
-=======
     PyConnectedBodyInfo() {
     }
     PyConnectedBodyInfo(const RobotBase::ConnectedBodyInfo& info, PyEnvironmentBasePtr pyenv)
@@ -130,66 +163,9 @@
         boost::python::list linkInfos;
         FOREACH(itlinkinfo, info._vLinkInfos) {
             linkInfos.append(toPyLinkInfo(**itlinkinfo));
->>>>>>> 32f123df
         }
         _linkInfos = linkInfos;
 
-<<<<<<< HEAD
-        RobotBase::ManipulatorInfoPtr GetManipulatorInfo() const
-        {
-            RobotBase::ManipulatorInfoPtr pinfo(new RobotBase::ManipulatorInfo());
-            pinfo->_name = boost::python::extract<std::string>(_name);
-            pinfo->_sBaseLinkName = boost::python::extract<std::string>(_sBaseLinkName);
-            pinfo->_sEffectorLinkName = boost::python::extract<std::string>(_sEffectorLinkName);
-            pinfo->_tLocalTool = ExtractTransform(_tLocalTool);
-            pinfo->_vChuckingDirection = ExtractArray<dReal>(_vChuckingDirection);
-            pinfo->_vdirection = ExtractVector3(_vdirection);
-            pinfo->_sIkSolverXMLId = _sIkSolverXMLId;
-            pinfo->_vGripperJointNames = ExtractArray<std::string>(_vGripperJointNames);
-            return pinfo;
-        }
-
-        void DeserializeJSON(object obj){
-            rapidjson::Document doc;
-            toRapidJSONValue(obj, doc, doc.GetAllocator());
-
-            RobotBase::ManipulatorInfo info;
-            info.DeserializeJSON(doc);
-            _Update(info);
-        }
-
-
-        object SerializeJSON(object options=object()){
-            rapidjson::Document doc;
-            RobotBase::ManipulatorInfoPtr pInfo = GetManipulatorInfo();
-            pInfo->SerializeJSON(doc, doc.GetAllocator(), pyGetIntFromPy(options, 0));
-            return toPyObject(doc);
-        }
-
-        object _name, _sBaseLinkName, _sEffectorLinkName;
-        object _tLocalTool;
-        object _vChuckingDirection;
-        object _vdirection;
-        std::string _sIkSolverXMLId;
-        object _vGripperJointNames;
-private:
-        void _Update(const RobotBase::ManipulatorInfo& info){
-             _name = ConvertStringToUnicode(info._name);
-            _sBaseLinkName = ConvertStringToUnicode(info._sBaseLinkName);
-            _sEffectorLinkName = ConvertStringToUnicode(info._sEffectorLinkName);
-            _tLocalTool = ReturnTransform(info._tLocalTool);
-            _vChuckingDirection = toPyArray(info._vChuckingDirection);
-            _vdirection = toPyVector3(info._vdirection);
-            _sIkSolverXMLId = info._sIkSolverXMLId;
-            boost::python::list vGripperJointNames;
-            FOREACHC(itname, info._vGripperJointNames) {
-                vGripperJointNames.append(ConvertStringToUnicode(*itname));
-            }
-            _vGripperJointNames = vGripperJointNames;
-        }
-    };
-    typedef boost::shared_ptr<PyManipulatorInfo> PyManipulatorInfoPtr;
-=======
         boost::python::list jointInfos;
         FOREACH(itjointinfo, info._vJointInfos) {
             jointInfos.append(toPyJointInfo(**itjointinfo, pyenv));
@@ -244,7 +220,6 @@
     RobotBasePtr GetRobot() {
         return _probot;
     }
->>>>>>> 32f123df
 
     class PyManipulator
     {
@@ -1621,15 +1596,14 @@
         return new PyStateRestoreContext<PyRobotStateSaverPtr, PyRobotBasePtr>(saver);
     }
 
-<<<<<<< HEAD
     void DeserializeJSON(object obj){
         rapidjson::Document doc;
         toRapidJSONValue(obj, doc, doc.GetAllocator());
         _probot->DeserializeJSON(doc);
-=======
+    }
+
     PyStateRestoreContextBase* CreateRobotStateSaver(object options=object()) {
         return CreateStateSaver(options);
->>>>>>> 32f123df
     }
 
     virtual string __repr__() {
@@ -1750,7 +1724,6 @@
     ;
 
 
-<<<<<<< HEAD
     object manipulatorinfo = class_<PyRobotBase::PyManipulatorInfo, boost::shared_ptr<PyRobotBase::PyManipulatorInfo> >("ManipulatorInfo", DOXY_CLASS(RobotBase::ManipulatorInfo))
                              .def_readwrite("_name",&PyRobotBase::PyManipulatorInfo::_name)
                              .def_readwrite("_sBaseLinkName",&PyRobotBase::PyManipulatorInfo::_sBaseLinkName)
@@ -1763,18 +1736,6 @@
                              .def_readwrite("_vGripperJointNames",&PyRobotBase::PyManipulatorInfo::_vGripperJointNames)
                              .def("DeserializeJSON", &PyRobotBase::PyManipulatorInfo::DeserializeJSON, args("obj"), DOXY_FN(RobotBase::ManipulatorInfo, DeserializeJSON))
                              .def("SerializeJSON", &PyRobotBase::PyManipulatorInfo::SerializeJSON, SerializeJSON_overloads(args("options"), DOXY_FN(RobotBase::ManipulatorInfo, SerializeJSON)))
-=======
-    object manipulatorinfo = class_<PyManipulatorInfo, boost::shared_ptr<PyManipulatorInfo> >("ManipulatorInfo", DOXY_CLASS(RobotBase::ManipulatorInfo))
-                             .def_readwrite("_name",&PyManipulatorInfo::_name)
-                             .def_readwrite("_sBaseLinkName",&PyManipulatorInfo::_sBaseLinkName)
-                             .def_readwrite("_sEffectorLinkName",&PyManipulatorInfo::_sEffectorLinkName)
-                             .def_readwrite("_tLocalTool",&PyManipulatorInfo::_tLocalTool)
-                             .def_readwrite("_vChuckingDirection",&PyManipulatorInfo::_vChuckingDirection)
-                             .def_readwrite("_vClosingDirection",&PyManipulatorInfo::_vChuckingDirection) // back compat
-                             .def_readwrite("_vdirection",&PyManipulatorInfo::_vdirection)
-                             .def_readwrite("_sIkSolverXMLId",&PyManipulatorInfo::_sIkSolverXMLId)
-                             .def_readwrite("_vGripperJointNames",&PyManipulatorInfo::_vGripperJointNames)
->>>>>>> 32f123df
                              .def_pickle(ManipulatorInfo_pickle_suite())
     ;
 
