--- conflicted
+++ resolved
@@ -54,13 +54,9 @@
 
         object GetGripperName() const;
 
-<<<<<<< HEAD
+        object GetToolChangerConnectedBodyToolName() const;
+
         PyRobotBasePtr GetRobot() const;
-=======
-        object GetToolChangerConnectedBodyToolName() const;
-
-        PyRobotBasePtr GetRobot();
->>>>>>> 0e1711ae
 
         bool SetIkSolver(PyIkSolverBasePtr iksolver);
         object GetIkSolver();
