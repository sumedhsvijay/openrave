// -*- coding: utf-8 -*-
// Copyright (C) 2006-2011 Rosen Diankov <rosen.diankov@gmail.com>
//
// This file is part of OpenRAVE.
// OpenRAVE is free software: you can redistribute it and/or modify
// it under the terms of the GNU Lesser General Public License as published by
// the Free Software Foundation, either version 3 of the License, or
// at your option) any later version.
//
// This program is distributed in the hope that it will be useful,
// but WITHOUT ANY WARRANTY; without even the implied warranty of
// MERCHANTABILITY or FITNESS FOR A PARTICULAR PURPOSE.  See the
// GNU Lesser General Public License for more details.
//
// You should have received a copy of the GNU Lesser General Public License
// along with this program.  If not, see <http://www.gnu.org/licenses/>.
#ifndef OPENRAVEPY_INTERNAL_ENVIRONMENTBASE_H
#define OPENRAVEPY_INTERNAL_ENVIRONMENTBASE_H

#define NO_IMPORT_ARRAY
#include <openravepy/openravepy_int.h>

namespace openravepy {
using py::object;

class PyEnvironmentBase : public OPENRAVE_ENABLE_SHARED_FROM_THIS<PyEnvironmentBase>
{
#if BOOST_VERSION < 103500
    boost::mutex _envmutex;
    std::list<OPENRAVE_SHARED_PTR<EnvironmentMutex::scoped_lock> > _listenvlocks, _listfreelocks;
#endif

public:
    class PyEnvironmentBaseInfo
{
public:
    PyEnvironmentBaseInfo();
    PyEnvironmentBaseInfo(const EnvironmentBase::EnvironmentBaseInfo& info);
    py::object SerializeJSON(dReal fUnitScale=1.0, py::object options=py::none_());
    void DeserializeJSON(py::object obj, dReal fUnitScale=1.0);
    EnvironmentBase::EnvironmentBaseInfoPtr GetEnvironmentBaseInfo() const;

#ifdef USE_PYBIND11_PYTHON_BINDINGS
    std::vector<KinBody::KinBodyInfoPtr> _vBodyInfos;
#else
    py::object _vBodyInfos = py::none_();
#endif
    virtual std::string __str__();
    virtual py::object __unicode__();

protected:
    void _Update(const EnvironmentBase::EnvironmentBaseInfo& info);
}; // class PyEnvironmentBaseInfo
typedef OPENRAVE_SHARED_PTR<PyEnvironmentBaseInfo> PyEnvironmentBaseInfoPtr;

protected:
    EnvironmentBasePtr _penv;

    PyInterfaceBasePtr _toPyInterface(InterfaceBasePtr pinterface);

    void _BodyCallback(object fncallback, KinBodyPtr pbody, int action);

    CollisionAction _CollisionCallback(object fncallback, CollisionReportPtr preport, bool bFromPhysics);

public:
    PyEnvironmentBase(int options=ECO_StartSimulationThread);
    PyEnvironmentBase(EnvironmentBasePtr penv);

    PyEnvironmentBase(const PyEnvironmentBase &pyenv);

    virtual ~PyEnvironmentBase();

    void Reset();
    void Destroy();

    PyEnvironmentBasePtr CloneSelf(int options);

    void Clone(PyEnvironmentBasePtr pyreference, int options);

    bool SetCollisionChecker(PyCollisionCheckerBasePtr pchecker);
    object GetCollisionChecker();
    bool CheckCollision(PyKinBodyPtr pbody1);
    bool CheckCollision(PyKinBodyPtr pbody1, PyCollisionReportPtr pReport);

    bool CheckCollision(PyKinBodyPtr pbody1, PyKinBodyPtr pbody2);

    bool CheckCollision(PyKinBodyPtr pbody1, PyKinBodyPtr pbody2, PyCollisionReportPtr pReport);

    bool CheckCollision(object o1);

    bool CheckCollision(object o1, PyCollisionReportPtr pReport);

    bool CheckCollision(object o1, object o2);
    bool CheckCollision(object o1, object o2, PyCollisionReportPtr pReport);

    bool CheckCollision(object o1, PyKinBodyPtr pybody2);

    bool CheckCollision(object o1, PyKinBodyPtr pybody2, PyCollisionReportPtr pReport);

    bool CheckCollision(object o1, object bodyexcluded, object linkexcluded);

    bool CheckCollision(object o1, object bodyexcluded, object linkexcluded, PyCollisionReportPtr pReport);

    bool CheckCollision(PyKinBodyPtr pbody, object bodyexcluded, object linkexcluded);

    bool CheckCollision(PyKinBodyPtr pbody, object bodyexcluded, object linkexcluded, PyCollisionReportPtr pReport);

    bool CheckCollision(OPENRAVE_SHARED_PTR<PyRay> pyray, PyKinBodyPtr pbody);

    bool CheckCollision(OPENRAVE_SHARED_PTR<PyRay> pyray, PyKinBodyPtr pbody, PyCollisionReportPtr pReport);

    object CheckCollisionRays(py::numeric::array rays, PyKinBodyPtr pbody,bool bFrontFacingOnly=false);

    bool CheckCollision(OPENRAVE_SHARED_PTR<PyRay> pyray);

    bool CheckCollision(OPENRAVE_SHARED_PTR<PyRay> pyray, PyCollisionReportPtr pReport);

    bool Load(const std::string &filename);
    bool Load(const std::string &filename, object odictatts);
    bool LoadURI(const std::string &filename, object odictatts=py::none_());
    bool LoadData(const std::string &data);
    bool LoadData(const std::string &data, object odictatts);

    void Save(const std::string &filename, const int options = EnvironmentBase::SelectionOptions::SO_Everything, object odictatts = py::none_());

    object WriteToMemory(const std::string &filetype, const int options = EnvironmentBase::SelectionOptions::SO_Everything, object odictatts = py::none_());

    object ReadRobotURI(const std::string &filename);
    object ReadRobotURI(const std::string &filename, object odictatts);
    object ReadRobotData(const std::string &data);
    object ReadRobotData(const std::string &data, object odictatts);
    object ReadKinBodyURI(const std::string &filename);
    object ReadKinBodyURI(const std::string &filename, object odictatts);
    object ReadKinBodyData(const std::string &data);
    object ReadKinBodyData(const std::string &data, object odictatts);
    PyInterfaceBasePtr ReadInterfaceURI(const std::string& filename);
    PyInterfaceBasePtr ReadInterfaceURI(const std::string& filename, object odictatts);
    object ReadTrimeshURI(const std::string& filename);
    object ReadTrimeshURI(const std::string& filename, object odictatts);

    object ReadTrimeshData(const std::string& data, const std::string& formathint);
    object ReadTrimeshData(const std::string& data, const std::string& formathint, object odictatts);

    void Add(PyInterfaceBasePtr pinterface, bool bAnonymous=false, const std::string& cmdargs="");

    void AddKinBody(PyKinBodyPtr pbody);
    void AddKinBody(PyKinBodyPtr pbody, bool bAnonymous);
    void AddRobot(PyRobotBasePtr robot);
    void AddRobot(PyRobotBasePtr robot, bool bAnonymous);
    void AddSensor(PySensorBasePtr sensor);
    void AddSensor(PySensorBasePtr sensor, bool bAnonymous);
    void AddViewer(PyViewerBasePtr viewer);

    bool RemoveKinBody(PyKinBodyPtr pbody);

    bool RemoveKinBodyByName(const std::string& name);

    object GetKinBody(const std::string &name);
    object GetRobot(const std::string &name);
    object GetSensor(const std::string &name);

    object GetBodyFromEnvironmentId(int id);

    int AddModule(PyModuleBasePtr prob, const std::string &args);
    bool RemoveProblem(PyModuleBasePtr prob);
    bool Remove(PyInterfaceBasePtr obj);

    object GetModules();

    bool SetPhysicsEngine(PyPhysicsEngineBasePtr pengine);
    object GetPhysicsEngine();

    object RegisterBodyCallback(object fncallback);

    object RegisterCollisionCallback(object fncallback);

    bool HasRegisteredCollisionCallbacks();

    void StepSimulation(dReal timeStep);
    void StartSimulation(dReal fDeltaTime, bool bRealTime=true);
    void StopSimulation(int shutdownthread=1);
    uint64_t GetSimulationTime();
    bool IsSimulationRunning();

    void Lock();

    /// \brief raw locking without any python overhead
    void LockRaw();

    void LockReleaseGil();

    void Unlock();

    /// try locking the environment while releasing the GIL. This can get into a deadlock after env lock is acquired and before gil is re-acquired
    bool TryLockReleaseGil();

    bool TryLock();

    bool Lock(float timeout);

    void __enter__();

    void __exit__(object type, object value, object traceback);

    bool SetViewer(const std::string &viewername, bool showviewer=true);

    /// \brief sets the default viewer
    bool SetDefaultViewer(bool showviewer=true);

    object GetViewer();

    /// returns the number of points
    static size_t _getGraphPoints(object opoints, std::vector<float>&vpoints);

    /// returns the number of colors
    static size_t _getGraphColors(object ocolors, std::vector<float>&vcolors);

    static std::pair<size_t,size_t> _getGraphPointsColors(object opoints, object ocolors, std::vector<float>&vpoints, std::vector<float>&vcolors);

    object plot3(object opoints,float pointsize,object ocolors=py::none_(),int drawstyle=0);

    object drawlinestrip(object opoints,float linewidth,object ocolors=py::none_(),int drawstyle=0);

    object drawlinelist(object opoints,float linewidth,object ocolors=py::none_(),int drawstyle=0);

    object drawarrow(object op1, object op2, float linewidth=0.002, object ocolor=py::none_());

    object drawbox(object opos, object oextents, object ocolor=py::none_());

    object drawplane(object otransform, object oextents, const boost::multi_array<float,2>&_vtexture);
    object drawplane(object otransform, object oextents, const boost::multi_array<float,3>&vtexture);

    object drawtrimesh(object opoints, object oindices=py::none_(), object ocolors=py::none_());

    object GetBodies();

    object GetRobots();

    object GetSensors();

    void UpdatePublishedBodies();

    object GetPublishedBodies(uint64_t timeout=0);

    object GetPublishedBody(const std::string &name, uint64_t timeout = 0);

    object GetPublishedBodyJointValues(const std::string &name, uint64_t timeout=0);

    object GetPublishedBodyTransformsMatchingPrefix(const std::string &prefix, uint64_t timeout=0);

    object Triangulate(PyKinBodyPtr pbody);

    object TriangulateScene(const int options, const std::string &name);

    void SetDebugLevel(object olevel);
    int GetDebugLevel() const;

    std::string GetHomeDirectory();

    void SetUserData(PyUserData pdata);
    void SetUserData(object o);
    object GetUserData() const;

    void SetUnit(std::string unitname, dReal unitmult);

    object GetUnit() const;

<<<<<<< HEAD
    void SetRevision(const uint64_t revision);
    object GetRevision() const;
=======
    py::object ExtractInfo() const;
    bool UpdateFromInfo(PyEnvironmentBaseInfoPtr info);
>>>>>>> f97debde

    bool __eq__(PyEnvironmentBasePtr p);
    bool __ne__(PyEnvironmentBasePtr p);
    std::string __repr__();
    std::string __str__();
    object __unicode__();

    EnvironmentBasePtr GetEnv() const;
    bool ApplyDiff(const py::object pyEnvValue);
};

} // namespace openravepy
#endif // OPENRAVEPY_INTERNAL_ENVIRONMENTBASE_H<|MERGE_RESOLUTION|>--- conflicted
+++ resolved
@@ -265,13 +265,11 @@
 
     object GetUnit() const;
 
-<<<<<<< HEAD
     void SetRevision(const uint64_t revision);
     object GetRevision() const;
-=======
+
     py::object ExtractInfo() const;
     bool UpdateFromInfo(PyEnvironmentBaseInfoPtr info);
->>>>>>> f97debde
 
     bool __eq__(PyEnvironmentBasePtr p);
     bool __ne__(PyEnvironmentBasePtr p);
