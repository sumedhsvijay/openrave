--- conflicted
+++ resolved
@@ -29,16 +29,11 @@
     PyManipulatorInfo();
     PyManipulatorInfo(const RobotBase::ManipulatorInfo& info);
     RobotBase::ManipulatorInfoPtr GetManipulatorInfo() const;
-<<<<<<< HEAD
-    py::object SerializeJSON(py::object options = py::object());
-    void DeserializeJSON(py::object obj, PyEnvironmentBasePtr pyenv);
-=======
 
     // Simon's work
     object SerializeJSON(object ooptions=py::none_());
     void DeserializeJSON(object obj, PyEnvironmentBasePtr pyenv);
 
->>>>>>> c67a91c9
     object _name = py::none_();
     object _sBaseLinkName = py::none_();
     object _sEffectorLinkName = py::none_();
@@ -70,10 +65,7 @@
     object _trelative = py::none_();
     object _sensorname = py::none_();
     PySensorGeometryPtr _sensorgeometry;
-<<<<<<< HEAD
-=======
 
->>>>>>> c67a91c9
 private:
     void _Update(const RobotBase::AttachedSensorInfo& info);
 };
@@ -84,16 +76,11 @@
     PyConnectedBodyInfo();
     PyConnectedBodyInfo(const RobotBase::ConnectedBodyInfo& info, PyEnvironmentBasePtr pyenv);
     RobotBase::ConnectedBodyInfoPtr GetConnectedBodyInfo() const;
-<<<<<<< HEAD
-    py::object SerializeJSON(py::object options = py::object());
-    void DeserializeJSON(py::object obj, PyEnvironmentBasePtr pyenv);
-=======
 
     // Simon's work
     object SerializeJSON(object options=py::none_());
     void DeserializeJSON(object obj, PyEnvironmentBasePtr pyenv);
 
->>>>>>> c67a91c9
     object _name = py::none_();
     object _linkname = py::none_();
     object _trelative = py::none_();
@@ -102,10 +89,7 @@
     object _jointInfos = py::none_();
     object _manipulatorInfos = py::none_();
     object _attachedSensorInfos = py::none_();
-<<<<<<< HEAD
-=======
 
->>>>>>> c67a91c9
 private:
     void _Update(const RobotBase::ConnectedBodyInfo& info, PyEnvironmentBasePtr pyenv);
 };
