--- conflicted
+++ resolved
@@ -97,16 +97,13 @@
         _vGeomData = toPyVector4(info._vGeomData);
         _vGeomData2 = toPyVector4(info._vGeomData2);
         _vGeomData3 = toPyVector4(info._vGeomData3);
-<<<<<<< HEAD
         _vGeomData4 = toPyVector4(info._vGeomData4);
-=======
 
         _vSideWalls = boost::python::list();
         for (size_t i = 0; i < info._vSideWalls.size(); ++i) {
             _vSideWalls.append(PySideWall(info._vSideWalls[i]));
         }
 
->>>>>>> 00759704
         _vDiffuseColor = toPyVector3(info._vDiffuseColor);
         _vAmbientColor = toPyVector3(info._vAmbientColor);
         _meshcollision = toPyTriMesh(info._meshcollision);
@@ -158,9 +155,7 @@
         info._vGeomData = ExtractVector<dReal>(_vGeomData);
         info._vGeomData2 = ExtractVector<dReal>(_vGeomData2);
         info._vGeomData3 = ExtractVector<dReal>(_vGeomData3);
-<<<<<<< HEAD
         info._vGeomData4 = ExtractVector<dReal>(_vGeomData4);
-=======
 
         info._vSideWalls.clear();
         for (size_t i = 0; i < len(_vSideWalls); ++i) {
@@ -169,7 +164,6 @@
             pysidewall->Get(info._vSideWalls[i]);
         }
 
->>>>>>> 00759704
         info._vDiffuseColor = ExtractVector34<dReal>(_vDiffuseColor,0);
         info._vAmbientColor = ExtractVector34<dReal>(_vAmbientColor,0);
         if( !IS_PYTHONOBJECT_NONE(_meshcollision) ) {
@@ -195,13 +189,9 @@
         return pinfo;
     }
 
-<<<<<<< HEAD
     object _t, _vGeomData, _vGeomData2, _vGeomData3, _vGeomData4, _vDiffuseColor, _vAmbientColor, _meshcollision;
-=======
-    object _t, _vGeomData, _vGeomData2, _vGeomData3, _vDiffuseColor, _vAmbientColor, _meshcollision;
     boost::python::list _vSideWalls;
     float _containerBaseHeight;
->>>>>>> 00759704
     GeometryType _type;
     object _name;
     object _filenamerender, _filenamecollision;
