// -*- coding: utf-8 -*-
// Copyright (C) 2006-2013 Rosen Diankov <rosen.diankov@gmail.com>
//
// This file is part of OpenRAVE.
// OpenRAVE is free software: you can redistribute it and/or modify
// it under the terms of the GNU Lesser General Public License as published by
// the Free Software Foundation, either version 3 of the License, or
// at your option) any later version.
//
// This program is distributed in the hope that it will be useful,
// but WITHOUT ANY WARRANTY; without even the implied warranty of
// MERCHANTABILITY or FITNESS FOR A PARTICULAR PURPOSE.  See the
// GNU Lesser General Public License for more details.
//
// You should have received a copy of the GNU Lesser General Public License
// along with this program.  If not, see <http://www.gnu.org/licenses/>.
#define NO_IMPORT_ARRAY
#include <openravepy/openravepy_jointinfo.h>
#include <openravepy/openravepy_configurationspecification.h>
#include <openravepy/openravepy_environmentbase.h>
#include <openravepy/openravepy_collisioncheckerbase.h>
#include <openravepy/openravepy_collisionreport.h>

namespace openravepy {

using py::object;
using py::extract;
using py::extract_;
using py::handle;
using py::dict;
using py::enum_;
using py::class_;
using py::init;
using py::scope_; // py::object if USE_PYBIND11_PYTHON_BINDINGS
using py::scope;
using py::args;
using py::return_value_policy;

#ifndef USE_PYBIND11_PYTHON_BINDINGS
using py::no_init;
using py::bases;
using py::copy_const_reference;
using py::docstring_options;
using py::pickle_suite;
using py::manage_new_object;
using py::def;
#endif // USE_PYBIND11_PYTHON_BINDINGS

namespace numeric = py::numeric;

template <typename T>
object GetCustomParameters(const std::map<std::string, std::vector<T> >& parameters, object oname, int index)
{
    if( IS_PYTHONOBJECT_NONE(oname) ) {
        py::dict oparameters;
        FOREACHC(it, parameters) {
            oparameters[it->first] = toPyArray(it->second);
        }
        return oparameters;
    }
    std::string name = py::extract<std::string>(oname);
    typename std::map<std::string, std::vector<T> >::const_iterator it = parameters.find(name);
    if( it != parameters.end() ) {
        if( index >= 0 ) {
            if( (size_t)index < it->second.size() ) {
                return py::to_object(it->second.at(index));
            }
            else {
                return py::none_();
            }
        }
        return toPyArray(it->second);
    }
    return py::none_();
}

PySideWall::PySideWall() {
}
PySideWall::PySideWall(const KinBody::GeometryInfo::SideWall& sidewall) {
    transf = ReturnTransform(sidewall.transf);
    vExtents = toPyVector3(sidewall.vExtents);
    type = sidewall.type;
}
void PySideWall::Get(KinBody::GeometryInfo::SideWall& sidewall) {
    sidewall.transf = ExtractTransform(transf);
    sidewall.vExtents = ExtractVector<dReal>(vExtents);
    sidewall.type = static_cast<KinBody::GeometryInfo::SideWallType>(type);
}

<<<<<<< HEAD
PyGeometryInfo::PyGeometryInfo() {
    _t = ReturnTransform(Transform());
    _vGeomData = toPyVector4(Vector());
    _vGeomData2 = toPyVector4(Vector());
    _vGeomData3 = toPyVector4(Vector());
    _vGeomData4 = toPyVector4(Vector());
    _vDiffuseColor = toPyVector3(Vector(1,1,1));
    _vAmbientColor = toPyVector3(Vector(0,0,0));
    _meshcollision = py::none_();
    _type = GT_None;
    _name = py::none_();
    _filenamerender = py::none_();
    _filenamecollision = py::none_();
    _vRenderScale = toPyVector3(Vector(1,1,1));
    _vCollisionScale = toPyVector3(Vector(1,1,1));
    _containerBaseHeight = 0.0;
    _fTransparency = 0.0;
    _bVisible = true;
    _bModifiable = true;
}

//PyGeometryInfo::PyGeometryInfo(const PyGeometryInfo& pyinfo) {
//    //*this = pyinfo;
//}
=======
// TGN: debug; will remove PyTestPickle
PyTestPickle::PyTestPickle() {
    if(IS_PYTHONOBJECT_NONE(_arr)) {
        const std::vector<dReal> v {1, 2, 4.5, -3.0, 8, 9, 10, 11, 12};
        _arr = toPyArray(v);
    }
}
PyTestPickle::~PyTestPickle() {}
class TestPickle_pickle_suite
#ifndef USE_PYBIND11_PYTHON_BINDINGS
    : public pickle_suite
#endif
{
public:
    static py::tuple getstate(const PyTestPickle& r)
    {
        return py::make_tuple(
            r._t,
            r._arr
        );
    }
    static void setstate(PyTestPickle& r, const py::tuple& state) {
        r._t = extract<std::string>(state[0]);
        r._arr = state[1];
    }
};

PyGeometryInfo::PyGeometryInfo() {}

>>>>>>> 01c13082
PyGeometryInfo::PyGeometryInfo(const KinBody::GeometryInfo& info) {
    Init(info);
}

void PyGeometryInfo::Init(const KinBody::GeometryInfo& info) {
    _t = ReturnTransform(info._t);
    _vGeomData = toPyVector4(info._vGeomData);
    _vGeomData2 = toPyVector4(info._vGeomData2);
    _vGeomData3 = toPyVector4(info._vGeomData3);
    _vGeomData4 = toPyVector4(info._vGeomData4);

    _vSideWalls = py::list();
    for (size_t i = 0; i < info._vSideWalls.size(); ++i) {
        _vSideWalls.append(PySideWall(info._vSideWalls[i]));
    }

    _vDiffuseColor = toPyVector3(info._vDiffuseColor);
    _vAmbientColor = toPyVector3(info._vAmbientColor);
    _meshcollision = toPyTriMesh(info._meshcollision);
    _type = info._type;
    _name = ConvertStringToUnicode(info._name);
    _filenamerender = ConvertStringToUnicode(info._filenamerender);
    _filenamecollision = ConvertStringToUnicode(info._filenamecollision);
    _vRenderScale = toPyVector3(info._vRenderScale);
    _vCollisionScale = toPyVector3(info._vCollisionScale);
    _fTransparency = info._fTransparency;
    _bVisible = info._bVisible;
    _bModifiable = info._bModifiable;
    //TODO
    //_mapExtraGeometries = info. _mapExtraGeometries;
}

object PyGeometryInfo::ComputeInnerEmptyVolume()
{
    Transform tInnerEmptyVolume;
    Vector abInnerEmptyExtents;
    KinBody::GeometryInfoPtr pgeominfo = GetGeometryInfo();
    if( pgeominfo->ComputeInnerEmptyVolume(tInnerEmptyVolume, abInnerEmptyExtents) ) {
        return py::make_tuple(ReturnTransform(tInnerEmptyVolume), toPyVector3(abInnerEmptyExtents));
    }
    return py::make_tuple(py::none_(), py::none_());
}

object PyGeometryInfo::ComputeAABB(object otransform) {
    KinBody::GeometryInfoPtr pgeominfo = GetGeometryInfo();
    return toPyAABB(pgeominfo->ComputeAABB(ExtractTransform(otransform)));
}

void PyGeometryInfo::DeserializeJSON(object obj, const dReal fUnitScale)
{
    rapidjson::Document doc;
    toRapidJSONValue(obj, doc, doc.GetAllocator());
    KinBody::GeometryInfoPtr pgeominfo = GetGeometryInfo();
    pgeominfo->DeserializeJSON(doc, fUnitScale);
    Init(*pgeominfo);
}

object PyGeometryInfo::SerializeJSON(const dReal fUnitScale, object ooptions)
{
    rapidjson::Document doc;
    KinBody::GeometryInfoPtr pgeominfo = GetGeometryInfo();
    pgeominfo->SerializeJSON(doc, doc.GetAllocator(), fUnitScale, pyGetIntFromPy(ooptions,0));
    return toPyObject(doc);
}

KinBody::GeometryInfoPtr PyGeometryInfo::GetGeometryInfo() {
    KinBody::GeometryInfoPtr pinfo(new KinBody::GeometryInfo());
    KinBody::GeometryInfo& info = *pinfo;
    info._t = ExtractTransform(_t);
    info._vGeomData = ExtractVector<dReal>(_vGeomData);
    info._vGeomData2 = ExtractVector<dReal>(_vGeomData2);
    info._vGeomData3 = ExtractVector<dReal>(_vGeomData3);
    info._vGeomData4 = ExtractVector<dReal>(_vGeomData4);

    info._vSideWalls.clear();
    for (size_t i = 0; i < len(_vSideWalls); ++i) {
        info._vSideWalls.push_back({});
        OPENRAVE_SHARED_PTR<PySideWall> pysidewall = py::extract<OPENRAVE_SHARED_PTR<PySideWall> >(_vSideWalls[i]);
        pysidewall->Get(info._vSideWalls[i]);
    }

    info._vDiffuseColor = ExtractVector34<dReal>(_vDiffuseColor,0);
    info._vAmbientColor = ExtractVector34<dReal>(_vAmbientColor,0);
    if( !IS_PYTHONOBJECT_NONE(_meshcollision) ) {
        ExtractTriMesh(_meshcollision,info._meshcollision);
    }
    info._type = _type;
    if( !IS_PYTHONOBJECT_NONE(_name) ) {
        info._name = py::extract<std::string>(_name);
    }
    if( !IS_PYTHONOBJECT_NONE(_filenamerender) ) {
        info._filenamerender = py::extract<std::string>(_filenamerender);
    }
    if( !IS_PYTHONOBJECT_NONE(_filenamecollision) ) {
        info._filenamecollision = py::extract<std::string>(_filenamecollision);
    }
    info._vRenderScale = ExtractVector3(_vRenderScale);
    info._vCollisionScale = ExtractVector3(_vCollisionScale);
    info._fTransparency = _fTransparency;
    info._bVisible = _bVisible;
    info._bModifiable = _bModifiable;
    //TODO
    //info._mapExtraGeometries =  _mapExtraGeometries;
    return pinfo;
}

PyLinkInfo::PyLinkInfo() {
}
PyLinkInfo::PyLinkInfo(const KinBody::LinkInfo& info) {
    FOREACHC(itgeominfo, info._vgeometryinfos) {
        _vgeometryinfos.append(PyGeometryInfoPtr(new PyGeometryInfo(**itgeominfo)));
    }
    _name = ConvertStringToUnicode(info._name);
    _t = ReturnTransform(info._t);
    _tMassFrame = ReturnTransform(info._tMassFrame);
    _mass = info._mass;
    _vinertiamoments = toPyVector3(info._vinertiamoments);
    FOREACHC(it, info._mapFloatParameters) {
        _mapFloatParameters[it->first] = toPyArray(it->second);
    }
    FOREACHC(it, info._mapIntParameters) {
        _mapIntParameters[it->first] = toPyArray(it->second);
    }
    FOREACHC(it, info._mapStringParameters) {
        _mapStringParameters[it->first] = ConvertStringToUnicode(it->second);
    }
    py::list vForcedAdjacentLinks;
    FOREACHC(it, info._vForcedAdjacentLinks) {
        vForcedAdjacentLinks.append(ConvertStringToUnicode(*it));
    }
    _vForcedAdjacentLinks = vForcedAdjacentLinks;
    _bStatic = info._bStatic;
    _bIsEnabled = info._bIsEnabled;
}

KinBody::LinkInfoPtr PyLinkInfo::GetLinkInfo() {
    KinBody::LinkInfoPtr pinfo(new KinBody::LinkInfo());
    KinBody::LinkInfo& info = *pinfo;
    info._vgeometryinfos.resize(len(_vgeometryinfos));
    for(size_t i = 0; i < info._vgeometryinfos.size(); ++i) {
        PyGeometryInfoPtr pygeom = py::extract<PyGeometryInfoPtr>(_vgeometryinfos[i]);
        info._vgeometryinfos[i] = pygeom->GetGeometryInfo();
    }
    if( !IS_PYTHONOBJECT_NONE(_name) ) {
        info._name = py::extract<std::string>(_name);
    }
    info._t = ExtractTransform(_t);
    info._tMassFrame = ExtractTransform(_tMassFrame);
    info._mass = _mass;
    info._vinertiamoments = ExtractVector3(_vinertiamoments);
    info._mapFloatParameters.clear();
#ifdef USE_PYBIND11_PYTHON_BINDINGS
    for(const std::pair<py::handle, py::handle>& item : _mapFloatParameters) {
        std::string name = extract<std::string>(item.first);
        info._mapFloatParameters[name] = ExtractArray<dReal>(extract<py::object>(item.second));
    }
#else
    size_t num = len(_mapFloatParameters);
    object okeyvalueiter = _mapFloatParameters.iteritems();
    for(size_t i = 0; i < num; ++i) {
        object okeyvalue = okeyvalueiter.attr("next") ();
        std::string name = extract<std::string>(okeyvalue[0]);
        info._mapFloatParameters[name] = ExtractArray<dReal>(okeyvalue[1]);
    }
#endif

    info._mapIntParameters.clear();
#ifdef USE_PYBIND11_PYTHON_BINDINGS
    for(const std::pair<py::handle, py::handle>& item : _mapIntParameters) {
        std::string name = extract<std::string>(item.first);
        info._mapIntParameters[name] = ExtractArray<int>(extract<py::object>(item.second));
    }
#else
    num = len(_mapIntParameters);
    okeyvalueiter = _mapIntParameters.iteritems();
    for(size_t i = 0; i < num; ++i) {
        object okeyvalue = okeyvalueiter.attr("next") ();
        std::string name = extract<std::string>(okeyvalue[0]);
        info._mapIntParameters[name] = ExtractArray<int>(okeyvalue[1]);
    }
#endif

    info._mapStringParameters.clear();
#ifdef USE_PYBIND11_PYTHON_BINDINGS
    for(const std::pair<py::handle, py::handle>& item : _mapStringParameters) {
        std::string name = extract<std::string>(item.first);
        info._mapStringParameters[name] = extract<std::string>(item.second);
    }
#else
    num = len(_mapStringParameters);
    okeyvalueiter = _mapStringParameters.iteritems();
    for(size_t i = 0; i < num; ++i) {
        object okeyvalue = okeyvalueiter.attr("next") ();
        std::string name = extract<std::string>(okeyvalue[0]);
        info._mapStringParameters[name] = (std::string)extract<std::string>(okeyvalue[1]);
    }
#endif

    info._vForcedAdjacentLinks = ExtractArray<std::string>(_vForcedAdjacentLinks);
    info._bStatic = _bStatic;
    info._bIsEnabled = _bIsEnabled;
    return pinfo;
}

PyLinkInfoPtr toPyLinkInfo(const KinBody::LinkInfo& linkinfo)
{
    return PyLinkInfoPtr(new PyLinkInfo(linkinfo));
}

PyElectricMotorActuatorInfo::PyElectricMotorActuatorInfo() {
}
PyElectricMotorActuatorInfo::PyElectricMotorActuatorInfo(const ElectricMotorActuatorInfo& info) {
    model_type = info.model_type;
    gear_ratio = info.gear_ratio;
    assigned_power_rating = info.assigned_power_rating;
    max_speed = info.max_speed;
    no_load_speed = info.no_load_speed;
    stall_torque = info.stall_torque;
    max_instantaneous_torque = info.max_instantaneous_torque;
    FOREACH(itpoint, info.nominal_speed_torque_points) {
        nominal_speed_torque_points.append(py::make_tuple(itpoint->first, itpoint->second));
    }
    FOREACH(itpoint, info.max_speed_torque_points) {
        max_speed_torque_points.append(py::make_tuple(itpoint->first, itpoint->second));
    }
    nominal_torque = info.nominal_torque;
    rotor_inertia = info.rotor_inertia;
    torque_constant = info.torque_constant;
    nominal_voltage = info.nominal_voltage;
    speed_constant = info.speed_constant;
    starting_current = info.starting_current;
    terminal_resistance = info.terminal_resistance;
    coloumb_friction = info.coloumb_friction;
    viscous_friction = info.viscous_friction;
}

ElectricMotorActuatorInfoPtr PyElectricMotorActuatorInfo::GetElectricMotorActuatorInfo() {
    ElectricMotorActuatorInfoPtr pinfo(new ElectricMotorActuatorInfo());
    ElectricMotorActuatorInfo& info = *pinfo;
    info.model_type = model_type;
    info.gear_ratio = gear_ratio;
    info.assigned_power_rating = assigned_power_rating;
    info.max_speed = max_speed;
    info.no_load_speed = no_load_speed;
    info.stall_torque = stall_torque;
    info.max_instantaneous_torque = max_instantaneous_torque;
    if( !IS_PYTHONOBJECT_NONE(nominal_speed_torque_points) ) {
        size_t num = len(nominal_speed_torque_points);
        for(size_t i = 0; i < num; ++i) {
            info.nominal_speed_torque_points.emplace_back((dReal) py::extract<dReal>(nominal_speed_torque_points[i][0]),  (dReal) py::extract<dReal>(nominal_speed_torque_points[i][1]));
        }
    }
    if( !IS_PYTHONOBJECT_NONE(max_speed_torque_points) ) {
        size_t num = len(max_speed_torque_points);
        for(size_t i = 0; i < num; ++i) {
            info.max_speed_torque_points.emplace_back((dReal) py::extract<dReal>(max_speed_torque_points[i][0]),  (dReal) py::extract<dReal>(max_speed_torque_points[i][1]));
        }
    }
    info.nominal_torque = nominal_torque;
    info.rotor_inertia = rotor_inertia;
    info.torque_constant = torque_constant;
    info.nominal_voltage = nominal_voltage;
    info.speed_constant = speed_constant;
    info.starting_current = starting_current;
    info.terminal_resistance = terminal_resistance;
    info.coloumb_friction = coloumb_friction;
    info.viscous_friction = viscous_friction;
    return pinfo;
}

PyJointInfo::PyJointInfo() {
}

PyJointInfo::PyJointInfo(const KinBody::JointInfo& info, PyEnvironmentBasePtr pyenv) {
    _type = info._type;
    _name = ConvertStringToUnicode(info._name);
    _linkname0 = ConvertStringToUnicode(info._linkname0);
    _linkname1 = ConvertStringToUnicode(info._linkname1);
    _vanchor = toPyVector3(info._vanchor);
    py::list vaxes;
    for(size_t i = 0; i < info._vaxes.size(); ++i) {
        vaxes.append(toPyVector3(info._vaxes[i]));
    }
    _vaxes = vaxes;
    _vcurrentvalues = toPyArray(info._vcurrentvalues);
    _vresolution = toPyArray<dReal,3>(info._vresolution);
    _vmaxvel = toPyArray<dReal,3>(info._vmaxvel);
    _vhardmaxvel = toPyArray<dReal,3>(info._vhardmaxvel);
    _vmaxaccel = toPyArray<dReal,3>(info._vmaxaccel);
    _vhardmaxaccel = toPyArray<dReal,3>(info._vhardmaxaccel);
    _vmaxjerk = toPyArray<dReal,3>(info._vmaxjerk);
    _vhardmaxjerk = toPyArray<dReal,3>(info._vhardmaxjerk);
    _vmaxtorque = toPyArray<dReal,3>(info._vmaxtorque);
    _vmaxinertia = toPyArray<dReal,3>(info._vmaxinertia);
    _vweights = toPyArray<dReal,3>(info._vweights);
    _voffsets = toPyArray<dReal,3>(info._voffsets);
    _vlowerlimit = toPyArray<dReal,3>(info._vlowerlimit);
    _vupperlimit = toPyArray<dReal,3>(info._vupperlimit);
    _trajfollow = py::to_object(toPyTrajectory(info._trajfollow, pyenv));
    FOREACHC(itmimic, info._vmimic) {
        if( !*itmimic ) {
            _vmimic.append(py::none_());
        }
        else {
            py::list oequations;
            FOREACHC(itequation, (*itmimic)->_equations) {
                oequations.append(*itequation);
            }
            _vmimic.append(oequations);
        }
    }
    FOREACHC(it, info._mapFloatParameters) {
        _mapFloatParameters[it->first] = toPyArray(it->second);
    }
    FOREACHC(it, info._mapIntParameters) {
        _mapIntParameters[it->first] = toPyArray(it->second);
    }
    FOREACHC(it, info._mapStringParameters) {
        _mapStringParameters[it->first] = ConvertStringToUnicode(it->second);
    }
    py::list bIsCircular;
    FOREACHC(it, info._bIsCircular) {
        bIsCircular.append(*it);
    }
    _bIsCircular = bIsCircular;
    _bIsActive = info._bIsActive;
    if( !!info._infoElectricMotor ) {
        _infoElectricMotor = PyElectricMotorActuatorInfoPtr(new PyElectricMotorActuatorInfo(*info._infoElectricMotor));
    }
}

KinBody::JointInfoPtr PyJointInfo::GetJointInfo() {
    KinBody::JointInfoPtr pinfo(new KinBody::JointInfo());
    KinBody::JointInfo& info = *pinfo;
    info._type = _type;
    if( !IS_PYTHONOBJECT_NONE(_name) ) {
        info._name = py::extract<std::string>(_name);
    }
    if( !IS_PYTHONOBJECT_NONE(_linkname0) ) {
        info._linkname0 = py::extract<std::string>(_linkname0);
    }
    if( !IS_PYTHONOBJECT_NONE(_linkname1) ) {
        info._linkname1 = py::extract<std::string>(_linkname1);
    }
    info._vanchor = ExtractVector3(_vanchor);

    // We might be able to replace these exceptions with static_assert in C++11
    size_t num = len(_vaxes);
    OPENRAVE_EXCEPTION_FORMAT0(num == info._vaxes.size(), ORE_InvalidState);
    for(size_t i = 0; i < num; ++i) {
        info._vaxes[i] = ExtractVector3(_vaxes[i]);
    }

    if( !IS_PYTHONOBJECT_NONE(_vcurrentvalues) ) {
        info._vcurrentvalues = ExtractArray<dReal>(_vcurrentvalues);
    }

    num = len(_vresolution);
    OPENRAVE_EXCEPTION_FORMAT0(num == info._vresolution.size(), ORE_InvalidState);
    for(size_t i = 0; i < num; ++i) {
        info._vresolution[i] = py::extract<dReal>(_vresolution[i]);
    }

    num = len(_vmaxvel);
    OPENRAVE_EXCEPTION_FORMAT0(num == info._vmaxvel.size(), ORE_InvalidState);
    for(size_t i = 0; i < num; ++i) {
        info._vmaxvel[i] = py::extract<dReal>(_vmaxvel[i]);
    }

    num = len(_vhardmaxvel);
    OPENRAVE_EXCEPTION_FORMAT0(num == info._vhardmaxvel.size(), ORE_InvalidState);
    for(size_t i = 0; i < num; ++i) {
        info._vhardmaxvel[i] = py::extract<dReal>(_vhardmaxvel[i]);
    }

    num = len(_vmaxaccel);
    OPENRAVE_EXCEPTION_FORMAT0(num == info._vmaxaccel.size(), ORE_InvalidState);
    for(size_t i = 0; i < num; ++i) {
        info._vmaxaccel[i] = py::extract<dReal>(_vmaxaccel[i]);
    }

    num = len(_vhardmaxaccel);
    OPENRAVE_EXCEPTION_FORMAT0(num == info._vhardmaxaccel.size(), ORE_InvalidState);
    for(size_t i = 0; i < num; ++i) {
        info._vhardmaxaccel[i] = py::extract<dReal>(_vhardmaxaccel[i]);
    }

    num = len(_vmaxjerk);
    OPENRAVE_EXCEPTION_FORMAT0(num == info._vmaxjerk.size(), ORE_InvalidState);
    for(size_t i = 0; i < num; ++i) {
        info._vmaxjerk[i] = py::extract<dReal>(_vmaxjerk[i]);
    }

    num = len(_vhardmaxjerk);
    OPENRAVE_EXCEPTION_FORMAT0(num == info._vhardmaxjerk.size(), ORE_InvalidState);
    for(size_t i = 0; i < num; ++i) {
        info._vhardmaxjerk[i] = py::extract<dReal>(_vhardmaxjerk[i]);
    }

    num = len(_vmaxtorque);
    OPENRAVE_EXCEPTION_FORMAT0(num == info._vmaxtorque.size(), ORE_InvalidState);
    for(size_t i = 0; i < num; ++i) {
        info._vmaxtorque[i] = py::extract<dReal>(_vmaxtorque[i]);
    }

    num = len(_vmaxinertia);
    OPENRAVE_EXCEPTION_FORMAT0(num == info._vmaxinertia.size(), ORE_InvalidState);
    for(size_t i = 0; i < num; ++i) {
        info._vmaxinertia[i] = py::extract<dReal>(_vmaxinertia[i]);
    }

    num = len(_vweights);
    OPENRAVE_EXCEPTION_FORMAT0(num == info._vweights.size(), ORE_InvalidState);
    for(size_t i = 0; i < num; ++i) {
        info._vweights[i] = py::extract<dReal>(_vweights[i]);
    }

    num = len(_voffsets);
    OPENRAVE_EXCEPTION_FORMAT0(num == info._voffsets.size(), ORE_InvalidState);
    for(size_t i = 0; i < num; ++i) {
        info._voffsets[i] = py::extract<dReal>(_voffsets[i]);
    }

    num = len(_vlowerlimit);
    OPENRAVE_EXCEPTION_FORMAT0(num == info._vlowerlimit.size(), ORE_InvalidState);
    for(size_t i = 0; i < num; ++i) {
        info._vlowerlimit[i] = py::extract<dReal>(_vlowerlimit[i]);
    }

    num = len(_vupperlimit);
    OPENRAVE_EXCEPTION_FORMAT0(num == info._vupperlimit.size(), ORE_InvalidState);
    for(size_t i = 0; i < num; ++i) {
        info._vupperlimit[i] = py::extract<dReal>(_vupperlimit[i]);
    }

    if( !IS_PYTHONOBJECT_NONE(_trajfollow) ) {
        info._trajfollow = GetTrajectory(_trajfollow);
    }
    if( !IS_PYTHONOBJECT_NONE(_vmimic) ) {
        num = len(_vmimic);
        for(size_t i = 0; i < num; ++i) {
            object omimic = _vmimic[i];
            if( !IS_PYTHONOBJECT_NONE(omimic) ) {
                OPENRAVE_ASSERT_OP(len(omimic),==,3);
                info._vmimic[i].reset(new KinBody::MimicInfo());
                for(size_t j = 0; j < 3; ++j) {
                    info._vmimic[i]->_equations.at(j) = py::extract<std::string>(omimic[j]);
                }
            }
        }
    }
    num = len(_mapFloatParameters);
    info._mapFloatParameters.clear();
#ifdef USE_PYBIND11_PYTHON_BINDINGS
    for(const std::pair<py::handle, py::handle>& item : _mapFloatParameters) {
        std::string name = extract<std::string>(item.first);
        info._mapFloatParameters[name] = ExtractArray<dReal>(extract<py::object>(item.second));
    }
#else
    object okeyvalueiter = _mapFloatParameters.iteritems();
    for(size_t i = 0; i < num; ++i) {
        object okeyvalue = okeyvalueiter.attr("next") ();
        std::string name = extract<std::string>(okeyvalue[0]);
        info._mapFloatParameters[name] = ExtractArray<dReal>(okeyvalue[1]);
    }
#endif

    info._mapIntParameters.clear();
#ifdef USE_PYBIND11_PYTHON_BINDINGS
    for(const std::pair<py::handle, py::handle>& item : _mapIntParameters) {
        std::string name = extract<std::string>(item.first);
        info._mapIntParameters[name] = ExtractArray<int>(extract<py::object>(item.second));
    }
#else
    okeyvalueiter = _mapIntParameters.iteritems();
    num = len(_mapIntParameters);
    for(size_t i = 0; i < num; ++i) {
        object okeyvalue = okeyvalueiter.attr("next") ();
        std::string name = extract<std::string>(okeyvalue[0]);
        info._mapIntParameters[name] = ExtractArray<int>(okeyvalue[1]);
    }
#endif

    info._mapStringParameters.clear();
#ifdef USE_PYBIND11_PYTHON_BINDINGS
    for(const std::pair<py::handle, py::handle>& item : _mapStringParameters) {
        std::string name = extract<std::string>(item.first);
        info._mapStringParameters[name] = extract<std::string>(item.second);
    }
#else
    okeyvalueiter = _mapStringParameters.iteritems();
    num = len(_mapStringParameters);
    for(size_t i = 0; i < num; ++i) {
        object okeyvalue = okeyvalueiter.attr("next") ();
        std::string name = extract<std::string>(okeyvalue[0]);
        info._mapStringParameters[name] = (std::string)extract<std::string>(okeyvalue[1]);
    }
#endif

    num = len(_bIsCircular);
    for(size_t i = 0; i < num; ++i) {
        info._bIsCircular.at(i) = py::extract<int>(_bIsCircular[i])!=0;
    }
    info._bIsActive = _bIsActive;
    if( !!_infoElectricMotor ) {
        //PyElectricMotorActuatorInfoPtr pinfo = py::extract<PyElectricMotorActuatorInfoPtr>(_infoElectricMotor);
        //if( !!pinfo ) {
        info._infoElectricMotor = _infoElectricMotor->GetElectricMotorActuatorInfo();
        //}
    }
    return pinfo;
}

PyJointInfoPtr toPyJointInfo(const KinBody::JointInfo& jointinfo, PyEnvironmentBasePtr pyenv)
{
    return PyJointInfoPtr(new PyJointInfo(jointinfo, pyenv));
}

PyLink::PyGeometry::PyGeometry(KinBody::Link::GeometryPtr pgeometry) : _pgeometry(pgeometry) {
}

void PyLink::PyGeometry::SetCollisionMesh(object pytrimesh) {
    TriMesh mesh;
    if( ExtractTriMesh(pytrimesh,mesh) ) {
        _pgeometry->SetCollisionMesh(mesh);
    }
    else {
        throw openrave_exception(_("bad trimesh"));
    }
}

bool PyLink::PyGeometry::InitCollisionMesh(float fTessellation) {
    return _pgeometry->InitCollisionMesh(fTessellation);
}
uint8_t PyLink::PyGeometry::GetSideWallExists() const {
    return _pgeometry->GetSideWallExists();
}

object PyLink::PyGeometry::GetCollisionMesh() {
    return toPyTriMesh(_pgeometry->GetCollisionMesh());
}
object PyLink::PyGeometry::ComputeAABB(object otransform) const {
    return toPyAABB(_pgeometry->ComputeAABB(ExtractTransform(otransform)));
}
void PyLink::PyGeometry::SetDraw(bool bDraw) {
    _pgeometry->SetVisible(bDraw);
}
bool PyLink::PyGeometry::SetVisible(bool visible) {
    return _pgeometry->SetVisible(visible);
}
void PyLink::PyGeometry::SetTransparency(float f) {
    _pgeometry->SetTransparency(f);
}
void PyLink::PyGeometry::SetAmbientColor(object ocolor) {
    _pgeometry->SetAmbientColor(ExtractVector3(ocolor));
}
void PyLink::PyGeometry::SetDiffuseColor(object ocolor) {
    _pgeometry->SetDiffuseColor(ExtractVector3(ocolor));
}
void PyLink::PyGeometry::SetRenderFilename(const string& filename) {
    _pgeometry->SetRenderFilename(filename);
}
void PyLink::PyGeometry::SetName(const std::string& name) {
    _pgeometry->SetName(name);
}
bool PyLink::PyGeometry::IsDraw() {
    RAVELOG_WARN("IsDraw deprecated, use Geometry.IsVisible\n");
    return _pgeometry->IsVisible();
}
bool PyLink::PyGeometry::IsVisible() {
    return _pgeometry->IsVisible();
}
bool PyLink::PyGeometry::IsModifiable() {
    return _pgeometry->IsModifiable();
}
GeometryType PyLink::PyGeometry::GetType() {
    return _pgeometry->GetType();
}
object PyLink::PyGeometry::GetTransform() {
    return ReturnTransform(_pgeometry->GetTransform());
}
object PyLink::PyGeometry::GetTransformPose() {
    return toPyArray(_pgeometry->GetTransform());
}
dReal PyLink::PyGeometry::GetSphereRadius() const {
    return _pgeometry->GetSphereRadius();
}
dReal PyLink::PyGeometry::GetCylinderRadius() const {
    return _pgeometry->GetCylinderRadius();
}
dReal PyLink::PyGeometry::GetCylinderHeight() const {
    return _pgeometry->GetCylinderHeight();
}
object PyLink::PyGeometry::GetBoxExtents() const {
    return toPyVector3(_pgeometry->GetBoxExtents());
}
object PyLink::PyGeometry::GetContainerOuterExtents() const {
    return toPyVector3(_pgeometry->GetContainerOuterExtents());
}
object PyLink::PyGeometry::GetContainerInnerExtents() const {
    return toPyVector3(_pgeometry->GetContainerInnerExtents());
}
object PyLink::PyGeometry::GetContainerBottomCross() const {
    return toPyVector3(_pgeometry->GetContainerBottomCross());
}
object PyLink::PyGeometry::GetContainerBottom() const {
    return toPyVector3(_pgeometry->GetContainerBottom());
}
object PyLink::PyGeometry::GetRenderScale() const {
    return toPyVector3(_pgeometry->GetRenderScale());
}
object PyLink::PyGeometry::GetRenderFilename() const {
    return ConvertStringToUnicode(_pgeometry->GetRenderFilename());
}
object PyLink::PyGeometry::GetName() const {
    return ConvertStringToUnicode(_pgeometry->GetName());
}
float PyLink::PyGeometry::GetTransparency() const {
    return _pgeometry->GetTransparency();
}
object PyLink::PyGeometry::GetDiffuseColor() const {
    return toPyVector3(_pgeometry->GetDiffuseColor());
}
object PyLink::PyGeometry::GetAmbientColor() const {
    return toPyVector3(_pgeometry->GetAmbientColor());
}
object PyLink::PyGeometry::GetInfo() {
    return py::to_object(PyGeometryInfoPtr(new PyGeometryInfo(_pgeometry->GetInfo())));
}
object PyLink::PyGeometry::ComputeInnerEmptyVolume() const
{
    Transform tInnerEmptyVolume;
    Vector abInnerEmptyExtents;
    if( _pgeometry->ComputeInnerEmptyVolume(tInnerEmptyVolume, abInnerEmptyExtents) ) {
        return py::make_tuple(ReturnTransform(tInnerEmptyVolume), toPyVector3(abInnerEmptyExtents));
    }
    return py::make_tuple(py::none_(), py::none_());
}
bool PyLink::PyGeometry::__eq__(OPENRAVE_SHARED_PTR<PyGeometry> p) {
    return !!p && _pgeometry == p->_pgeometry;
}
bool PyLink::PyGeometry::__ne__(OPENRAVE_SHARED_PTR<PyGeometry> p) {
    return !p || _pgeometry != p->_pgeometry;
}
int PyLink::PyGeometry::__hash__() {
    return static_cast<int>(uintptr_t(_pgeometry.get()));
}

PyLink::PyLink(KinBody::LinkPtr plink, PyEnvironmentBasePtr pyenv) : _plink(plink), _pyenv(pyenv) {
}
PyLink::~PyLink() {
}

KinBody::LinkPtr PyLink::GetLink() {
    return _plink;
}

object PyLink::GetName() {
    return ConvertStringToUnicode(_plink->GetName());
}
int PyLink::GetIndex() {
    return _plink->GetIndex();
}
bool PyLink::IsEnabled() const {
    return _plink->IsEnabled();
}
bool PyLink::SetVisible(bool visible) {
    return _plink->SetVisible(visible);
}
bool PyLink::IsVisible() const {
    return _plink->IsVisible();
}
bool PyLink::IsStatic() const {
    return _plink->IsStatic();
}
void PyLink::Enable(bool bEnable) {
    _plink->Enable(bEnable);
}

object PyLink::GetParent() const
{
    KinBodyPtr parent = _plink->GetParent();
    if( parent->IsRobot() ) {
        return py::to_object(toPyRobot(RaveInterfaceCast<RobotBase>(_plink->GetParent()),_pyenv));
    }
    else {
        return py::to_object(PyKinBodyPtr(new PyKinBody(_plink->GetParent(),_pyenv)));
    }
}

object PyLink::GetParentLinks() const
{
    std::vector<KinBody::LinkPtr> vParentLinks;
    _plink->GetParentLinks(vParentLinks);
    py::list links;
    FOREACHC(itlink, vParentLinks) {
        links.append(PyLinkPtr(new PyLink(*itlink, _pyenv)));
    }
    return links;
}

bool PyLink::IsParentLink(OPENRAVE_SHARED_PTR<PyLink> pylink) const {
    return _plink->IsParentLink(*pylink->GetLink());
}

object PyLink::GetCollisionData() {
    return toPyTriMesh(_plink->GetCollisionData());
}
object PyLink::ComputeLocalAABB() const { // TODO object otransform=py::none_()
    //if( IS_PYTHONOBJECT_NONE(otransform) ) {
    return toPyAABB(_plink->ComputeLocalAABB());
}

object PyLink::ComputeAABB() const {
    return toPyAABB(_plink->ComputeAABB());
}

object PyLink::ComputeAABBFromTransform(object otransform) const {
    return toPyAABB(_plink->ComputeAABBFromTransform(ExtractTransform(otransform)));
}

object PyLink::GetTransform() const {
    return ReturnTransform(_plink->GetTransform());
}
object PyLink::GetTransformPose() const {
    return toPyArray(_plink->GetTransform());
}

object PyLink::GetCOMOffset() const {
    return toPyVector3(_plink->GetCOMOffset());
}
object PyLink::GetLocalCOM() const {
    return toPyVector3(_plink->GetLocalCOM());
}
object PyLink::GetGlobalCOM() const {
    return toPyVector3(_plink->GetGlobalCOM());
}

object PyLink::GetLocalInertia() const {
    const TransformMatrix t = _plink->GetLocalInertia();
#ifdef USE_PYBIND11_PYTHON_BINDINGS
    const std::array<dReal, 9> arr {t.m[0], t.m[1], t.m[2], t.m[4], t.m[5], t.m[6], t.m[8], t.m[9], t.m[10]};
    py::array_t<dReal> pyvalues = toPyArray(arr);
    pyvalues.resize({3, 3});
    return pyvalues;
#else // USE_PYBIND11_PYTHON_BINDINGS
    npy_intp dims[] = { 3, 3};
    PyObject *pyvalues = PyArray_SimpleNew(2,dims, sizeof(dReal)==8 ? PyArray_DOUBLE : PyArray_FLOAT);
    dReal* pdata = (dReal*)PyArray_DATA(pyvalues);
    pdata[0] = t.m[0]; pdata[1] = t.m[1]; pdata[2] = t.m[2];
    pdata[3] = t.m[4]; pdata[4] = t.m[5]; pdata[5] = t.m[6];
    pdata[6] = t.m[8]; pdata[7] = t.m[9]; pdata[8] = t.m[10];
    return py::to_array_astype<dReal>(pyvalues);
#endif // USE_PYBIND11_PYTHON_BINDINGS
}
object PyLink::GetGlobalInertia() const {
    const TransformMatrix t = _plink->GetGlobalInertia();
#ifdef USE_PYBIND11_PYTHON_BINDINGS
    const std::array<dReal, 9> arr {t.m[0], t.m[1], t.m[2], t.m[4], t.m[5], t.m[6], t.m[8], t.m[9], t.m[10]};
    py::array_t<dReal> pyvalues = toPyArray(arr);
    pyvalues.resize({3, 3});
    return pyvalues;
#else // USE_PYBIND11_PYTHON_BINDINGS
    npy_intp dims[] = { 3, 3};
    PyObject *pyvalues = PyArray_SimpleNew(2,dims, sizeof(dReal)==8 ? PyArray_DOUBLE : PyArray_FLOAT);
    dReal* pdata = (dReal*)PyArray_DATA(pyvalues);
    pdata[0] = t.m[0]; pdata[1] = t.m[1]; pdata[2] = t.m[2];
    pdata[3] = t.m[4]; pdata[4] = t.m[5]; pdata[5] = t.m[6];
    pdata[6] = t.m[8]; pdata[7] = t.m[9]; pdata[8] = t.m[10];
    return py::to_array_astype<dReal>(pyvalues);
#endif // USE_PYBIND11_PYTHON_BINDINGS
}
dReal PyLink::GetMass() const {
    return _plink->GetMass();
}
object PyLink::GetPrincipalMomentsOfInertia() const {
    return toPyVector3(_plink->GetPrincipalMomentsOfInertia());
}
object PyLink::GetLocalMassFrame() const {
    return ReturnTransform(_plink->GetLocalMassFrame());
}
object PyLink::GetGlobalMassFrame() const {
    return ReturnTransform(_plink->GetGlobalMassFrame());
}
void PyLink::SetLocalMassFrame(object omassframe) {
    _plink->SetLocalMassFrame(ExtractTransform(omassframe));
}
void PyLink::SetPrincipalMomentsOfInertia(object oinertiamoments) {
    _plink->SetPrincipalMomentsOfInertia(ExtractVector3(oinertiamoments));
}
void PyLink::SetMass(dReal mass) {
    _plink->SetMass(mass);
}

void PyLink::SetStatic(bool bStatic) {
    _plink->SetStatic(bStatic);
}
void PyLink::SetTransform(object otrans) {
    _plink->SetTransform(ExtractTransform(otrans));
}
void PyLink::SetForce(object oforce, object opos, bool bAdd) {
    return _plink->SetForce(ExtractVector3(oforce),ExtractVector3(opos),bAdd);
}
void PyLink::SetTorque(object otorque, bool bAdd) {
    return _plink->SetTorque(ExtractVector3(otorque),bAdd);
}

object PyLink::GetGeometries() {
    py::list geoms;
    size_t N = _plink->GetGeometries().size();
    for(size_t i = 0; i < N; ++i) {
        geoms.append(OPENRAVE_SHARED_PTR<PyGeometry>(new PyGeometry(_plink->GetGeometry(i))));
    }
    return geoms;
}

void PyLink::InitGeometries(object ogeometryinfos)
{
    std::vector<KinBody::GeometryInfoConstPtr> geometries(len(ogeometryinfos));
    for(size_t i = 0; i < geometries.size(); ++i) {
        PyGeometryInfoPtr pygeom = py::extract<PyGeometryInfoPtr>(ogeometryinfos[i]);
        if( !pygeom ) {
            throw OPENRAVE_EXCEPTION_FORMAT0(_("cannot cast to KinBody.GeometryInfo"),ORE_InvalidArguments);
        }
        geometries[i] = pygeom->GetGeometryInfo();
    }
    return _plink->InitGeometries(geometries);
}

void PyLink::AddGeometry(object ogeometryinfo, bool addToGroups)
{
    PyGeometryInfoPtr pygeom = py::extract<PyGeometryInfoPtr>(ogeometryinfo);
    if( !pygeom ) {
        throw OPENRAVE_EXCEPTION_FORMAT0(_("cannot cast to KinBody.GeometryInfo"),ORE_InvalidArguments);
    }
    _plink->AddGeometry(pygeom->GetGeometryInfo(), addToGroups);
}

void PyLink::RemoveGeometryByName(const std::string& geometryname, bool removeFromAllGroups)
{
    _plink->RemoveGeometryByName(geometryname, removeFromAllGroups);
}

void PyLink::SetGeometriesFromGroup(const std::string& name)
{
    _plink->SetGeometriesFromGroup(name);
}

object PyLink::GetGeometriesFromGroup(const std::string& name)
{
    py::list ogeometryinfos;
    FOREACHC(itinfo, _plink->GetGeometriesFromGroup(name)) {
        ogeometryinfos.append(PyGeometryInfoPtr(new PyGeometryInfo(**itinfo)));
    }
    return ogeometryinfos;
}

void PyLink::SetGroupGeometries(const std::string& name, object ogeometryinfos)
{
    std::vector<KinBody::GeometryInfoPtr> geometries(len(ogeometryinfos));
    for(size_t i = 0; i < geometries.size(); ++i) {
        PyGeometryInfoPtr pygeom = py::extract<PyGeometryInfoPtr>(ogeometryinfos[i]);
        if( !pygeom ) {
            throw OPENRAVE_EXCEPTION_FORMAT0(_("cannot cast to KinBody.GeometryInfo"),ORE_InvalidArguments);
        }
        geometries[i] = pygeom->GetGeometryInfo();
    }
    _plink->SetGroupGeometries(name, geometries);
}

int PyLink::GetGroupNumGeometries(const std::string& geomname)
{
    return _plink->GetGroupNumGeometries(geomname);
}

object PyLink::GetRigidlyAttachedLinks() const {
    std::vector<KinBody::LinkPtr> vattachedlinks;
    _plink->GetRigidlyAttachedLinks(vattachedlinks);
    py::list links;
    FOREACHC(itlink, vattachedlinks) {
        links.append(PyLinkPtr(new PyLink(*itlink, _pyenv)));
    }
    return links;
}

bool PyLink::IsRigidlyAttached(OPENRAVE_SHARED_PTR<PyLink> plink) {
    CHECK_POINTER(plink);
    return _plink->IsRigidlyAttached(*plink->GetLink());
}

void PyLink::SetVelocity(object olinear, object oangular) {
    _plink->SetVelocity(ExtractVector3(olinear),ExtractVector3(oangular));
}

object PyLink::GetVelocity() const {
    std::pair<Vector,Vector> velocity;
    velocity = _plink->GetVelocity();
    boost::array<dReal,6> v = {{ velocity.first.x, velocity.first.y, velocity.first.z, velocity.second.x, velocity.second.y, velocity.second.z}};
    return toPyArray<dReal,6>(v);
}

object PyLink::GetFloatParameters(object oname, int index) const {
    return GetCustomParameters(_plink->GetFloatParameters(), oname, index);
}

void PyLink::SetFloatParameters(const std::string& key, object oparameters)
{
    _plink->SetFloatParameters(key,ExtractArray<dReal>(oparameters));
}

object PyLink::GetIntParameters(object oname, int index) const {
    return GetCustomParameters(_plink->GetIntParameters(), oname, index);
}

void PyLink::SetIntParameters(const std::string& key, object oparameters)
{
    _plink->SetIntParameters(key,ExtractArray<int>(oparameters));
}

object PyLink::GetStringParameters(object oname) const
{
    if( IS_PYTHONOBJECT_NONE(oname) ) {
        py::dict oparameters;
        FOREACHC(it, _plink->GetStringParameters()) {
            oparameters[it->first] = ConvertStringToUnicode(it->second);
        }
        return oparameters;
    }
    std::string name = py::extract<std::string>(oname);
    std::map<std::string, std::string >::const_iterator it = _plink->GetStringParameters().find(name);
    if( it != _plink->GetStringParameters().end() ) {
        return ConvertStringToUnicode(it->second);
    }
    return py::none_();
}

void PyLink::SetStringParameters(const std::string& key, object ovalue)
{
    _plink->SetStringParameters(key,extract<std::string>(ovalue));
}

void PyLink::UpdateInfo() {
    _plink->UpdateInfo();
}
object PyLink::GetInfo() {
    return py::to_object(PyLinkInfoPtr(new PyLinkInfo(_plink->GetInfo())));
}
object PyLink::UpdateAndGetInfo() {
    return py::to_object(PyLinkInfoPtr(new PyLinkInfo(_plink->UpdateAndGetInfo())));
}

std::string PyLink::__repr__() {
    return boost::str(boost::format("RaveGetEnvironment(%d).GetKinBody('%s').GetLink('%s')")%RaveGetEnvironmentId(_plink->GetParent()->GetEnv())%_plink->GetParent()->GetName()%_plink->GetName());
}
std::string PyLink::__str__() {
    return boost::str(boost::format("<link:%s (%d), parent=%s>")%_plink->GetName()%_plink->GetIndex()%_plink->GetParent()->GetName());
}
object PyLink::__unicode__() {
    return ConvertStringToUnicode(__str__());
}
bool PyLink::__eq__(OPENRAVE_SHARED_PTR<PyLink> p) {
    return !!p && _plink == p->_plink;
}
bool PyLink::__ne__(OPENRAVE_SHARED_PTR<PyLink> p) {
    return !p || _plink != p->_plink;
}
int PyLink::__hash__() {
    return static_cast<int>(uintptr_t(_plink.get()));
}

PyLinkPtr toPyLink(KinBody::LinkPtr plink, PyEnvironmentBasePtr pyenv)
{
    return PyLinkPtr(new PyLink(plink, pyenv));
}

PyJoint::PyJoint(KinBody::JointPtr pjoint, PyEnvironmentBasePtr pyenv) : _pjoint(pjoint), _pyenv(pyenv) {
}
PyJoint::~PyJoint() {
}

KinBody::JointPtr PyJoint::GetJoint() {
    return _pjoint;
}

object PyJoint::GetName() {
    return ConvertStringToUnicode(_pjoint->GetName());
}
bool PyJoint::IsMimic(int iaxis) {
    return _pjoint->IsMimic(iaxis);
}
std::string PyJoint::GetMimicEquation(int iaxis, int itype, const std::string& format) {
    return _pjoint->GetMimicEquation(iaxis,itype,format);
}
object PyJoint::GetMimicDOFIndices(int iaxis) {
    std::vector<int> vmimicdofs;
    _pjoint->GetMimicDOFIndices(vmimicdofs,iaxis);
    return toPyArray(vmimicdofs);
}
void PyJoint::SetMimicEquations(int iaxis, const std::string& poseq, const std::string& veleq, const std::string& acceleq) {
    _pjoint->SetMimicEquations(iaxis,poseq,veleq,acceleq);
}

dReal PyJoint::GetMaxVel(int iaxis) const {
    return _pjoint->GetMaxVel(iaxis);
}
dReal PyJoint::GetMaxAccel(int iaxis) const {
    return _pjoint->GetMaxAccel(iaxis);
}
dReal PyJoint::GetMaxJerk(int iaxis) const {
    return _pjoint->GetMaxJerk(iaxis);
}
dReal PyJoint::GetMaxTorque(int iaxis) const {
    return _pjoint->GetMaxTorque(iaxis);
}
object PyJoint::GetInstantaneousTorqueLimits(int iaxis) const {
    std::pair<dReal, dReal> values = _pjoint->GetInstantaneousTorqueLimits(iaxis);
    return py::make_tuple(values.first, values.second);
}
object PyJoint::GetNominalTorqueLimits(int iaxis) const {
    std::pair<dReal, dReal> values = _pjoint->GetNominalTorqueLimits(iaxis);
    return py::make_tuple(values.first, values.second);
}

dReal PyJoint::GetMaxInertia(int iaxis) const {
    return _pjoint->GetMaxInertia(iaxis);
}

int PyJoint::GetDOFIndex() const {
    return _pjoint->GetDOFIndex();
}
int PyJoint::GetJointIndex() const {
    return _pjoint->GetJointIndex();
}

PyKinBodyPtr PyJoint::GetParent() const {
    return PyKinBodyPtr(new PyKinBody(_pjoint->GetParent(),_pyenv));
}

PyLinkPtr PyJoint::GetFirstAttached() const {
    return !_pjoint->GetFirstAttached() ? PyLinkPtr() : PyLinkPtr(new PyLink(_pjoint->GetFirstAttached(), _pyenv));
}
PyLinkPtr PyJoint::GetSecondAttached() const {
    return !_pjoint->GetSecondAttached() ? PyLinkPtr() : PyLinkPtr(new PyLink(_pjoint->GetSecondAttached(), _pyenv));
}

KinBody::JointType PyJoint::GetType() const {
    return _pjoint->GetType();
}
bool PyJoint::IsCircular(int iaxis) const {
    return _pjoint->IsCircular(iaxis);
}
bool PyJoint::IsRevolute(int iaxis) const {
    return _pjoint->IsRevolute(iaxis);
}
bool PyJoint::IsPrismatic(int iaxis) const {
    return _pjoint->IsPrismatic(iaxis);
}
bool PyJoint::IsStatic() const {
    return _pjoint->IsStatic();
}

int PyJoint::GetDOF() const {
    return _pjoint->GetDOF();
}
object PyJoint::GetValues() const {
    std::vector<dReal> values;
    _pjoint->GetValues(values);
    return toPyArray(values);
}
dReal PyJoint::GetValue(int iaxis) const {
    return _pjoint->GetValue(iaxis);
}
object PyJoint::GetVelocities() const {
    std::vector<dReal> values;
    _pjoint->GetVelocities(values);
    return toPyArray(values);
}

object PyJoint::GetAnchor() const {
    return toPyVector3(_pjoint->GetAnchor());
}
object PyJoint::GetAxis(int iaxis) {
    return toPyVector3(_pjoint->GetAxis(iaxis));
}
PyLinkPtr PyJoint::GetHierarchyParentLink() const {
    return !_pjoint->GetHierarchyParentLink() ? PyLinkPtr() : PyLinkPtr(new PyLink(_pjoint->GetHierarchyParentLink(),_pyenv));
}
PyLinkPtr PyJoint::GetHierarchyChildLink() const {
    return !_pjoint->GetHierarchyChildLink() ? PyLinkPtr() : PyLinkPtr(new PyLink(_pjoint->GetHierarchyChildLink(),_pyenv));
}
object PyJoint::GetInternalHierarchyAxis(int iaxis) {
    return toPyVector3(_pjoint->GetInternalHierarchyAxis(iaxis));
}
object PyJoint::GetInternalHierarchyLeftTransform() {
    return ReturnTransform(_pjoint->GetInternalHierarchyLeftTransform());
}
object PyJoint::GetInternalHierarchyLeftTransformPose() {
    return toPyArray(_pjoint->GetInternalHierarchyLeftTransform());
}
object PyJoint::GetInternalHierarchyRightTransform() {
    return ReturnTransform(_pjoint->GetInternalHierarchyRightTransform());
}
object PyJoint::GetInternalHierarchyRightTransformPose() {
    return toPyArray(_pjoint->GetInternalHierarchyRightTransform());
}

object PyJoint::GetLimits() const {
    std::vector<dReal> lower, upper;
    _pjoint->GetLimits(lower,upper);
    return py::make_tuple(toPyArray(lower),toPyArray(upper));
}
object PyJoint::GetVelocityLimits() const {
    std::vector<dReal> vlower,vupper;
    _pjoint->GetVelocityLimits(vlower,vupper);
    return py::make_tuple(toPyArray(vlower),toPyArray(vupper));
}
object PyJoint::GetAccelerationLimits() const {
    std::vector<dReal> v;
    _pjoint->GetAccelerationLimits(v);
    return toPyArray(v);
}
object PyJoint::GetJerkLimits() const {
    std::vector<dReal> v;
    _pjoint->GetJerkLimits(v);
    return toPyArray(v);
}
object PyJoint::GetHardVelocityLimits() const {
    std::vector<dReal> v;
    _pjoint->GetHardVelocityLimits(v);
    return toPyArray(v);
}
object PyJoint::GetHardAccelerationLimits() const {
    std::vector<dReal> v;
    _pjoint->GetHardAccelerationLimits(v);
    return toPyArray(v);
}
object PyJoint::GetHardJerkLimits() const {
    std::vector<dReal> v;
    _pjoint->GetHardJerkLimits(v);
    return toPyArray(v);
}
object PyJoint::GetTorqueLimits() const {
    std::vector<dReal> v;
    _pjoint->GetTorqueLimits(v);
    return toPyArray(v);
}

dReal PyJoint::GetWrapOffset(int iaxis) {
    return _pjoint->GetWrapOffset(iaxis);
}
void PyJoint::SetWrapOffset(dReal offset, int iaxis) {
    _pjoint->SetWrapOffset(offset,iaxis);
}
void PyJoint::SetLimits(object olower, object oupper) {
    std::vector<dReal> vlower = ExtractArray<dReal>(olower);
    std::vector<dReal> vupper = ExtractArray<dReal>(oupper);
    if(( vlower.size() != vupper.size()) ||( (int)vlower.size() != _pjoint->GetDOF()) ) {
        throw openrave_exception(_("limits are wrong dimensions"));
    }
    _pjoint->SetLimits(vlower,vupper);
}
void PyJoint::SetVelocityLimits(object omaxlimits) {
    std::vector<dReal> vmaxlimits = ExtractArray<dReal>(omaxlimits);
    if( (int)vmaxlimits.size() != _pjoint->GetDOF() ) {
        throw openrave_exception(_("limits are wrong dimensions"));
    }
    _pjoint->SetVelocityLimits(vmaxlimits);
}
void PyJoint::SetAccelerationLimits(object omaxlimits) {
    std::vector<dReal> vmaxlimits = ExtractArray<dReal>(omaxlimits);
    if( (int)vmaxlimits.size() != _pjoint->GetDOF() ) {
        throw openrave_exception(_("limits are wrong dimensions"));
    }
    _pjoint->SetAccelerationLimits(vmaxlimits);
}
void PyJoint::SetJerkLimits(object omaxlimits) {
    std::vector<dReal> vmaxlimits = ExtractArray<dReal>(omaxlimits);
    if( (int)vmaxlimits.size() != _pjoint->GetDOF() ) {
        throw openrave_exception(_("limits are wrong dimensions"));
    }
    _pjoint->SetJerkLimits(vmaxlimits);
}
void PyJoint::SetHardVelocityLimits(object omaxlimits) {
    std::vector<dReal> vmaxlimits = ExtractArray<dReal>(omaxlimits);
    if( (int)vmaxlimits.size() != _pjoint->GetDOF() ) {
        throw openrave_exception(_("limits are wrong dimensions"));
    }
    _pjoint->SetHardVelocityLimits(vmaxlimits);
}
void PyJoint::SetHardAccelerationLimits(object omaxlimits) {
    std::vector<dReal> vmaxlimits = ExtractArray<dReal>(omaxlimits);
    if( (int)vmaxlimits.size() != _pjoint->GetDOF() ) {
        throw openrave_exception(_("limits are wrong dimensions"));
    }
    _pjoint->SetHardAccelerationLimits(vmaxlimits);
}
void PyJoint::SetHardJerkLimits(object omaxlimits) {
    std::vector<dReal> vmaxlimits = ExtractArray<dReal>(omaxlimits);
    if( (int)vmaxlimits.size() != _pjoint->GetDOF() ) {
        throw openrave_exception(_("limits are wrong dimensions"));
    }
    _pjoint->SetHardJerkLimits(vmaxlimits);
}
void PyJoint::SetTorqueLimits(object omaxlimits) {
    std::vector<dReal> vmaxlimits = ExtractArray<dReal>(omaxlimits);
    if( (int)vmaxlimits.size() != _pjoint->GetDOF() ) {
        throw openrave_exception(_("limits are wrong dimensions"));
    }
    _pjoint->SetTorqueLimits(vmaxlimits);
}

object PyJoint::GetResolutions() const {
    std::vector<dReal> resolutions;
    _pjoint->GetResolutions(resolutions);
    return toPyArray(resolutions);
}
dReal PyJoint::GetResolution(int iaxis) {
    return _pjoint->GetResolution(iaxis);
}
void PyJoint::SetResolution(dReal resolution) {
    _pjoint->SetResolution(resolution);
}

object PyJoint::GetWeights() const {
    std::vector<dReal> weights;
    _pjoint->GetWeights(weights);
    return toPyArray(weights);
}
dReal PyJoint::GetWeight(int iaxis) {
    return _pjoint->GetWeight(iaxis);
}
void PyJoint::SetWeights(object o) {
    _pjoint->SetWeights(ExtractArray<dReal>(o));
}

object PyJoint::SubtractValues(object ovalues0, object ovalues1) {
    std::vector<dReal> values0 = ExtractArray<dReal>(ovalues0);
    std::vector<dReal> values1 = ExtractArray<dReal>(ovalues1);
    BOOST_ASSERT((int)values0.size() == GetDOF() );
    BOOST_ASSERT((int)values1.size() == GetDOF() );
    _pjoint->SubtractValues(values0,values1);
    return toPyArray(values0);
}

dReal PyJoint::SubtractValue(dReal value0, dReal value1, int iaxis) {
    return _pjoint->SubtractValue(value0,value1,iaxis);
}

void PyJoint::AddTorque(object otorques) {
    std::vector<dReal> vtorques = ExtractArray<dReal>(otorques);
    return _pjoint->AddTorque(vtorques);
}

object PyJoint::GetFloatParameters(object oname, int index) const {
    return GetCustomParameters(_pjoint->GetFloatParameters(), oname, index);
}

void PyJoint::SetFloatParameters(const std::string& key, object oparameters)
{
    _pjoint->SetFloatParameters(key,ExtractArray<dReal>(oparameters));
}

object PyJoint::GetIntParameters(object oname, int index) const {
    return GetCustomParameters(_pjoint->GetIntParameters(), oname, index);
}

void PyJoint::SetIntParameters(const std::string& key, object oparameters)
{
    _pjoint->SetIntParameters(key,ExtractArray<int>(oparameters));
}

object PyJoint::GetStringParameters(object oname) const {
    if( IS_PYTHONOBJECT_NONE(oname) ) {
        py::dict oparameters;
        FOREACHC(it, _pjoint->GetStringParameters()) {
            oparameters[it->first] = ConvertStringToUnicode(it->second);
        }
        return oparameters;
    }
    std::string name = py::extract<std::string>(oname);
    std::map<std::string, std::string >::const_iterator it = _pjoint->GetStringParameters().find(name);
    if( it != _pjoint->GetStringParameters().end() ) {
        return ConvertStringToUnicode(it->second);
    }
    return py::none_();
}

void PyJoint::SetStringParameters(const std::string& key, object ovalue)
{
    _pjoint->SetStringParameters(key,extract<std::string>(ovalue));
}

void PyJoint::UpdateInfo() {
    _pjoint->UpdateInfo();
}
object PyJoint::GetInfo() {
    return py::to_object(PyJointInfoPtr(new PyJointInfo(_pjoint->GetInfo(), _pyenv)));
}
object PyJoint::UpdateAndGetInfo() {
    return py::to_object(PyJointInfoPtr(new PyJointInfo(_pjoint->UpdateAndGetInfo(), _pyenv)));
}

std::string PyJoint::__repr__() {
    return boost::str(boost::format("RaveGetEnvironment(%d).GetKinBody('%s').GetJoint('%s')")%RaveGetEnvironmentId(_pjoint->GetParent()->GetEnv())%_pjoint->GetParent()->GetName()%_pjoint->GetName());
}
std::string PyJoint::__str__() {
    return boost::str(boost::format("<joint:%s (%d), dof=%d, parent=%s>")%_pjoint->GetName()%_pjoint->GetJointIndex()%_pjoint->GetDOFIndex()%_pjoint->GetParent()->GetName());
}
object PyJoint::__unicode__() {
    return ConvertStringToUnicode(__str__());
}
bool PyJoint::__eq__(OPENRAVE_SHARED_PTR<PyJoint> p) {
    return !!p && _pjoint==p->_pjoint;
}
bool PyJoint::__ne__(OPENRAVE_SHARED_PTR<PyJoint> p) {
    return !p || _pjoint!=p->_pjoint;
}
int PyJoint::__hash__() {
    return static_cast<int>(uintptr_t(_pjoint.get()));
}

PyJointPtr toPyJoint(KinBody::JointPtr pjoint, PyEnvironmentBasePtr pyenv)
{
    if( !!pjoint ) {
        return PyJointPtr(new PyJoint(pjoint, pyenv));
    }
    else {
        return PyJointPtr();
    }
}

PyKinBodyStateSaver::PyKinBodyStateSaver(PyKinBodyPtr pybody) : _pyenv(pybody->GetEnv()), _state(pybody->GetBody()) {
    // python should not support restoring on destruction since there's garbage collection
    _state.SetRestoreOnDestructor(false);
}
PyKinBodyStateSaver::PyKinBodyStateSaver(PyKinBodyPtr pybody, object options) : _pyenv(pybody->GetEnv()), _state(pybody->GetBody(),pyGetIntFromPy(options,0)) {
    // python should not support restoring on destruction since there's garbage collection
    _state.SetRestoreOnDestructor(false);
}
PyKinBodyStateSaver::PyKinBodyStateSaver(KinBodyPtr pbody, PyEnvironmentBasePtr pyenv) : _pyenv(pyenv), _state(pbody) {
    // python should not support restoring on destruction since there's garbage collection
    _state.SetRestoreOnDestructor(false);
}
PyKinBodyStateSaver::PyKinBodyStateSaver(KinBodyPtr pbody, PyEnvironmentBasePtr pyenv, object options) : _pyenv(pyenv), _state(pbody,pyGetIntFromPy(options, 0)) {
    // python should not support restoring on destruction since there's garbage collection
    _state.SetRestoreOnDestructor(false);
}
PyKinBodyStateSaver::~PyKinBodyStateSaver() {
    _state.Release();
}

object PyKinBodyStateSaver::GetBody() const {
    KinBodyPtr pbody = _state.GetBody();
    if( !pbody ) {
        return py::none_();
    }
    if( pbody->IsRobot() ) {
        return py::to_object(openravepy::toPyRobot(RaveInterfaceCast<RobotBase>(pbody),_pyenv));
    }
    else {
        return py::to_object(openravepy::toPyKinBody(pbody,_pyenv));
    }
}

void PyKinBodyStateSaver::Restore(PyKinBodyPtr pybody) {
    _state.Restore(!pybody ? KinBodyPtr() : pybody->GetBody());
}

void PyKinBodyStateSaver::Release() {
    _state.Release();
}

std::string PyKinBodyStateSaver::__str__() {
    KinBodyPtr pbody = _state.GetBody();
    if( !pbody ) {
        return "state empty";
    }
    return boost::str(boost::format("state for %s")%pbody->GetName());
}
object PyKinBodyStateSaver::__unicode__() {
    return ConvertStringToUnicode(__str__());
}

PyManageData::PyManageData(KinBody::ManageDataPtr pdata, PyEnvironmentBasePtr pyenv) : _pdata(pdata), _pyenv(pyenv) {
}
PyManageData::~PyManageData() {
}

KinBody::ManageDataPtr PyManageData::GetManageData() {
    return _pdata;
}

object PyManageData::GetSystem() {
    return py::to_object(openravepy::toPySensorSystem(_pdata->GetSystem(),_pyenv));
}

PyVoidHandleConst PyManageData::GetData() const {
    return PyVoidHandleConst(_pdata->GetData());
}
PyLinkPtr PyManageData::GetOffsetLink() const {
    KinBody::LinkPtr plink = _pdata->GetOffsetLink();
    return !plink ? PyLinkPtr() : PyLinkPtr(new PyLink(plink,_pyenv));
}
bool PyManageData::IsPresent() {
    return _pdata->IsPresent();
}
bool PyManageData::IsEnabled() {
    return _pdata->IsEnabled();
}
bool PyManageData::IsLocked() {
    return _pdata->IsLocked();
}
bool PyManageData::Lock(bool bDoLock) {
    return _pdata->Lock(bDoLock);
}

std::string PyManageData::__repr__() {
    return boost::str(boost::format("RaveGetEnvironment(%d).GetKinBody('%s').GetManageData()")%RaveGetEnvironmentId(_pdata->GetOffsetLink()->GetParent()->GetEnv())%_pdata->GetOffsetLink()->GetParent()->GetName());
}
std::string PyManageData::__str__() {
    KinBody::LinkPtr plink = _pdata->GetOffsetLink();
    SensorSystemBasePtr psystem = _pdata->GetSystem();
    std::string systemname = !psystem ? "(NONE)" : psystem->GetXMLId();
    return boost::str(boost::format("<managedata:%s, parent=%s:%s>")%systemname%plink->GetParent()->GetName()%plink->GetName());
}
object PyManageData::__unicode__() {
    return ConvertStringToUnicode(__str__());
}
bool PyManageData::__eq__(OPENRAVE_SHARED_PTR<PyManageData> p) {
    return !!p && _pdata==p->_pdata;
}
bool PyManageData::__ne__(OPENRAVE_SHARED_PTR<PyManageData> p) {
    return !p || _pdata!=p->_pdata;
}

PyKinBody::PyKinBody(KinBodyPtr pbody, PyEnvironmentBasePtr pyenv) : PyInterfaceBase(pbody,pyenv), _pbody(pbody)
{
}

PyKinBody::PyKinBody(const PyKinBody& r) : PyInterfaceBase(r._pbody,r._pyenv)
{
    _pbody = r._pbody;
}

PyKinBody::~PyKinBody()
{
}

KinBodyPtr PyKinBody::GetBody()
{
    return _pbody;
}

void PyKinBody::Destroy()
{
    _pbody->Destroy();
}

#ifdef USE_PYBIND11_PYTHON_BINDINGS
bool PyKinBody::InitFromBoxes(const std::vector<std::vector<dReal> >& vboxes, const bool bDraw, const std::string& uri)
#else
bool PyKinBody::InitFromBoxes(const boost::multi_array<dReal,2>& vboxes, bool bDraw, const std::string& uri)
#endif
{
#ifdef USE_PYBIND11_PYTHON_BINDINGS
    if( vboxes.empty() || vboxes[0].size() != 6 )
#else
    if( vboxes.shape()[1] != 6 )
#endif
    {
        throw openrave_exception(_("boxes needs to be a Nx6 vector\n"));
    }
#ifdef USE_PYBIND11_PYTHON_BINDINGS
    std::vector<AABB> vaabbs(vboxes.size());
#else
    std::vector<AABB> vaabbs(vboxes.shape()[0]);
#endif
    for(size_t i = 0; i < vaabbs.size(); ++i) {
        vaabbs[i].pos = Vector(vboxes[i][0],vboxes[i][1],vboxes[i][2]);
        vaabbs[i].extents = Vector(vboxes[i][3],vboxes[i][4],vboxes[i][5]);
    }
    return _pbody->InitFromBoxes(vaabbs,bDraw,uri);
}

#ifdef USE_PYBIND11_PYTHON_BINDINGS
bool PyKinBody::InitFromSpheres(const std::vector<std::vector<dReal> >& vspheres, const bool bDraw, const std::string& uri)
#else
bool PyKinBody::InitFromSpheres(const boost::multi_array<dReal,2>& vspheres, bool bDraw, const std::string& uri)
#endif
{
#ifdef USE_PYBIND11_PYTHON_BINDINGS
    if( vspheres.empty() || vspheres[0].size() != 4 )
#else
    if( vspheres.shape()[1] != 4 )
#endif
    {
        throw openrave_exception(_("spheres needs to be a Nx4 vector\n"));
    }
#ifdef USE_PYBIND11_PYTHON_BINDINGS
    std::vector<Vector> vvspheres(vspheres.size());
#else
    std::vector<Vector> vvspheres(vspheres.shape()[0]);
#endif
    for(size_t i = 0; i < vvspheres.size(); ++i) {
        vvspheres[i] = Vector(vspheres[i][0],vspheres[i][1],vspheres[i][2],vspheres[i][3]);
    }
    return _pbody->InitFromSpheres(vvspheres,bDraw,uri);
}

bool PyKinBody::InitFromTrimesh(object pytrimesh, bool bDraw, const std::string& uri)
{
    TriMesh mesh;
    if( ExtractTriMesh(pytrimesh,mesh) ) {
        return _pbody->InitFromTrimesh(mesh,bDraw,uri);
    }
    else {
        throw openrave_exception(_("bad trimesh"));
    }
}

bool PyKinBody::InitFromGeometries(object ogeometries, const std::string& uri)
{
    std::vector<KinBody::GeometryInfoConstPtr> geometries(len(ogeometries));
    for(size_t i = 0; i < geometries.size(); ++i) {
        PyGeometryInfoPtr pygeom = py::extract<PyGeometryInfoPtr>(ogeometries[i]);
        if( !pygeom ) {
            throw OPENRAVE_EXCEPTION_FORMAT0(_("cannot cast to KinBody.GeometryInfo"),ORE_InvalidArguments);
        }
        geometries[i] = pygeom->GetGeometryInfo();
    }
    return _pbody->InitFromGeometries(geometries, uri);
}

bool PyKinBody::Init(object olinkinfos, object ojointinfos, const std::string& uri)
{
    std::vector<KinBody::LinkInfoConstPtr> vlinkinfos;
    _ParseLinkInfos(olinkinfos, vlinkinfos);
    std::vector<KinBody::JointInfoConstPtr> vjointinfos;
    _ParseJointInfos(ojointinfos, vjointinfos);
    return _pbody->Init(vlinkinfos, vjointinfos, uri);
}

void PyKinBody::SetLinkGeometriesFromGroup(const std::string& geomname)
{
    _pbody->SetLinkGeometriesFromGroup(geomname);
}

void PyKinBody::SetLinkGroupGeometries(const std::string& geomname, object olinkgeometryinfos)
{
    std::vector< std::vector<KinBody::GeometryInfoPtr> > linkgeometries(len(olinkgeometryinfos));
    for(size_t i = 0; i < linkgeometries.size(); ++i) {
        std::vector<KinBody::GeometryInfoPtr>& geometries = linkgeometries[i];
        object infoi = extract<py::object>(olinkgeometryinfos[i]);
        geometries.resize(len(infoi));
        for(size_t j = 0; j < geometries.size(); ++j) {
            PyGeometryInfoPtr pygeom = py::extract<PyGeometryInfoPtr>(infoi[j]);
            if( !pygeom ) {
                throw OPENRAVE_EXCEPTION_FORMAT0(_("cannot cast to KinBody.GeometryInfo"),ORE_InvalidArguments);
            }
            geometries[j] = pygeom->GetGeometryInfo();
        }
    }
    _pbody->SetLinkGroupGeometries(geomname, linkgeometries);
}

void PyKinBody::_ParseLinkInfos(object olinkinfos, std::vector<KinBody::LinkInfoConstPtr>& vlinkinfos)
{
    vlinkinfos.resize(len(olinkinfos));
    for(size_t i = 0; i < vlinkinfos.size(); ++i) {
        PyLinkInfoPtr pylink = py::extract<PyLinkInfoPtr>(olinkinfos[i]);
        if( !pylink ) {
            throw OPENRAVE_EXCEPTION_FORMAT0(_("cannot cast to KinBody.LinkInfo"),ORE_InvalidArguments);
        }
        vlinkinfos[i] = pylink->GetLinkInfo();
    }
}

void PyKinBody::_ParseJointInfos(object ojointinfos, std::vector<KinBody::JointInfoConstPtr>& vjointinfos)
{
    vjointinfos.resize(len(ojointinfos));
    for(size_t i = 0; i < vjointinfos.size(); ++i) {
        PyJointInfoPtr pyjoint = py::extract<PyJointInfoPtr>(ojointinfos[i]);
        if( !pyjoint ) {
            throw OPENRAVE_EXCEPTION_FORMAT0(_("cannot cast to KinBody.JointInfo"),ORE_InvalidArguments);
        }
        vjointinfos[i] = pyjoint->GetJointInfo();
    }
}

void PyKinBody::SetName(const std::string& name)
{
    _pbody->SetName(name);
}
object PyKinBody::GetName() const
{
    return ConvertStringToUnicode(_pbody->GetName());
}
int PyKinBody::GetDOF() const
{
    return _pbody->GetDOF();
}

object PyKinBody::GetDOFValues() const
{
    std::vector<dReal> values;
    _pbody->GetDOFValues(values);
    return toPyArray(values);
}
object PyKinBody::GetDOFValues(object oindices) const
{
    if( IS_PYTHONOBJECT_NONE(oindices) ) {
        return py::empty_array_astype<dReal>();
    }
    std::vector<int> vindices = ExtractArray<int>(oindices);
    if( vindices.size() == 0 ) {
        return py::empty_array_astype<dReal>();
    }
    std::vector<dReal> values;
    _pbody->GetDOFValues(values,vindices);
    return toPyArray(values);
}

object PyKinBody::GetDOFVelocities() const
{
    std::vector<dReal> values;
    _pbody->GetDOFVelocities(values);
    return toPyArray(values);
}

object PyKinBody::GetDOFVelocities(object oindices) const
{
    if( IS_PYTHONOBJECT_NONE(oindices) ) {
        return py::empty_array_astype<dReal>();
    }
    std::vector<int> vindices = ExtractArray<int>(oindices);
    if( vindices.size() == 0 ) {
        return py::empty_array_astype<dReal>();
    }
    std::vector<dReal> values;
    _pbody->GetDOFVelocities(values,vindices);
    return toPyArray(values);
}

object PyKinBody::GetDOFLimits() const
{
    std::vector<dReal> vlower, vupper;
    _pbody->GetDOFLimits(vlower,vupper);
    return py::make_tuple(toPyArray(vlower),toPyArray(vupper));
}

object PyKinBody::GetDOFVelocityLimits() const
{
    std::vector<dReal> vmax;
    _pbody->GetDOFVelocityLimits(vmax);
    return toPyArray(vmax);
}

object PyKinBody::GetDOFAccelerationLimits() const
{
    std::vector<dReal> vmax;
    _pbody->GetDOFAccelerationLimits(vmax);
    return toPyArray(vmax);
}

object PyKinBody::GetDOFJerkLimits() const
{
    std::vector<dReal> vmax;
    _pbody->GetDOFJerkLimits(vmax);
    return toPyArray(vmax);
}

object PyKinBody::GetDOFHardVelocityLimits() const
{
    std::vector<dReal> vmax;
    _pbody->GetDOFHardVelocityLimits(vmax);
    return toPyArray(vmax);
}

object PyKinBody::GetDOFHardAccelerationLimits() const
{
    std::vector<dReal> vmax;
    _pbody->GetDOFHardAccelerationLimits(vmax);
    return toPyArray(vmax);
}

object PyKinBody::GetDOFHardJerkLimits() const
{
    std::vector<dReal> vmax;
    _pbody->GetDOFHardJerkLimits(vmax);
    return toPyArray(vmax);
}

object PyKinBody::GetDOFTorqueLimits() const
{
    std::vector<dReal> vmax;
    _pbody->GetDOFTorqueLimits(vmax);
    return toPyArray(vmax);
}

object PyKinBody::GetDOFLimits(object oindices) const
{
    if( IS_PYTHONOBJECT_NONE(oindices) ) {
        return py::make_tuple(py::empty_array_astype<dReal>(), py::empty_array_astype<dReal>()); // always need 2 since users can do lower, upper = GetDOFLimits()
    }
    std::vector<int> vindices = ExtractArray<int>(oindices);
    if( vindices.size() == 0 ) {
        return py::make_tuple(py::empty_array_astype<dReal>(), py::empty_array_astype<dReal>()); // always need 2 since users can do lower, upper = GetDOFLimits()
    }
    std::vector<dReal> vlower, vupper, vtemplower, vtempupper;
    vlower.reserve(vindices.size());
    vupper.reserve(vindices.size());
    FOREACHC(it, vindices) {
        KinBody::JointPtr pjoint = _pbody->GetJointFromDOFIndex(*it);
        pjoint->GetLimits(vtemplower,vtempupper,false);
        vlower.push_back(vtemplower.at(*it-pjoint->GetDOFIndex()));
        vupper.push_back(vtempupper.at(*it-pjoint->GetDOFIndex()));
    }
    return py::make_tuple(toPyArray(vlower),toPyArray(vupper));
}

object PyKinBody::GetDOFVelocityLimits(object oindices) const
{
    if( IS_PYTHONOBJECT_NONE(oindices) ) {
        return py::empty_array_astype<dReal>();
    }
    std::vector<int> vindices = ExtractArray<int>(oindices);
    if( vindices.size() == 0 ) {
        return py::empty_array_astype<dReal>();
    }
    std::vector<dReal> vmax, vtempmax;
    vmax.reserve(vindices.size());
    FOREACHC(it, vindices) {
        KinBody::JointPtr pjoint = _pbody->GetJointFromDOFIndex(*it);
        pjoint->GetVelocityLimits(vtempmax,false);
        vmax.push_back(vtempmax.at(*it-pjoint->GetDOFIndex()));
    }
    return toPyArray(vmax);
}

object PyKinBody::GetDOFAccelerationLimits(object oindices) const
{
    if( IS_PYTHONOBJECT_NONE(oindices) ) {
        return py::empty_array_astype<dReal>();
    }
    std::vector<int> vindices = ExtractArray<int>(oindices);
    if( vindices.size() == 0 ) {
        return py::empty_array_astype<dReal>();
    }
    std::vector<dReal> vmax, vtempmax;
    vmax.reserve(vindices.size());
    FOREACHC(it, vindices) {
        KinBody::JointPtr pjoint = _pbody->GetJointFromDOFIndex(*it);
        pjoint->GetAccelerationLimits(vtempmax,false);
        vmax.push_back(vtempmax.at(*it-pjoint->GetDOFIndex()));
    }
    return toPyArray(vmax);
}

object PyKinBody::GetDOFJerkLimits(object oindices) const
{
    if( IS_PYTHONOBJECT_NONE(oindices) ) {
        return py::empty_array_astype<dReal>();
    }
    std::vector<int> vindices = ExtractArray<int>(oindices);
    if( vindices.size() == 0 ) {
        return py::empty_array_astype<dReal>();
    }
    std::vector<dReal> vmax, vtempmax;
    vmax.reserve(vindices.size());
    FOREACHC(it, vindices) {
        KinBody::JointPtr pjoint = _pbody->GetJointFromDOFIndex(*it);
        pjoint->GetJerkLimits(vtempmax,false);
        vmax.push_back(vtempmax.at(*it-pjoint->GetDOFIndex()));
    }
    return toPyArray(vmax);
}

object PyKinBody::GetDOFHardVelocityLimits(object oindices) const
{
    if( IS_PYTHONOBJECT_NONE(oindices) ) {
        return py::empty_array_astype<dReal>();
    }
    std::vector<int> vindices = ExtractArray<int>(oindices);
    if( vindices.size() == 0 ) {
        return py::empty_array_astype<dReal>();
    }
    std::vector<dReal> vmax, vtempmax;
    vmax.reserve(vindices.size());
    FOREACHC(it, vindices) {
        KinBody::JointPtr pjoint = _pbody->GetJointFromDOFIndex(*it);
        pjoint->GetHardVelocityLimits(vtempmax,false);
        vmax.push_back(vtempmax.at(*it-pjoint->GetDOFIndex()));
    }
    return toPyArray(vmax);
}

object PyKinBody::GetDOFHardAccelerationLimits(object oindices) const
{
    if( IS_PYTHONOBJECT_NONE(oindices) ) {
        return py::empty_array_astype<dReal>();
    }
    std::vector<int> vindices = ExtractArray<int>(oindices);
    if( vindices.size() == 0 ) {
        return py::empty_array_astype<dReal>();
    }
    std::vector<dReal> vmax, vtempmax;
    vmax.reserve(vindices.size());
    FOREACHC(it, vindices) {
        KinBody::JointPtr pjoint = _pbody->GetJointFromDOFIndex(*it);
        pjoint->GetHardAccelerationLimits(vtempmax,false);
        vmax.push_back(vtempmax.at(*it-pjoint->GetDOFIndex()));
    }
    return toPyArray(vmax);
}

object PyKinBody::GetDOFHardJerkLimits(object oindices) const
{
    if( IS_PYTHONOBJECT_NONE(oindices) ) {
        return py::empty_array_astype<dReal>();
    }
    std::vector<int> vindices = ExtractArray<int>(oindices);
    if( vindices.size() == 0 ) {
        return py::empty_array_astype<dReal>();
    }
    std::vector<dReal> vmax, vtempmax;
    vmax.reserve(vindices.size());
    FOREACHC(it, vindices) {
        KinBody::JointPtr pjoint = _pbody->GetJointFromDOFIndex(*it);
        pjoint->GetHardJerkLimits(vtempmax,false);
        vmax.push_back(vtempmax.at(*it-pjoint->GetDOFIndex()));
    }
    return toPyArray(vmax);
}

object PyKinBody::GetDOFTorqueLimits(object oindices) const
{
    if( IS_PYTHONOBJECT_NONE(oindices) ) {
        return py::empty_array_astype<dReal>();
    }
    std::vector<int> vindices = ExtractArray<int>(oindices);
    if( vindices.size() == 0 ) {
        return py::empty_array_astype<dReal>();
    }
    std::vector<dReal> vmax, vtempmax;
    vmax.reserve(vindices.size());
    FOREACHC(it, vindices) {
        KinBody::JointPtr pjoint = _pbody->GetJointFromDOFIndex(*it);
        pjoint->GetTorqueLimits(vtempmax,false);
        vmax.push_back(vtempmax.at(*it-pjoint->GetDOFIndex()));
    }
    return toPyArray(vmax);
}

object PyKinBody::GetDOFMaxVel() const
{
    RAVELOG_WARN("KinBody.GetDOFMaxVel() is deprecated, use GetDOFVelocityLimits\n");
    std::vector<dReal> values;
    _pbody->GetDOFVelocityLimits(values);
    return toPyArray(values);
}
object PyKinBody::GetDOFMaxTorque() const
{
    std::vector<dReal> values;
    _pbody->GetDOFMaxTorque(values);
    return toPyArray(values);
}
object PyKinBody::GetDOFMaxAccel() const
{
    RAVELOG_WARN("KinBody.GetDOFMaxAccel() is deprecated, use GetDOFAccelerationLimits\n");
    std::vector<dReal> values;
    _pbody->GetDOFAccelerationLimits(values);
    return toPyArray(values);
}

object PyKinBody::GetDOFWeights() const
{
    std::vector<dReal> values;
    _pbody->GetDOFWeights(values);
    return toPyArray(values);
}

object PyKinBody::GetDOFWeights(object oindices) const
{
    if( IS_PYTHONOBJECT_NONE(oindices) ) {
        return py::empty_array_astype<dReal>();
    }
    std::vector<int> vindices = ExtractArray<int>(oindices);
    if( vindices.size() == 0 ) {
        return py::empty_array_astype<dReal>();
    }
    std::vector<dReal> values, v;
    values.reserve(vindices.size());
    FOREACHC(it, vindices) {
        KinBody::JointPtr pjoint = _pbody->GetJointFromDOFIndex(*it);
        values.push_back(pjoint->GetWeight(*it-pjoint->GetDOFIndex()));
    }
    return toPyArray(values);
}

object PyKinBody::GetDOFResolutions() const
{
    std::vector<dReal> values;
    _pbody->GetDOFResolutions(values);
    return toPyArray(values);
}

object PyKinBody::GetDOFResolutions(object oindices) const
{
    if( IS_PYTHONOBJECT_NONE(oindices) ) {
        return py::empty_array_astype<dReal>();
    }
    std::vector<int> vindices = ExtractArray<int>(oindices);
    if( vindices.size() == 0 ) {
        return py::empty_array_astype<dReal>();
    }
    std::vector<dReal> values, v;
    values.reserve(vindices.size());
    FOREACHC(it, vindices) {
        KinBody::JointPtr pjoint = _pbody->GetJointFromDOFIndex(*it);
        values.push_back(pjoint->GetResolution());
    }
    return toPyArray(values);
}

object PyKinBody::GetLinks() const
{
    py::list links;
    FOREACHC(itlink, _pbody->GetLinks()) {
        links.append(PyLinkPtr(new PyLink(*itlink, GetEnv())));
    }
    return links;
}

object PyKinBody::GetLinks(object oindices) const
{
    if( IS_PYTHONOBJECT_NONE(oindices) ) {
        return GetLinks();
    }
    std::vector<int> vindices = ExtractArray<int>(oindices);
    py::list links;
    FOREACHC(it, vindices) {
        links.append(PyLinkPtr(new PyLink(_pbody->GetLinks().at(*it),GetEnv())));
    }
    return links;
}

object PyKinBody::GetLink(const std::string& linkname) const
{
    KinBody::LinkPtr plink = _pbody->GetLink(linkname);
    return !plink ? py::none_() : py::to_object(PyLinkPtr(new PyLink(plink,GetEnv())));
}

object PyKinBody::GetJoints() const
{
    py::list joints;
    FOREACHC(itjoint, _pbody->GetJoints()) {
        joints.append(PyJointPtr(new PyJoint(*itjoint, GetEnv())));
    }
    return joints;
}

object PyKinBody::GetJoints(object oindices) const
{
    if( IS_PYTHONOBJECT_NONE(oindices) ) {
        return GetJoints();
    }
    std::vector<int> vindices = ExtractArray<int>(oindices);
    py::list joints;
    FOREACHC(it, vindices) {
        joints.append(PyJointPtr(new PyJoint(_pbody->GetJoints().at(*it),GetEnv())));
    }
    return joints;
}

object PyKinBody::GetPassiveJoints()
{
    py::list joints;
    FOREACHC(itjoint, _pbody->GetPassiveJoints()) {
        joints.append(PyJointPtr(new PyJoint(*itjoint, GetEnv())));
    }
    return joints;
}

object PyKinBody::GetDependencyOrderedJoints()
{
    py::list joints;
    FOREACHC(itjoint, _pbody->GetDependencyOrderedJoints()) {
        joints.append(PyJointPtr(new PyJoint(*itjoint, GetEnv())));
    }
    return joints;
}

object PyKinBody::GetClosedLoops()
{
    py::list loops;
    FOREACHC(itloop, _pbody->GetClosedLoops()) {
        py::list loop;
        FOREACHC(itpair,*itloop) {
            loop.append(py::make_tuple(PyLinkPtr(new PyLink(itpair->first,GetEnv())),PyJointPtr(new PyJoint(itpair->second,GetEnv()))));
        }
        loops.append(loop);
    }
    return loops;
}

object PyKinBody::GetRigidlyAttachedLinks(int linkindex) const
{
    RAVELOG_WARN("KinBody.GetRigidlyAttachedLinks is deprecated, use KinBody.Link.GetRigidlyAttachedLinks\n");
    std::vector<KinBody::LinkPtr> vattachedlinks;
    _pbody->GetLinks().at(linkindex)->GetRigidlyAttachedLinks(vattachedlinks);
    py::list links;
    FOREACHC(itlink, vattachedlinks) {
        links.append(PyLinkPtr(new PyLink(*itlink, GetEnv())));
    }
    return links;
}

object PyKinBody::GetChain(int linkindex1, int linkindex2,bool returnjoints) const
{
    py::list chain;
    if( returnjoints ) {
        std::vector<KinBody::JointPtr> vjoints;
        _pbody->GetChain(linkindex1,linkindex2,vjoints);
        FOREACHC(itjoint, vjoints) {
            chain.append(PyJointPtr(new PyJoint(*itjoint, GetEnv())));
        }
    }
    else {
        std::vector<KinBody::LinkPtr> vlinks;
        _pbody->GetChain(linkindex1,linkindex2,vlinks);
        FOREACHC(itlink, vlinks) {
            chain.append(PyLinkPtr(new PyLink(*itlink, GetEnv())));
        }
    }
    return chain;
}

bool PyKinBody::IsDOFInChain(int linkindex1, int linkindex2, int dofindex) const
{
    return _pbody->IsDOFInChain(linkindex1,linkindex2,dofindex);
}

int PyKinBody::GetJointIndex(const std::string& jointname) const
{
    return _pbody->GetJointIndex(jointname);
}

object PyKinBody::GetJoint(const std::string& jointname) const
{
    KinBody::JointPtr pjoint = _pbody->GetJoint(jointname);
    return !pjoint ? py::none_() : py::to_object(PyJointPtr(new PyJoint(pjoint,GetEnv())));
}

object PyKinBody::GetJointFromDOFIndex(int dofindex) const
{
    KinBody::JointPtr pjoint = _pbody->GetJointFromDOFIndex(dofindex);
    return !pjoint ? py::none_() : py::to_object(PyJointPtr(new PyJoint(pjoint,GetEnv())));
}

object PyKinBody::GetTransform() const {
    return ReturnTransform(_pbody->GetTransform());
}

object PyKinBody::GetTransformPose() const {
    return toPyArray(_pbody->GetTransform());
}

object PyKinBody::GetLinkTransformations(bool returndoflastvlaues) const
{
    py::list otransforms;
    std::vector<Transform> vtransforms;
    std::vector<dReal> vdoflastsetvalues;
    _pbody->GetLinkTransformations(vtransforms, vdoflastsetvalues);
    FOREACHC(it, vtransforms) {
        otransforms.append(ReturnTransform(*it));
    }
    if( returndoflastvlaues ) {
        return py::make_tuple(otransforms, toPyArray(vdoflastsetvalues));
    }
    return otransforms;
}

void PyKinBody::SetLinkTransformations(object transforms, object odoflastvalues)
{
    size_t numtransforms = len(transforms);
    if( numtransforms != _pbody->GetLinks().size() ) {
        throw openrave_exception(_("number of input transforms not equal to links"));
    }
    std::vector<Transform> vtransforms(numtransforms);
    for(size_t i = 0; i < numtransforms; ++i) {
        vtransforms[i] = ExtractTransform(transforms[i]);
    }
    if( IS_PYTHONOBJECT_NONE(odoflastvalues) ) {
        _pbody->SetLinkTransformations(vtransforms);
    }
    else {
        _pbody->SetLinkTransformations(vtransforms, ExtractArray<dReal>(odoflastvalues));
    }
}

void PyKinBody::SetLinkVelocities(object ovelocities)
{
    std::vector<std::pair<Vector,Vector> > velocities;
    velocities.resize(len(ovelocities));
    for(size_t i = 0; i < velocities.size(); ++i) {
        std::vector<dReal> v = ExtractArray<dReal>(ovelocities[i]);
        BOOST_ASSERT(v.size()==6);
        velocities[i].first.x = v[0];
        velocities[i].first.y = v[1];
        velocities[i].first.z = v[2];
        velocities[i].second.x = v[3];
        velocities[i].second.y = v[4];
        velocities[i].second.z = v[5];
    }
    return _pbody->SetLinkVelocities(velocities);
}

object PyKinBody::GetLinkEnableStates() const
{
    std::vector<uint8_t> enablestates;
    _pbody->GetLinkEnableStates(enablestates);
    return toPyArray(enablestates);
}

void PyKinBody::SetLinkEnableStates(object oenablestates)
{
    std::vector<uint8_t> enablestates = ExtractArray<uint8_t>(oenablestates);
    _pbody->SetLinkEnableStates(enablestates);
}

bool PyKinBody::SetVelocity(object olinearvel, object oangularvel)
{
    return _pbody->SetVelocity(ExtractVector3(olinearvel),ExtractVector3(oangularvel));
}

void PyKinBody::SetDOFVelocities(object odofvelocities, object olinearvel, object oangularvel, uint32_t checklimits)
{
    _pbody->SetDOFVelocities(ExtractArray<dReal>(odofvelocities),ExtractVector3(olinearvel),ExtractVector3(oangularvel),checklimits);
}

void PyKinBody::SetDOFVelocities(object odofvelocities, object olinearvel, object oangularvel)
{
    _pbody->SetDOFVelocities(ExtractArray<dReal>(odofvelocities),ExtractVector3(olinearvel),ExtractVector3(oangularvel));
}

void PyKinBody::SetDOFVelocities(object odofvelocities)
{
    _pbody->SetDOFVelocities(ExtractArray<dReal>(odofvelocities));
}

void PyKinBody::SetDOFVelocities(object odofvelocities, uint32_t checklimits, object oindices)
{
    if( _pbody->GetDOF() == 0 ) {
        return;
    }
    std::vector<dReal> vsetvalues = ExtractArray<dReal>(odofvelocities);
    if( IS_PYTHONOBJECT_NONE(oindices) ) {
        _pbody->SetDOFVelocities(vsetvalues,checklimits);
    }
    else {
        if( len(oindices) == 0 ) {
            return;
        }
        std::vector<int> vindices = ExtractArray<int>(oindices);
        _pbody->SetDOFVelocities(vsetvalues,checklimits, vindices);
    }
}

object PyKinBody::GetLinkVelocities() const
{
    if( _pbody->GetLinks().empty() ) {
        return py::empty_array_astype<dReal>();
    }
    std::vector<std::pair<Vector,Vector> > velocities;
    _pbody->GetLinkVelocities(velocities);
    const size_t nvelocities = velocities.size();
#ifdef USE_PYBIND11_PYTHON_BINDINGS
    const size_t numel = nvelocities * 6;
    std::vector<dReal> vvelocities(numel);
    dReal *pfvel = vvelocities.data();
#else // USE_PYBIND11_PYTHON_BINDINGS
    npy_intp dims[] = {npy_intp(velocities.size()),npy_intp(6)};
    PyObject *pyvel = PyArray_SimpleNew(2,dims, sizeof(dReal)==8 ? PyArray_DOUBLE : PyArray_FLOAT);
    dReal* pfvel = (dReal*)PyArray_DATA(pyvel);
#endif // USE_PYBIND11_PYTHON_BINDINGS
    for(size_t i = 0; i < nvelocities; ++i) {
        pfvel[6*i+0] = velocities[i].first.x;
        pfvel[6*i+1] = velocities[i].first.y;
        pfvel[6*i+2] = velocities[i].first.z;
        pfvel[6*i+3] = velocities[i].second.x;
        pfvel[6*i+4] = velocities[i].second.y;
        pfvel[6*i+5] = velocities[i].second.z;
    }
#ifdef USE_PYBIND11_PYTHON_BINDINGS
    py::array_t<dReal> pyvel = toPyArray(vvelocities);
    pyvel.resize({(int) nvelocities, 6});
    return pyvel;
#else // USE_PYBIND11_PYTHON_BINDINGS
    return py::to_array_astype<dReal>(pyvel);
#endif // USE_PYBIND11_PYTHON_BINDINGS
}

object PyKinBody::GetLinkAccelerations(object odofaccelerations, object oexternalaccelerations) const
{
    if( _pbody->GetLinks().size() == 0 ) {
        return py::empty_array_astype<dReal>();
    }
    std::vector<dReal> vDOFAccelerations = ExtractArray<dReal>(odofaccelerations);
    KinBody::AccelerationMapPtr pmapExternalAccelerations;
    if( !IS_PYTHONOBJECT_NONE(oexternalaccelerations) ) {
        //externalaccelerations
        pmapExternalAccelerations.reset(new KinBody::AccelerationMap());
        py::dict odict = (py::dict)oexternalaccelerations;
        std::vector<dReal> v;
#ifdef USE_PYBIND11_PYTHON_BINDINGS
        for (const std::pair<py::handle, py::handle>& item : odict) {
            int linkindex = py::extract<int>(item.first);
            object olinkaccelerations = extract<py::object>(item.second);
            OPENRAVE_ASSERT_OP(len(olinkaccelerations),==,6);
            (*pmapExternalAccelerations)[linkindex] = make_pair(Vector(py::extract<dReal>(olinkaccelerations[0]),py::extract<dReal>(olinkaccelerations[1]),py::extract<dReal>(olinkaccelerations[2])),Vector(py::extract<dReal>(olinkaccelerations[3]),py::extract<dReal>(olinkaccelerations[4]),py::extract<dReal>(olinkaccelerations[5])));
        }
#else
        py::list iterkeys = (py::list)odict.iterkeys();
        for (int i = 0; i < py::len(iterkeys); i++) {
            int linkindex = py::extract<int>(iterkeys[i]);
            object olinkaccelerations = odict[iterkeys[i]];
            OPENRAVE_ASSERT_OP(len(olinkaccelerations),==,6);
            (*pmapExternalAccelerations)[linkindex] = make_pair(Vector(py::extract<dReal>(olinkaccelerations[0]),py::extract<dReal>(olinkaccelerations[1]),py::extract<dReal>(olinkaccelerations[2])),Vector(py::extract<dReal>(olinkaccelerations[3]),py::extract<dReal>(olinkaccelerations[4]),py::extract<dReal>(olinkaccelerations[5])));
        }
#endif
    }
    std::vector<std::pair<Vector,Vector> > vLinkAccelerations;
    _pbody->GetLinkAccelerations(vDOFAccelerations, vLinkAccelerations, pmapExternalAccelerations);

#ifdef USE_PYBIND11_PYTHON_BINDINGS
    const size_t nLinkAccelerations = vLinkAccelerations.size();
    const size_t numel = nLinkAccelerations * 6;
    std::vector<dReal> vaccel(numel);
    dReal* pf = vaccel.data();
#else // USE_PYBIND11_PYTHON_BINDINGS    
    npy_intp dims[] = {npy_intp(vLinkAccelerations.size()),npy_intp(6)};
    PyObject *pyaccel = PyArray_SimpleNew(2,dims, sizeof(dReal)==8 ? PyArray_DOUBLE : PyArray_FLOAT);
    dReal* pf = (dReal*)PyArray_DATA(pyaccel);
#endif // USE_PYBIND11_PYTHON_BINDINGS
    for(size_t i = 0; i < vLinkAccelerations.size(); ++i) {
        pf[6*i+0] = vLinkAccelerations[i].first.x;
        pf[6*i+1] = vLinkAccelerations[i].first.y;
        pf[6*i+2] = vLinkAccelerations[i].first.z;
        pf[6*i+3] = vLinkAccelerations[i].second.x;
        pf[6*i+4] = vLinkAccelerations[i].second.y;
        pf[6*i+5] = vLinkAccelerations[i].second.z;
    }
#ifdef USE_PYBIND11_PYTHON_BINDINGS
    py::array_t<dReal> pyaccel = toPyArray(vaccel);
    pyaccel.resize({(int) nLinkAccelerations, 6});
    return pyaccel;
#else
    return py::to_array_astype<dReal>(pyaccel);
#endif // USE_PYBIND11_PYTHON_BINDINGS
}

object PyKinBody::ComputeAABB(bool bEnabledOnlyLinks)
{
    return toPyAABB(_pbody->ComputeAABB(bEnabledOnlyLinks));
}

object PyKinBody::ComputeAABBFromTransform(object otransform, bool bEnabledOnlyLinks)
{
    return toPyAABB(_pbody->ComputeAABBFromTransform(ExtractTransform(otransform), bEnabledOnlyLinks));
}

object PyKinBody::ComputeLocalAABB(bool bEnabledOnlyLinks)
{
    return toPyAABB(_pbody->ComputeLocalAABB(bEnabledOnlyLinks));
}

object PyKinBody::GetCenterOfMass() const
{
    return toPyVector3(_pbody->GetCenterOfMass());
}

void PyKinBody::Enable(bool bEnable)
{
    _pbody->Enable(bEnable);
}
bool PyKinBody::IsEnabled() const
{
    return _pbody->IsEnabled();
}
bool PyKinBody::SetVisible(bool visible)
{
    return _pbody->SetVisible(visible);
}
bool PyKinBody::IsVisible() const
{
    return _pbody->IsVisible();
}

bool PyKinBody::IsDOFRevolute(int dofindex) const
{
    return _pbody->IsDOFRevolute(dofindex);
}

bool PyKinBody::IsDOFPrismatic(int dofindex) const
{
    return _pbody->IsDOFPrismatic(dofindex);
}

void PyKinBody::SetTransform(object transform)
{
    _pbody->SetTransform(ExtractTransform(transform));
}

void PyKinBody::SetDOFWeights(object o)
{
    if( _pbody->GetDOF() == 0 ) {
        return;
    }
    std::vector<dReal> values = ExtractArray<dReal>(o);
    if( (int)values.size() != GetDOF() ) {
        throw openrave_exception(_("values do not equal to body degrees of freedom"));
    }
    _pbody->SetDOFWeights(values);
}

void PyKinBody::SetDOFResolutions(object o)
{
    if( _pbody->GetDOF() == 0 ) {
        return;
    }
    std::vector<dReal> values = ExtractArray<dReal>(o);
    if( (int)values.size() != GetDOF() ) {
        throw openrave_exception(_("values do not equal to body degrees of freedom"));
    }
    _pbody->SetDOFResolutions(values);
}

void PyKinBody::SetDOFLimits(object olower, object oupper, object oindices)
{
    if( _pbody->GetDOF() == 0 ) {
        return;
    }
    std::vector<dReal> vlower = ExtractArray<dReal>(olower), vupper = ExtractArray<dReal>(oupper);
    if( IS_PYTHONOBJECT_NONE(oindices) ) {
        if( (int)vlower.size() != GetDOF() || (int)vupper.size() != GetDOF() ) {
            throw openrave_exception(_("values do not equal to body degrees of freedom"));
        }
        _pbody->SetDOFLimits(vlower,vupper);
    }
    else {
        if( len(oindices) == 0 ) {
            return;
        }
        std::vector<int> vindices = ExtractArray<int>(oindices);
        _pbody->SetDOFLimits(vlower, vupper, vindices);
    }
}

void PyKinBody::SetDOFVelocityLimits(object o)
{
    if( _pbody->GetDOF() == 0 ) {
        return;
    }
    std::vector<dReal> values = ExtractArray<dReal>(o);
    if( (int)values.size() != GetDOF() ) {
        throw openrave_exception(_("values do not equal to body degrees of freedom"));
    }
    _pbody->SetDOFVelocityLimits(values);
}

void PyKinBody::SetDOFAccelerationLimits(object o)
{
    if( _pbody->GetDOF() == 0 ) {
        return;
    }
    std::vector<dReal> values = ExtractArray<dReal>(o);
    if( (int)values.size() != GetDOF() ) {
        throw openrave_exception(_("values do not equal to body degrees of freedom"));
    }
    _pbody->SetDOFAccelerationLimits(values);
}

void PyKinBody::SetDOFJerkLimits(object o)
{
    if( _pbody->GetDOF() == 0 ) {
        return;
    }
    std::vector<dReal> values = ExtractArray<dReal>(o);
    if( (int)values.size() != GetDOF() ) {
        throw openrave_exception(_("values do not equal to body degrees of freedom"));
    }
    _pbody->SetDOFJerkLimits(values);
}

void PyKinBody::SetDOFHardVelocityLimits(object o)
{
    if( _pbody->GetDOF() == 0 ) {
        return;
    }
    std::vector<dReal> values = ExtractArray<dReal>(o);
    if( (int)values.size() != GetDOF() ) {
        throw openrave_exception(_("values do not equal to body degrees of freedom"));
    }
    _pbody->SetDOFHardVelocityLimits(values);
}

void PyKinBody::SetDOFHardAccelerationLimits(object o)
{
    if( _pbody->GetDOF() == 0 ) {
        return;
    }
    std::vector<dReal> values = ExtractArray<dReal>(o);
    if( (int)values.size() != GetDOF() ) {
        throw openrave_exception(_("values do not equal to body degrees of freedom"));
    }
    _pbody->SetDOFHardAccelerationLimits(values);
}

void PyKinBody::SetDOFHardJerkLimits(object o)
{
    if( _pbody->GetDOF() == 0 ) {
        return;
    }
    std::vector<dReal> values = ExtractArray<dReal>(o);
    if( (int)values.size() != GetDOF() ) {
        throw openrave_exception(_("values do not equal to body degrees of freedom"));
    }
    _pbody->SetDOFHardJerkLimits(values);
}

void PyKinBody::SetDOFTorqueLimits(object o)
{
    if( _pbody->GetDOF() == 0 ) {
        return;
    }
    std::vector<dReal> values = ExtractArray<dReal>(o);
    if( (int)values.size() != GetDOF() ) {
        throw openrave_exception(_("values do not equal to body degrees of freedom"));
    }
    _pbody->SetDOFTorqueLimits(values);
}

void PyKinBody::SetDOFValues(object o)
{
    if( _pbody->GetDOF() == 0 ) {
        return;
    }
    std::vector<dReal> values = ExtractArray<dReal>(o);
    if( (int)values.size() != GetDOF() ) {
        throw openrave_exception(_("values do not equal to body degrees of freedom"));
    }
    _pbody->SetDOFValues(values,KinBody::CLA_CheckLimits);
}
void PyKinBody::SetTransformWithDOFValues(object otrans,object ojoints)
{
    if( _pbody->GetDOF() == 0 ) {
        _pbody->SetTransform(ExtractTransform(otrans));
        return;
    }
    std::vector<dReal> values = ExtractArray<dReal>(ojoints);
    if( (int)values.size() != GetDOF() ) {
        throw openrave_exception(_("values do not equal to body degrees of freedom"));
    }
    _pbody->SetDOFValues(values,ExtractTransform(otrans),KinBody::CLA_CheckLimits);
}

void PyKinBody::SetDOFValues(object o, object indices, uint32_t checklimits)
{
    if( _pbody->GetDOF() == 0 ) {
        return;
    }
    std::vector<dReal> vsetvalues = ExtractArray<dReal>(o);
    if( IS_PYTHONOBJECT_NONE(indices) ) {
        _pbody->SetDOFValues(vsetvalues,checklimits);
    }
    else {
        if( len(indices) == 0 ) {
            return;
        }
        std::vector<int> vindices = ExtractArray<int>(indices);
        _pbody->SetDOFValues(vsetvalues,checklimits, vindices);
    }
}

void PyKinBody::SetDOFValues(object o, object indices)
{
    SetDOFValues(o,indices,KinBody::CLA_CheckLimits);
}

object PyKinBody::SubtractDOFValues(object ovalues0, object ovalues1, object oindices)
{
    std::vector<dReal> values0 = ExtractArray<dReal>(ovalues0);
    std::vector<dReal> values1 = ExtractArray<dReal>(ovalues1);
    std::vector<int> vindices;
    if( IS_PYTHONOBJECT_NONE(oindices) ) {
        OPENRAVE_ASSERT_OP((int)values0.size(), ==, GetDOF());
        OPENRAVE_ASSERT_OP((int)values1.size(), ==, GetDOF());
        _pbody->SubtractDOFValues(values0,values1);
    }
    else {
        vindices = ExtractArray<int>(oindices);
        OPENRAVE_ASSERT_OP(values0.size(), ==, vindices.size());
        OPENRAVE_ASSERT_OP(values1.size(), ==, vindices.size());
        _pbody->SubtractDOFValues(values0,values1,vindices);
    }
    return toPyArray(values0);
}

void PyKinBody::SetDOFTorques(object otorques, bool bAdd)
{
    std::vector<dReal> vtorques = ExtractArray<dReal>(otorques);
    BOOST_ASSERT((int)vtorques.size() == GetDOF() );
    _pbody->SetDOFTorques(vtorques,bAdd);
}

object PyKinBody::ComputeJacobianTranslation(int index, object oposition, object oindices)
{
    std::vector<int> vindices;
    if( !IS_PYTHONOBJECT_NONE(oindices) ) {
        vindices = ExtractArray<int>(oindices);
    }
    std::vector<dReal> vjacobian;
    _pbody->ComputeJacobianTranslation(index,ExtractVector3(oposition),vjacobian,vindices);
    std::vector<npy_intp> dims(2); dims[0] = 3; dims[1] = vjacobian.size()/3;
    return toPyArray(vjacobian,dims);
}

object PyKinBody::ComputeJacobianAxisAngle(int index, object oindices)
{
    std::vector<int> vindices;
    if( !IS_PYTHONOBJECT_NONE(oindices) ) {
        vindices = ExtractArray<int>(oindices);
    }
    std::vector<dReal> vjacobian;
    _pbody->ComputeJacobianAxisAngle(index,vjacobian,vindices);
    std::vector<npy_intp> dims(2); dims[0] = 3; dims[1] = vjacobian.size()/3;
    return toPyArray(vjacobian,dims);
}

object PyKinBody::CalculateJacobian(int index, object oposition)
{
    std::vector<dReal> vjacobian;
    _pbody->CalculateJacobian(index,ExtractVector3(oposition),vjacobian);
    std::vector<npy_intp> dims(2); dims[0] = 3; dims[1] = vjacobian.size()/3;
    return toPyArray(vjacobian,dims);
}

object PyKinBody::CalculateRotationJacobian(int index, object q) const
{
    std::vector<dReal> vjacobian;
    _pbody->CalculateRotationJacobian(index,ExtractVector4(q),vjacobian);
    std::vector<npy_intp> dims(2); dims[0] = 4; dims[1] = _pbody->GetDOF();
    return toPyArray(vjacobian,dims);
}

object PyKinBody::CalculateAngularVelocityJacobian(int index) const
{
    std::vector<dReal> vjacobian;
    _pbody->ComputeJacobianAxisAngle(index,vjacobian);
    std::vector<npy_intp> dims(2); dims[0] = 3; dims[1] = _pbody->GetDOF();
    return toPyArray(vjacobian,dims);
}

object PyKinBody::ComputeHessianTranslation(int index, object oposition, object oindices)
{
    std::vector<int> vindices;
    if( !IS_PYTHONOBJECT_NONE(oindices) ) {
        vindices = ExtractArray<int>(oindices);
    }
    size_t dof = vindices.size() == 0 ? (size_t)_pbody->GetDOF() : vindices.size();
    std::vector<dReal> vhessian;
    _pbody->ComputeHessianTranslation(index,ExtractVector3(oposition),vhessian,vindices);
    std::vector<npy_intp> dims(3); dims[0] = dof; dims[1] = 3; dims[2] = dof;
    return toPyArray(vhessian,dims);
}

object PyKinBody::ComputeHessianAxisAngle(int index, object oindices)
{
    std::vector<int> vindices;
    if( !IS_PYTHONOBJECT_NONE(oindices) ) {
        vindices = ExtractArray<int>(oindices);
    }
    size_t dof = vindices.size() == 0 ? (size_t)_pbody->GetDOF() : vindices.size();
    std::vector<dReal> vhessian;
    _pbody->ComputeHessianAxisAngle(index,vhessian,vindices);
    std::vector<npy_intp> dims(3); dims[0] = dof; dims[1] = 3; dims[2] = dof;
    return toPyArray(vhessian,dims);
}

object PyKinBody::ComputeInverseDynamics(object odofaccelerations, object oexternalforcetorque, bool returncomponents)
{
    std::vector<dReal> vDOFAccelerations;
    if( !IS_PYTHONOBJECT_NONE(odofaccelerations) ) {
        vDOFAccelerations = ExtractArray<dReal>(odofaccelerations);
    }
    KinBody::ForceTorqueMap mapExternalForceTorque;
    if( !IS_PYTHONOBJECT_NONE(oexternalforcetorque) ) {
        py::dict odict = (py::dict)oexternalforcetorque;
        std::vector<dReal> v;
#ifdef USE_PYBIND11_PYTHON_BINDINGS
        for (const std::pair<py::handle, py::handle>& item : odict) {
            int linkindex = py::extract<int>(item.first);
            object oforcetorque = extract<py::object>(item.second);
            OPENRAVE_ASSERT_OP(len(oforcetorque),==,6);
            mapExternalForceTorque[linkindex] = make_pair(Vector(py::extract<dReal>(oforcetorque[0]),py::extract<dReal>(oforcetorque[1]),py::extract<dReal>(oforcetorque[2])),Vector(py::extract<dReal>(oforcetorque[3]),py::extract<dReal>(oforcetorque[4]),py::extract<dReal>(oforcetorque[5])));
        }
#else
        py::list iterkeys = (py::list)odict.iterkeys();
        for (int i = 0; i < py::len(iterkeys); i++) {
            int linkindex = py::extract<int>(iterkeys[i]);
            object oforcetorque = odict[iterkeys[i]];
            OPENRAVE_ASSERT_OP(len(oforcetorque),==,6);
            mapExternalForceTorque[linkindex] = make_pair(Vector(py::extract<dReal>(oforcetorque[0]),py::extract<dReal>(oforcetorque[1]),py::extract<dReal>(oforcetorque[2])),Vector(py::extract<dReal>(oforcetorque[3]),py::extract<dReal>(oforcetorque[4]),py::extract<dReal>(oforcetorque[5])));
        }
#endif
    }
    if( returncomponents ) {
        boost::array< std::vector<dReal>, 3> vDOFTorqueComponents;
        _pbody->ComputeInverseDynamics(vDOFTorqueComponents,vDOFAccelerations,mapExternalForceTorque);
        return py::make_tuple(toPyArray(vDOFTorqueComponents[0]), toPyArray(vDOFTorqueComponents[1]), toPyArray(vDOFTorqueComponents[2]));
    }
    else {
        std::vector<dReal> vDOFTorques;
        _pbody->ComputeInverseDynamics(vDOFTorques,vDOFAccelerations,mapExternalForceTorque);
        return toPyArray(vDOFTorques);
    }
}

void PyKinBody::SetSelfCollisionChecker(PyCollisionCheckerBasePtr pycollisionchecker)
{
    _pbody->SetSelfCollisionChecker(openravepy::GetCollisionChecker(pycollisionchecker));
}

PyInterfaceBasePtr PyKinBody::GetSelfCollisionChecker()
{
    return openravepy::toPyCollisionChecker(_pbody->GetSelfCollisionChecker(), _pyenv);
}

bool PyKinBody::CheckSelfCollision(PyCollisionReportPtr pReport, PyCollisionCheckerBasePtr pycollisionchecker)
{
    bool bCollision = _pbody->CheckSelfCollision(openravepy::GetCollisionReport(pReport), openravepy::GetCollisionChecker(pycollisionchecker));
    openravepy::UpdateCollisionReport(pReport,GetEnv());
    return bCollision;
}

bool PyKinBody::IsAttached(PyKinBodyPtr pattachbody)
{
    CHECK_POINTER(pattachbody);
    return _pbody->IsAttached(*pattachbody->GetBody());
}
object PyKinBody::GetAttached() const
{
    py::list attached;
    std::set<KinBodyPtr> vattached;
    _pbody->GetAttached(vattached);
    FOREACHC(it,vattached)
    attached.append(PyKinBodyPtr(new PyKinBody(*it,_pyenv)));
    return attached;
}

void PyKinBody::SetZeroConfiguration()
{
    _pbody->SetZeroConfiguration();
}
void PyKinBody::SetNonCollidingConfiguration()
{
    _pbody->SetNonCollidingConfiguration();
}

object PyKinBody::GetConfigurationSpecification(const std::string& interpolation) const
{
    return py::to_object(openravepy::toPyConfigurationSpecification(_pbody->GetConfigurationSpecification(interpolation)));
}

object PyKinBody::GetConfigurationSpecificationIndices(object oindices,const std::string& interpolation) const
{
    std::vector<int> vindices = ExtractArray<int>(oindices);
    return py::to_object(openravepy::toPyConfigurationSpecification(_pbody->GetConfigurationSpecificationIndices(vindices,interpolation)));
}

void PyKinBody::SetConfigurationValues(object ovalues, uint32_t checklimits)
{
    std::vector<dReal> vvalues = ExtractArray<dReal>(ovalues);
    BOOST_ASSERT((int)vvalues.size()==_pbody->GetDOF()+7);
    _pbody->SetConfigurationValues(vvalues.begin(),checklimits);
}

object PyKinBody::GetConfigurationValues() const
{
    std::vector<dReal> values;
    _pbody->GetConfigurationValues(values);
    return toPyArray(values);
}


bool PyKinBody::Grab(PyKinBodyPtr pbody, object pylink, object linkstoignore)
{
    CHECK_POINTER(pbody);
    CHECK_POINTER(pylink);
    std::set<int> setlinkstoignore = ExtractSet<int>(linkstoignore);
    return _pbody->Grab(pbody->GetBody(), GetKinBodyLink(pylink), setlinkstoignore);
}

bool PyKinBody::Grab(PyKinBodyPtr pbody, object pylink)
{
    CHECK_POINTER(pbody);
    CHECK_POINTER(pylink);
    KinBody::LinkPtr plink = GetKinBodyLink(pylink);
    return _pbody->Grab(pbody->GetBody(), plink);
}

void PyKinBody::Release(PyKinBodyPtr pbody)
{
    CHECK_POINTER(pbody); _pbody->Release(*pbody->GetBody());
}
void PyKinBody::ReleaseAllGrabbed() {
    _pbody->ReleaseAllGrabbed();
}
void PyKinBody::ReleaseAllGrabbedWithLink(object pylink) {
    CHECK_POINTER(pylink);
    KinBody::LinkPtr plink = GetKinBodyLink(pylink);
    _pbody->ReleaseAllGrabbedWithLink(*plink);
}
void PyKinBody::RegrabAll()
{
    _pbody->RegrabAll();
}
object PyKinBody::IsGrabbing(PyKinBodyPtr pbody) const
{
    CHECK_POINTER(pbody);
    KinBody::LinkPtr plink = _pbody->IsGrabbing(*pbody->GetBody());
    return toPyKinBodyLink(plink,_pyenv);
}

object PyKinBody::GetGrabbed() const
{
    py::list bodies;
    std::vector<KinBodyPtr> vbodies;
    _pbody->GetGrabbed(vbodies);
    FOREACH(itbody, vbodies) {
        bodies.append(PyKinBodyPtr(new PyKinBody(*itbody,_pyenv)));
    }
    return bodies;
}

object PyKinBody::GetGrabbedInfo() const
{
    py::list ograbbed;
    std::vector<RobotBase::GrabbedInfoPtr> vgrabbedinfo;
    _pbody->GetGrabbedInfo(vgrabbedinfo);
    FOREACH(itgrabbed, vgrabbedinfo) {
        ograbbed.append(PyGrabbedInfoPtr(new PyGrabbedInfo(**itgrabbed)));
    }
    return ograbbed;
}

void PyKinBody::ResetGrabbed(object ograbbedinfos)
{
    std::vector<RobotBase::GrabbedInfoConstPtr> vgrabbedinfos(len(ograbbedinfos));
    for(size_t i = 0; i < vgrabbedinfos.size(); ++i) {
        PyGrabbedInfoPtr pygrabbed = py::extract<PyGrabbedInfoPtr>(ograbbedinfos[i]);
        if( !pygrabbed ) {
            throw OPENRAVE_EXCEPTION_FORMAT0(_("cannot cast to Robot.GrabbedInfo"),ORE_InvalidArguments);
        }
        vgrabbedinfos[i] = pygrabbed->GetGrabbedInfo();
    }
    _pbody->ResetGrabbed(vgrabbedinfos);
}

bool PyKinBody::IsRobot() const
{
    return _pbody->IsRobot();
}
int PyKinBody::GetEnvironmentId() const
{
    return _pbody->GetEnvironmentId();
}

int PyKinBody::DoesAffect(int jointindex, int linkindex ) const
{
    return _pbody->DoesAffect(jointindex,linkindex);
}

int PyKinBody::DoesDOFAffectLink(int dofindex, int linkindex ) const
{
    return _pbody->DoesDOFAffectLink(dofindex,linkindex);
}

object PyKinBody::GetURI() const
{
    return ConvertStringToUnicode(_pbody->GetURI());
}

object PyKinBody::GetNonAdjacentLinks() const
{
    py::list ononadjacent;
    const std::vector<int>& nonadjacent = _pbody->GetNonAdjacentLinks();
    FOREACHC(it,nonadjacent) {
        ononadjacent.append(py::make_tuple((int)(*it)&0xffff,(int)(*it)>>16));
    }
    return ononadjacent;
}
object PyKinBody::GetNonAdjacentLinks(int adjacentoptions) const
{
    py::list ononadjacent;
    const std::vector<int>& nonadjacent = _pbody->GetNonAdjacentLinks(adjacentoptions);
    FOREACHC(it,nonadjacent) {
        ononadjacent.append(py::make_tuple((int)(*it)&0xffff,(int)(*it)>>16));
    }
    return ononadjacent;
}

void PyKinBody::SetAdjacentLinks(int linkindex0, int linkindex1)
{
    _pbody->SetAdjacentLinks(linkindex0, linkindex1);
}

object PyKinBody::GetAdjacentLinks() const
{
    py::list adjacent;
    FOREACHC(it,_pbody->GetAdjacentLinks())
    adjacent.append(py::make_tuple((int)(*it)&0xffff,(int)(*it)>>16));
    return adjacent;
}

object PyKinBody::GetManageData() const
{
    KinBody::ManageDataPtr pdata = _pbody->GetManageData();
    return !pdata ? py::none_() : py::to_object(PyManageDataPtr(new PyManageData(pdata,_pyenv)));
}
int PyKinBody::GetUpdateStamp() const
{
    return _pbody->GetUpdateStamp();
}

string PyKinBody::serialize(int options) const
{
    std::stringstream ss;
    ss << std::setprecision(std::numeric_limits<dReal>::digits10+1);     /// have to do this or otherwise precision gets lost
    _pbody->serialize(ss,options);
    return ss.str();
}

string PyKinBody::GetKinematicsGeometryHash() const
{
    return _pbody->GetKinematicsGeometryHash();
}

PyStateRestoreContextBase* PyKinBody::CreateKinBodyStateSaver(object options)
{
    return CreateStateSaver(options);
}

PyStateRestoreContextBase* PyKinBody::CreateStateSaver(object options)
{
    PyKinBodyStateSaverPtr saver;
    if( IS_PYTHONOBJECT_NONE(options) ) {
        saver.reset(new PyKinBodyStateSaver(_pbody,_pyenv));
    }
    else {
        saver.reset(new PyKinBodyStateSaver(_pbody,_pyenv,options));
    }
    return new PyStateRestoreContext<PyKinBodyStateSaverPtr, PyKinBodyPtr>(saver);
}

string PyKinBody::__repr__()
{
    return boost::str(boost::format("RaveGetEnvironment(%d).GetKinBody('%s')")%RaveGetEnvironmentId(_pbody->GetEnv())%_pbody->GetName());
}
string PyKinBody::__str__()
{
    return boost::str(boost::format("<%s:%s - %s (%s)>")%RaveGetInterfaceName(_pbody->GetInterfaceType())%_pbody->GetXMLId()%_pbody->GetName()%_pbody->GetKinematicsGeometryHash());
}

object PyKinBody::__unicode__()
{
    return ConvertStringToUnicode(__str__());
}

void PyKinBody::__enter__()
{
    // necessary to lock physics to prevent multiple threads from interfering
    if( _listStateSavers.size() == 0 ) {
        openravepy::LockEnvironment(_pyenv);
    }
    _listStateSavers.push_back(OPENRAVE_SHARED_PTR<void>(new KinBody::KinBodyStateSaver(_pbody)));
}

void PyKinBody::__exit__(object type, object value, object traceback)
{
    BOOST_ASSERT(_listStateSavers.size()>0);
    _listStateSavers.pop_back();
    if( _listStateSavers.size() == 0 ) {
        openravepy::UnlockEnvironment(_pyenv);
    }
}

object toPyKinBodyLink(KinBody::LinkPtr plink, PyEnvironmentBasePtr pyenv)
{
    if( !plink ) {
        return py::none_();
    }
    return py::to_object(PyLinkPtr(new PyLink(plink,pyenv)));
}

object toPyKinBodyLink(KinBody::LinkPtr plink, object opyenv)
{
    extract_<PyEnvironmentBasePtr> pyenv(opyenv);
    if( pyenv.check() ) {
        // call object toPyKinBodyLink(KinBody::LinkPtr plink, PyEnvironmentBasePtr pyenv)
        return toPyKinBodyLink(plink, (PyEnvironmentBasePtr)pyenv);
    }
    return py::none_();
}

object toPyKinBodyJoint(KinBody::JointPtr pjoint, PyEnvironmentBasePtr pyenv)
{
    if( !pjoint ) {
        return py::none_();
    }
    return py::to_object(PyJointPtr(new PyJoint(pjoint,pyenv)));
}

KinBody::LinkPtr GetKinBodyLink(object o)
{
    extract_<PyLinkPtr> pylink(o);
    if( pylink.check() ) {
        return ((PyLinkPtr)pylink)->GetLink();
    }
    return KinBody::LinkPtr();
}

KinBody::LinkConstPtr GetKinBodyLinkConst(object o)
{
    extract_<PyLinkPtr> pylink(o);
    if( pylink.check() ) {
        return ((PyLinkPtr)pylink)->GetLink();
    }
    return KinBody::LinkConstPtr();
}

KinBody::JointPtr GetKinBodyJoint(object o)
{
    extract_<PyJointPtr> pyjoint(o);
    if( pyjoint.check() ) {
        return ((PyJointPtr)pyjoint)->GetJoint();
    }
    return KinBody::JointPtr();
}

std::string reprPyKinBodyJoint(object o)
{
    extract_<PyJointPtr> pyjoint(o);
    if( pyjoint.check() ) {
        return ((PyJointPtr)pyjoint)->__repr__();
    }
    return std::string();
}

std::string strPyKinBodyJoint(object o)
{
    extract_<PyJointPtr> pyjoint(o);
    if( pyjoint.check() ) {
        return ((PyJointPtr)pyjoint)->__str__();
    }
    return std::string();
}

KinBodyPtr GetKinBody(object o)
{
    extract_<PyKinBodyPtr> pykinbody(o);
    if( pykinbody.check() ) {
        return ((PyKinBodyPtr)pykinbody)->GetBody();
    }
    return KinBodyPtr();
}

KinBodyPtr GetKinBody(PyKinBodyPtr pykinbody)
{
    return !pykinbody ? KinBodyPtr() : pykinbody->GetBody();
}

PyEnvironmentBasePtr GetPyEnvFromPyKinBody(object o)
{
    extract_<PyKinBodyPtr> pykinbody(o);
    if( pykinbody.check() ) {
        return ((PyKinBodyPtr)pykinbody)->GetEnv();
    }
    return PyEnvironmentBasePtr();
}

PyEnvironmentBasePtr toPyEnvironment(PyKinBodyPtr pykinbody)
{
    return pykinbody->GetEnv();
}

PyInterfaceBasePtr toPyKinBody(KinBodyPtr pkinbody, PyEnvironmentBasePtr pyenv)
{
    if( !pkinbody ) {
        return PyInterfaceBasePtr();
    }
    if( pkinbody->IsRobot() ) {
        return toPyRobot(RaveInterfaceCast<RobotBase>(pkinbody), pyenv);
    }
    return PyInterfaceBasePtr(new PyKinBody(pkinbody,pyenv));
}

object toPyKinBody(KinBodyPtr pkinbody, object opyenv)
{
    extract_<PyEnvironmentBasePtr> pyenv(opyenv);
    if( pyenv.check() ) {
        return py::to_object(toPyKinBody(pkinbody,(PyEnvironmentBasePtr)pyenv));
    }
    return py::none_();
}

PyKinBodyPtr RaveCreateKinBody(PyEnvironmentBasePtr pyenv, const std::string& name)
{
    KinBodyPtr p = OpenRAVE::RaveCreateKinBody(openravepy::GetEnvironment(pyenv), name);
    if( !p ) {
        return PyKinBodyPtr();
    }
    return PyKinBodyPtr(new PyKinBody(p,pyenv));
}

class GeometryInfo_pickle_suite
#ifndef USE_PYBIND11_PYTHON_BINDINGS
    : public pickle_suite
#endif
{
public:
    static py::tuple getstate(const PyGeometryInfo& r)
    {
        return py::make_tuple(
            r._t
            // , 
            // py::make_tuple(
            //     r._vGeomData, 
            //     r._vGeomData2, 
            //     r._vGeomData3, 
            //     r._vGeomData4
            // ), 
            // r._vDiffuseColor, 
            // r._vAmbientColor, 
            // r._meshcollision, 
            // (int)r._type, 
            // py::make_tuple(
            //     r._name, 
            //     r._filenamerender, 
            //     r._filenamecollision
            // ), 
            // r._vRenderScale, 
            // r._vCollisionScale, 
            // r._fTransparency, 
            // r._bVisible, 
            // r._bModifiable, 
            // r._mapExtraGeometries
        );
    }
    static void setstate(PyGeometryInfo& r, py::tuple state) {
        //int num = len(state);
        r._t = state[0];
//         r._vGeomData = state[1][0];
//         r._vGeomData2 = state[1][1];
//         r._vGeomData3 = state[1][2];
//         if( py::len(state[1]) >= 4 ) { // for backward compatibility
//             r._vGeomData4 = state[1][3];
//         }
//         r._vDiffuseColor = state[2];
//         r._vAmbientColor = state[3];
//         r._meshcollision = state[4];
//         r._type = (GeometryType)(int)py::extract<int>(state[5]);

// #ifdef USE_PYBIND11_PYTHON_BINDINGS
//         bool bIsState6Str = IS_PYTHONOBJECT_STRING(state[6]);
// #else
//         bool bIsState6Str = IS_PYTHONOBJECT_STRING(py::object(state[6]));
// #endif
//         if( bIsState6Str ) {
//             // old format
//             r._filenamerender = state[6];
//             r._filenamecollision = state[7];
//             r._name = py::none_();
//             r._vRenderScale = state[8];
//             r._vCollisionScale = state[9];
//             r._fTransparency = py::extract<float>(state[10]);
//             r._bVisible = py::extract<bool>(state[11]);
//             r._bModifiable = py::extract<bool>(state[12]);
//             r._mapExtraGeometries = dict(state[13]);
//         }
//         else {
//             // new format
//             r._name = state[6][0];
//             r._filenamerender = state[6][1];
//             r._filenamecollision = state[6][2];
//             r._vRenderScale = state[7];
//             r._vCollisionScale = state[8];
//             r._fTransparency = py::extract<float>(state[9]);
//             r._bVisible = py::extract<bool>(state[10]);
//             r._bModifiable = py::extract<bool>(state[11]);
//             r._mapExtraGeometries = dict(state[12]);
//         }
    }
};

class LinkInfo_pickle_suite
#ifndef USE_PYBIND11_PYTHON_BINDINGS
    : public pickle_suite
#endif
{
public:
    static py::tuple getstate(const PyLinkInfo& r)
    {
        return py::make_tuple(r._vgeometryinfos, r._name, r._t, r._tMassFrame, r._mass, r._vinertiamoments, r._mapFloatParameters, r._mapIntParameters, r._vForcedAdjacentLinks, r._bStatic, r._bIsEnabled, r._mapStringParameters);
    }
    static void setstate(PyLinkInfo& r, py::tuple state) {
        int num = len(state);
        r._vgeometryinfos = py::list(state[0]);
        r._name = state[1];
        r._t = state[2];
        r._tMassFrame = state[3];
        r._mass = py::extract<dReal>(state[4]);
        r._vinertiamoments = state[5];
        r._mapFloatParameters = dict(state[6]);
        r._mapIntParameters = dict(state[7]);
#ifdef USE_PYBIND11_PYTHON_BINDINGS
        if( IS_PYTHONOBJECT_NONE(state[8]) ) {
#else
        if( IS_PYTHONOBJECT_NONE(py::object(state[8])) ) {
#endif
            r._vForcedAdjacentLinks = py::list(state[8]);
        }
        else {
            r._vForcedAdjacentLinks = py::list();
        }
        r._bStatic = py::extract<bool>(state[9]);
        r._bIsEnabled = py::extract<bool>(state[10]);
        if( num > 11 ) {
            r._mapStringParameters = dict(state[11]);
        }
    }
};

class ElectricMotorActuatorInfo_pickle_suite
#ifndef USE_PYBIND11_PYTHON_BINDINGS
    : public pickle_suite
#endif
{
public:
    static py::tuple getstate(const PyElectricMotorActuatorInfo& r)
    {
        return py::make_tuple(r.gear_ratio, r.assigned_power_rating, r.max_speed, r.no_load_speed, py::make_tuple(r.stall_torque, r.max_instantaneous_torque), py::make_tuple(r.nominal_speed_torque_points, r.max_speed_torque_points), r.nominal_torque, r.rotor_inertia, r.torque_constant, r.nominal_voltage, r.speed_constant, r.starting_current, r.terminal_resistance, py::make_tuple(r.coloumb_friction, r.viscous_friction));
    }
    static void setstate(PyElectricMotorActuatorInfo& r, py::tuple state) {
        r.gear_ratio = py::extract<dReal>(state[0]);
        r.assigned_power_rating = py::extract<dReal>(state[1]);
        r.max_speed = py::extract<dReal>(state[2]);
        r.no_load_speed = py::extract<dReal>(state[3]);
        r.stall_torque = py::extract<dReal>(state[4][0]);
        r.max_instantaneous_torque = py::extract<dReal>(state[4][1]);
        r.nominal_speed_torque_points = py::list(state[5][0]);
        r.max_speed_torque_points = py::list(state[5][1]);
        r.nominal_torque = py::extract<dReal>(state[6]);
        r.rotor_inertia = py::extract<dReal>(state[7]);
        r.torque_constant = py::extract<dReal>(state[8]);
        r.nominal_voltage = py::extract<dReal>(state[9]);
        r.speed_constant = py::extract<dReal>(state[10]);
        r.starting_current = py::extract<dReal>(state[11]);
        r.terminal_resistance = py::extract<dReal>(state[12]);
        r.coloumb_friction = py::extract<dReal>(state[13][0]);
        r.viscous_friction = py::extract<dReal>(state[13][1]);
    }
};

class JointInfo_pickle_suite
#ifndef USE_PYBIND11_PYTHON_BINDINGS
    : public pickle_suite
#endif
{
public:
    static py::tuple getstate(const PyJointInfo& r)
    {
        return py::make_tuple(py::make_tuple((int)r._type, r._name, r._linkname0, r._linkname1, r._vanchor, r._vaxes, r._vcurrentvalues), py::make_tuple(r._vresolution, r._vmaxvel, r._vhardmaxvel, r._vmaxaccel, r._vmaxtorque, r._vweights, r._voffsets, r._vlowerlimit, r._vupperlimit), py::make_tuple(r._trajfollow, r._vmimic, r._mapFloatParameters, r._mapIntParameters, r._bIsCircular, r._bIsActive, r._mapStringParameters, r._infoElectricMotor, r._vmaxinertia, r._vmaxjerk, r._vhardmaxaccel, r._vhardmaxjerk));
    }
    static void setstate(PyJointInfo& r, py::tuple state) {
        r._type = (KinBody::JointType)(int)py::extract<int>(state[0][0]);
        r._name = state[0][1];
        r._linkname0 = state[0][2];
        r._linkname1 = state[0][3];
        r._vanchor = state[0][4];
        r._vaxes = state[0][5];
        r._vcurrentvalues = state[0][6];
        r._vresolution = state[1][0];
        r._vmaxvel = state[1][1];
        r._vhardmaxvel = state[1][2];
        r._vmaxaccel = state[1][3];
        r._vmaxtorque = state[1][4];
        r._vweights = state[1][5];
        r._voffsets = state[1][6];
        r._vlowerlimit = state[1][7];
        r._vupperlimit = state[1][8];
        r._trajfollow = state[2][0];
#ifdef USE_PYBIND11_PYTHON_BINDINGS
        const int num2 = len(extract<py::object>(state[2]));
#else
        const int num2 = len(state[2]);
#endif
        r._vmimic = py::list(state[2][1]);
        r._mapFloatParameters = py::dict(state[2][2]);
        r._mapIntParameters = py::dict(state[2][3]);
        r._bIsCircular = state[2][4];
        r._bIsActive = py::extract<bool>(state[2][5]);
        if( num2 > 6 ) {
            r._mapStringParameters = py::dict(state[2][6]);
            if( num2 > 7 ) {
                r._infoElectricMotor = py::extract<PyElectricMotorActuatorInfoPtr>(state[2][7]);
                if( num2 > 8 ) {
                    r._vmaxinertia = state[2][8];
                    if( num2 > 9 ) {
                        r._vmaxjerk = state[2][9];
                        if( num2 > 10 ) {
                            r._vhardmaxaccel = state[2][10];
                            if( num2 > 11 ) {
                                r._vhardmaxjerk = state[2][11];
                            }
                        }
                    }
                }
            }
        }
    }
};

class GrabbedInfo_pickle_suite
#ifndef USE_PYBIND11_PYTHON_BINDINGS
    : public pickle_suite
#endif
{
public:
    static py::tuple getstate(const PyKinBody::PyGrabbedInfo& r)
    {
        return py::make_tuple(r._grabbedname, r._robotlinkname, r._trelative, r._setRobotLinksToIgnore);
    }
    static void setstate(PyKinBody::PyGrabbedInfo& r, py::tuple state) {
#ifdef USE_PYBIND11_PYTHON_BINDINGS
        r._grabbedname = extract<std::string>(state[0]);
        r._robotlinkname = extract<std::string>(state[1]);
#else
        r._grabbedname = state[0];
        r._robotlinkname = state[1];
#endif
        r._trelative = state[2];
#ifdef USE_PYBIND11_PYTHON_BINDINGS
        r._setRobotLinksToIgnore = extract<std::vector<int> >(state[3]);
#else
        r._setRobotLinksToIgnore = state[3];
#endif
    }
};

#ifndef USE_PYBIND11_PYTHON_BINDINGS
BOOST_PYTHON_MEMBER_FUNCTION_OVERLOADS(IsMimic_overloads, IsMimic, 0, 1)
BOOST_PYTHON_MEMBER_FUNCTION_OVERLOADS(GetMimicEquation_overloads, GetMimicEquation, 0, 3)
BOOST_PYTHON_MEMBER_FUNCTION_OVERLOADS(GetMimicDOFIndices_overloads, GetMimicDOFIndices, 0, 1)
BOOST_PYTHON_MEMBER_FUNCTION_OVERLOADS(GetChain_overloads, GetChain, 2, 3)
BOOST_PYTHON_MEMBER_FUNCTION_OVERLOADS(GetConfigurationSpecification_overloads, GetConfigurationSpecification, 0, 1)
BOOST_PYTHON_MEMBER_FUNCTION_OVERLOADS(GetConfigurationSpecificationIndices_overloads, GetConfigurationSpecificationIndices, 1, 2)
BOOST_PYTHON_MEMBER_FUNCTION_OVERLOADS(GetAxis_overloads, GetAxis, 0, 1)
BOOST_PYTHON_MEMBER_FUNCTION_OVERLOADS(GetWrapOffset_overloads, GetWrapOffset, 0, 1)
BOOST_PYTHON_MEMBER_FUNCTION_OVERLOADS(SetWrapOffset_overloads, SetWrapOffset, 1, 2)
BOOST_PYTHON_MEMBER_FUNCTION_OVERLOADS(GetMaxVel_overloads, GetMaxVel, 0, 1)
BOOST_PYTHON_MEMBER_FUNCTION_OVERLOADS(GetMaxAccel_overloads, GetMaxAccel, 0, 1)
BOOST_PYTHON_MEMBER_FUNCTION_OVERLOADS(GetMaxJerk_overloads, GetMaxJerk, 0, 1)
BOOST_PYTHON_MEMBER_FUNCTION_OVERLOADS(GetMaxTorque_overloads, GetMaxTorque, 0, 1)
BOOST_PYTHON_MEMBER_FUNCTION_OVERLOADS(GetInstantaneousTorqueLimits_overloads, GetInstantaneousTorqueLimits, 0, 1)
BOOST_PYTHON_MEMBER_FUNCTION_OVERLOADS(GetNominalTorqueLimits_overloads, GetNominalTorqueLimits, 0, 1)
BOOST_PYTHON_MEMBER_FUNCTION_OVERLOADS(GetMaxInertia_overloads, GetMaxInertia, 0, 1)
BOOST_PYTHON_MEMBER_FUNCTION_OVERLOADS(GetLinkTransformations_overloads, GetLinkTransformations, 0, 1)
BOOST_PYTHON_MEMBER_FUNCTION_OVERLOADS(SetLinkTransformations_overloads, SetLinkTransformations, 1, 2)
BOOST_PYTHON_MEMBER_FUNCTION_OVERLOADS(SetDOFLimits_overloads, SetDOFLimits, 2, 3)
BOOST_PYTHON_MEMBER_FUNCTION_OVERLOADS(SubtractDOFValues_overloads, SubtractDOFValues, 2, 3)
BOOST_PYTHON_MEMBER_FUNCTION_OVERLOADS(ComputeJacobianTranslation_overloads, ComputeJacobianTranslation, 2, 3)
BOOST_PYTHON_MEMBER_FUNCTION_OVERLOADS(ComputeJacobianAxisAngle_overloads, ComputeJacobianAxisAngle, 1, 2)
BOOST_PYTHON_MEMBER_FUNCTION_OVERLOADS(ComputeHessianTranslation_overloads, ComputeHessianTranslation, 2, 3)
BOOST_PYTHON_MEMBER_FUNCTION_OVERLOADS(ComputeHessianAxisAngle_overloads, ComputeHessianAxisAngle, 1, 2)
BOOST_PYTHON_MEMBER_FUNCTION_OVERLOADS(ComputeInverseDynamics_overloads, ComputeInverseDynamics, 1, 3)
BOOST_PYTHON_MEMBER_FUNCTION_OVERLOADS(Restore_overloads, Restore, 0,1)
BOOST_PYTHON_MEMBER_FUNCTION_OVERLOADS(CreateKinBodyStateSaver_overloads, CreateKinBodyStateSaver, 0,1)
BOOST_PYTHON_MEMBER_FUNCTION_OVERLOADS(SetConfigurationValues_overloads, SetConfigurationValues, 1,2)
BOOST_PYTHON_MEMBER_FUNCTION_OVERLOADS(GetFloatParameters_overloads, GetFloatParameters, 0, 2)
BOOST_PYTHON_MEMBER_FUNCTION_OVERLOADS(GetIntParameters_overloads, GetIntParameters, 0, 2)
BOOST_PYTHON_MEMBER_FUNCTION_OVERLOADS(GetStringParameters_overloads, GetStringParameters, 0, 1)
BOOST_PYTHON_MEMBER_FUNCTION_OVERLOADS(CheckSelfCollision_overloads, CheckSelfCollision, 0, 2)
BOOST_PYTHON_MEMBER_FUNCTION_OVERLOADS(GetLinkAccelerations_overloads, GetLinkAccelerations, 1, 2)
BOOST_PYTHON_MEMBER_FUNCTION_OVERLOADS(InitCollisionMesh_overloads, InitCollisionMesh, 0, 1)
BOOST_PYTHON_MEMBER_FUNCTION_OVERLOADS(InitFromBoxes_overloads, InitFromBoxes, 1, 3)
BOOST_PYTHON_MEMBER_FUNCTION_OVERLOADS(InitFromSpheres_overloads, InitFromSpheres, 1, 3)
BOOST_PYTHON_MEMBER_FUNCTION_OVERLOADS(InitFromTrimesh_overloads, InitFromTrimesh, 1, 3)
BOOST_PYTHON_MEMBER_FUNCTION_OVERLOADS(InitFromGeometries_overloads, InitFromGeometries, 1, 2)
BOOST_PYTHON_MEMBER_FUNCTION_OVERLOADS(Init_overloads, Init, 2, 3)
BOOST_PYTHON_MEMBER_FUNCTION_OVERLOADS(SerializeJSON_overloads, SerializeJSON, 0, 2)
BOOST_PYTHON_MEMBER_FUNCTION_OVERLOADS(ComputeAABB_overloads, ComputeAABB, 0, 1)
BOOST_PYTHON_MEMBER_FUNCTION_OVERLOADS(ComputeAABBFromTransform_overloads, ComputeAABBFromTransform, 1, 2)
BOOST_PYTHON_MEMBER_FUNCTION_OVERLOADS(ComputeLocalAABB_overloads, ComputeLocalAABB, 0, 1)
#endif // USE_PYBIND11_PYTHON_BINDINGS

#ifdef USE_PYBIND11_PYTHON_BINDINGS
void init_openravepy_kinbody(py::module& m)
#else
void init_openravepy_kinbody()
#endif
{
#ifdef USE_PYBIND11_PYTHON_BINDINGS
    using namespace py::literals;  // "..."_a
    class_<PyStateRestoreContextBase>(m, "StateRestoreContext")
#else
    class_<PyStateRestoreContextBase, boost::noncopyable>("StateRestoreContext",no_init)
#endif
    .def("__enter__",&PyStateRestoreContextBase::__enter__,"returns the object storing the state")
    .def("__exit__",&PyStateRestoreContextBase::__exit__,"restores the state held in the object")
    .def("GetBody",&PyStateRestoreContextBase::GetBody,DOXY_FN(KinBody::KinBodyStateSaver, GetBody))
#ifdef USE_PYBIND11_PYTHON_BINDINGS
    .def("Restore",&PyStateRestoreContextBase::Restore,
         "body"_a = py::none_(),
         DOXY_FN(KinBody::KinBodyStateSaver, Restore)
         )
#else
    .def("Restore",&PyStateRestoreContextBase::Restore,Restore_overloads(PY_ARGS("body") DOXY_FN(KinBody::KinBodyStateSaver, Restore)))
#endif
    .def("Release",&PyStateRestoreContextBase::Release,DOXY_FN(KinBody::KinBodyStateSaver, Release))
    .def("Close",&PyStateRestoreContextBase::Close,DOXY_FN(KinBody::KinBodyStateSaver, Close))
    .def("__str__",&PyStateRestoreContextBase::__str__)
    .def("__unicode__",&PyStateRestoreContextBase::__unicode__)
    ;
#ifdef USE_PYBIND11_PYTHON_BINDINGS
    object geometrytype = enum_<GeometryType>(m, "GeometryType" DOXY_ENUM(GeometryType))
#else
    object geometrytype = enum_<GeometryType>("GeometryType" DOXY_ENUM(GeometryType))
#endif
                          .value("None",GT_None)
                          .value("Box",GT_Box)
                          .value("Sphere",GT_Sphere)
                          .value("Cylinder",GT_Cylinder)
                          .value("Trimesh",GT_TriMesh)
                          .value("Container",GT_Container)
                          .value("Cage",GT_Cage)
    ;
#ifdef USE_PYBIND11_PYTHON_BINDINGS
    object sidewalltype = enum_<KinBody::GeometryInfo::SideWallType>(m, "SideWallType" DOXY_ENUM(KinBody::GeometryInfo::SideWallType))
#else
    object sidewalltype = enum_<KinBody::GeometryInfo::SideWallType>("SideWallType" DOXY_ENUM(KinBody::GeometryInfo::SideWallType))
#endif
                          .value("SWT_NX",KinBody::GeometryInfo::SideWallType::SWT_NX)
                          .value("SWT_PX",KinBody::GeometryInfo::SideWallType::SWT_PX)
                          .value("SWT_NY",KinBody::GeometryInfo::SideWallType::SWT_NY)
                          .value("SWT_PY",KinBody::GeometryInfo::SideWallType::SWT_PY)
    ;
#ifdef USE_PYBIND11_PYTHON_BINDINGS
    object electricmotoractuatorinfo = class_<PyElectricMotorActuatorInfo, OPENRAVE_SHARED_PTR<PyElectricMotorActuatorInfo> >(m, "ElectricMotorActuatorInfo", DOXY_CLASS(KinBody::ElectricMotorActuatorInfo))
                                       .def(init<>())
#else
    object electricmotoractuatorinfo = class_<PyElectricMotorActuatorInfo, OPENRAVE_SHARED_PTR<PyElectricMotorActuatorInfo> >("ElectricMotorActuatorInfo", DOXY_CLASS(KinBody::ElectricMotorActuatorInfo))
#endif
                                       .def_readwrite("model_type",&PyElectricMotorActuatorInfo::model_type)
                                       .def_readwrite("assigned_power_rating",&PyElectricMotorActuatorInfo::assigned_power_rating)
                                       .def_readwrite("max_speed",&PyElectricMotorActuatorInfo::max_speed)
                                       .def_readwrite("no_load_speed",&PyElectricMotorActuatorInfo::no_load_speed)
                                       .def_readwrite("stall_torque",&PyElectricMotorActuatorInfo::stall_torque)
                                       .def_readwrite("max_instantaneous_torque",&PyElectricMotorActuatorInfo::max_instantaneous_torque)
                                       .def_readwrite("nominal_speed_torque_points",&PyElectricMotorActuatorInfo::nominal_speed_torque_points)
                                       .def_readwrite("max_speed_torque_points",&PyElectricMotorActuatorInfo::max_speed_torque_points)
                                       .def_readwrite("nominal_torque",&PyElectricMotorActuatorInfo::nominal_torque)
                                       .def_readwrite("rotor_inertia",&PyElectricMotorActuatorInfo::rotor_inertia)
                                       .def_readwrite("torque_constant",&PyElectricMotorActuatorInfo::torque_constant)
                                       .def_readwrite("nominal_voltage",&PyElectricMotorActuatorInfo::nominal_voltage)
                                       .def_readwrite("speed_constant",&PyElectricMotorActuatorInfo::speed_constant)
                                       .def_readwrite("starting_current",&PyElectricMotorActuatorInfo::starting_current)
                                       .def_readwrite("terminal_resistance",&PyElectricMotorActuatorInfo::terminal_resistance)
                                       .def_readwrite("gear_ratio",&PyElectricMotorActuatorInfo::gear_ratio)
                                       .def_readwrite("coloumb_friction",&PyElectricMotorActuatorInfo::coloumb_friction)
                                       .def_readwrite("viscous_friction",&PyElectricMotorActuatorInfo::viscous_friction)
#ifdef USE_PYBIND11_PYTHON_BINDINGS
                                       .def(py::pickle(
                                                [](const PyElectricMotorActuatorInfo& pyinfo) {
            return ElectricMotorActuatorInfo_pickle_suite::getstate(pyinfo);
        },
                                                [](py::tuple state) {
            // __setstate__
            if(state.size() != 14) {
                RAVELOG_WARN("Invalid state!");
            }
            // TGN: should I convert this to primitive data types?
            // ... the same as I did for PyKinBody::PyGrabbedInfo
            PyElectricMotorActuatorInfo pyinfo;
            ElectricMotorActuatorInfo_pickle_suite::setstate(pyinfo, state);
            return pyinfo;
        }
                                                ))
#else
                                       .def_pickle(ElectricMotorActuatorInfo_pickle_suite())
#endif // USE_PYBIND11_PYTHON_BINDINGS
    ;

#ifdef USE_PYBIND11_PYTHON_BINDINGS
    object jointtype = enum_<KinBody::JointType>(m, "JointType" DOXY_ENUM(JointType))
#else
    object jointtype = enum_<KinBody::JointType>("JointType" DOXY_ENUM(JointType))
#endif
                       .value("None",KinBody::JointNone)
                       .value("Hinge",KinBody::JointHinge)
                       .value("Revolute",KinBody::JointRevolute)
                       .value("Slider",KinBody::JointSlider)
                       .value("Prismatic",KinBody::JointPrismatic)
                       .value("RR",KinBody::JointRR)
                       .value("RP",KinBody::JointRP)
                       .value("PR",KinBody::JointPR)
                       .value("PP",KinBody::JointPP)
                       .value("Universal",KinBody::JointUniversal)
                       .value("Hinge2",KinBody::JointHinge2)
                       .value("Spherical",KinBody::JointSpherical)
                       .value("Trajectory",KinBody::JointTrajectory)
    ;

#ifdef USE_PYBIND11_PYTHON_BINDINGS
    object testpickle = class_<PyTestPickle, OPENRAVE_SHARED_PTR<PyTestPickle> >(m, "TestPickle")
                        .def(init<>())
#else
    object testpickle = class_<PyTestPickle, OPENRAVE_SHARED_PTR<PyTestPickle> >("TestPickle")
#endif // USE_PYBIND11_PYTHON_BINDINGS       
#ifdef USE_PYBIND11_PYTHON_BINDINGS            
                        .def(py::pickle(
                        [](const PyTestPickle &pypickle) {
                            // __getstate__
                            // return TestPickle_pickle_suite::getstate(pypickle);
                            return py::make_tuple(pypickle._t, pypickle._arr);
                        },
                        [](const py::tuple& state) {
                            // PyTestPickle pypickle;
                            // TestPickle_pickle_suite::setstate(pypickle, state);
                            // return pypickle;
                            PyTestPickle pypickle;
                            pypickle._t = extract<std::string>(state[0]);
                            pypickle._arr = state[1];
                            return pypickle;
                        }
                        ))
#else
                        .def_pickle(TestPickle_pickle_suite())
#endif // USE_PYBIND11_PYTHON_BINDINGS
                        .def_readwrite("t", &PyTestPickle::_t)
                        .def_readwrite("arr", &PyTestPickle::_arr)
                        ;

#ifdef USE_PYBIND11_PYTHON_BINDINGS
    object geometryinfo = class_<PyGeometryInfo, OPENRAVE_SHARED_PTR<PyGeometryInfo> >(m, "GeometryInfo", DOXY_CLASS(KinBody::GeometryInfo))
                          .def(init<>())
                          //.def(init<const KinBody::GeometryInfo&>(), "info"_a)
#else
    object geometryinfo = class_<PyGeometryInfo, OPENRAVE_SHARED_PTR<PyGeometryInfo> >("GeometryInfo", DOXY_CLASS(KinBody::GeometryInfo))
#endif
                          .def_readwrite("_t",&PyGeometryInfo::_t)
                          .def_readwrite("_vGeomData",&PyGeometryInfo::_vGeomData)
                          .def_readwrite("_vGeomData2",&PyGeometryInfo::_vGeomData2)
                          .def_readwrite("_vGeomData3",&PyGeometryInfo::_vGeomData3)
                          .def_readwrite("_vGeomData4",&PyGeometryInfo::_vGeomData4)
                          .def_readwrite("_vDiffuseColor",&PyGeometryInfo::_vDiffuseColor)
                          .def_readwrite("_vAmbientColor",&PyGeometryInfo::_vAmbientColor)
                          .def_readwrite("_meshcollision",&PyGeometryInfo::_meshcollision)
                          .def_readwrite("_type",&PyGeometryInfo::_type)
                          .def_readwrite("_name",&PyGeometryInfo::_name)
                          .def_readwrite("_filenamerender",&PyGeometryInfo::_filenamerender)
                          .def_readwrite("_filenamecollision",&PyGeometryInfo::_filenamecollision)
                          .def_readwrite("_vRenderScale",&PyGeometryInfo::_vRenderScale)
                          .def_readwrite("_vCollisionScale",&PyGeometryInfo::_vCollisionScale)
                          .def_readwrite("_fTransparency",&PyGeometryInfo::_fTransparency)
                          .def_readwrite("_bVisible",&PyGeometryInfo::_bVisible)
                          .def_readwrite("_bModifiable",&PyGeometryInfo::_bModifiable)
                          .def_readwrite("_mapExtraGeometries",&PyGeometryInfo::_mapExtraGeometries)
                          .def_readwrite("_vSideWalls", &PyGeometryInfo::_vSideWalls)
                          .def("ComputeInnerEmptyVolume",&PyGeometryInfo::ComputeInnerEmptyVolume, DOXY_FN(GeomeryInfo,ComputeInnerEmptyVolume))
                          .def("ComputeAABB",&PyGeometryInfo::ComputeAABB, PY_ARGS("transform") DOXY_FN(GeomeryInfo,ComputeAABB))
#ifdef USE_PYBIND11_PYTHON_BINDINGS
                          .def("DeserializeJSON", &PyGeometryInfo::DeserializeJSON,
                               py::arg("obj"),
                               "unitScale"_a = 1.0,
                               DOXY_FN(GeometryInfo, DeserializeJSON))
                          .def("SerializeJSON", &PyGeometryInfo::SerializeJSON,
                               "unitScale"_a = 1.0,
                               "options"_a = py::none_(),
                               DOXY_FN(GeometryInfo,SerializeJSON))
#else
                          .def("DeserializeJSON", &PyGeometryInfo::DeserializeJSON, PY_ARGS("obj", "unitScale") DOXY_FN(GeometryInfo, DeserializeJSON))
                          .def("SerializeJSON", &PyGeometryInfo::SerializeJSON,SerializeJSON_overloads(PY_ARGS("unitScale", "options") DOXY_FN(GeometryInfo,SerializeJSON)))
#endif
#ifdef USE_PYBIND11_PYTHON_BINDINGS
                          .def(py::pickle(
                                   [](const PyGeometryInfo &pygeom) {
            // __getstate__
            return GeometryInfo_pickle_suite::getstate(pygeom);
        },
                                   [](py::tuple state) {
            PyGeometryInfo pygeom;
            GeometryInfo_pickle_suite::setstate(pygeom, state);
            return pygeom;
        }
                                   ))
#else
                          .def_pickle(GeometryInfo_pickle_suite())
#endif
    ;

#ifdef USE_PYBIND11_PYTHON_BINDINGS
    object sidewall = class_<PySideWall, OPENRAVE_SHARED_PTR<PySideWall> >(m, "SideWall", DOXY_CLASS(KinBody::GeometryInfo::SideWall))
                      .def(init<>())
#else
    object sidewall = class_<PySideWall, OPENRAVE_SHARED_PTR<PySideWall> >("SideWall", DOXY_CLASS(KinBody::GeometryInfo::SideWall))
#endif
                      .def_readwrite("transf",&PySideWall::transf)
                      .def_readwrite("vExtents",&PySideWall::vExtents)
                      .def_readwrite("type",&PySideWall::type)
    ;

#ifdef USE_PYBIND11_PYTHON_BINDINGS
    object linkinfo = class_<PyLinkInfo, OPENRAVE_SHARED_PTR<PyLinkInfo> >(m, "LinkInfo", DOXY_CLASS(KinBody::LinkInfo))
                      .def(init<>())
#else
    object linkinfo = class_<PyLinkInfo, OPENRAVE_SHARED_PTR<PyLinkInfo> >("LinkInfo", DOXY_CLASS(KinBody::LinkInfo))
#endif
                      .def_readwrite("_vgeometryinfos",&PyLinkInfo::_vgeometryinfos)
                      .def_readwrite("_name",&PyLinkInfo::_name)
                      .def_readwrite("_t",&PyLinkInfo::_t)
                      .def_readwrite("_tMassFrame",&PyLinkInfo::_tMassFrame)
                      .def_readwrite("_mass",&PyLinkInfo::_mass)
                      .def_readwrite("_vinertiamoments",&PyLinkInfo::_vinertiamoments)
                      .def_readwrite("_mapFloatParameters",&PyLinkInfo::_mapFloatParameters)
                      .def_readwrite("_mapIntParameters",&PyLinkInfo::_mapIntParameters)
                      .def_readwrite("_mapStringParameters",&PyLinkInfo::_mapStringParameters)
                      .def_readwrite("_vForcedAdjacentLinks",&PyLinkInfo::_vForcedAdjacentLinks)
                      .def_readwrite("_bStatic",&PyLinkInfo::_bStatic)
                      .def_readwrite("_bIsEnabled",&PyLinkInfo::_bIsEnabled)
#ifdef USE_PYBIND11_PYTHON_BINDINGS
                      .def(py::pickle([](const PyLinkInfo &pyinfo) {
            // __getstate__
            return LinkInfo_pickle_suite::getstate(pyinfo);
        },
                                      [](py::tuple state) {
            PyLinkInfo pyinfo;
            LinkInfo_pickle_suite::setstate(pyinfo, state);
            return pyinfo;
        }))
#else
                      .def_pickle(LinkInfo_pickle_suite())
#endif
    ;
#ifdef USE_PYBIND11_PYTHON_BINDINGS
    object jointinfo = class_<PyJointInfo, OPENRAVE_SHARED_PTR<PyJointInfo> >(m, "JointInfo", DOXY_CLASS(KinBody::JointInfo))
                       .def(init<>())
#else
    object jointinfo = class_<PyJointInfo, OPENRAVE_SHARED_PTR<PyJointInfo> >("JointInfo", DOXY_CLASS(KinBody::JointInfo))
#endif
                       .def_readwrite("_type",&PyJointInfo::_type)
                       .def_readwrite("_name",&PyJointInfo::_name)
                       .def_readwrite("_linkname0",&PyJointInfo::_linkname0)
                       .def_readwrite("_linkname1",&PyJointInfo::_linkname1)
                       .def_readwrite("_vanchor",&PyJointInfo::_vanchor)
                       .def_readwrite("_vaxes",&PyJointInfo::_vaxes)
                       .def_readwrite("_vcurrentvalues",&PyJointInfo::_vcurrentvalues)
                       .def_readwrite("_vresolution",&PyJointInfo::_vresolution)
                       .def_readwrite("_vmaxvel",&PyJointInfo::_vmaxvel)
                       .def_readwrite("_vhardmaxvel",&PyJointInfo::_vhardmaxvel)
                       .def_readwrite("_vmaxaccel",&PyJointInfo::_vmaxaccel)
                       .def_readwrite("_vhardmaxaccel",&PyJointInfo::_vhardmaxaccel)
                       .def_readwrite("_vmaxjerk",&PyJointInfo::_vmaxjerk)
                       .def_readwrite("_vhardmaxjerk",&PyJointInfo::_vhardmaxjerk)
                       .def_readwrite("_vmaxtorque",&PyJointInfo::_vmaxtorque)
                       .def_readwrite("_vmaxinertia",&PyJointInfo::_vmaxinertia)
                       .def_readwrite("_vweights",&PyJointInfo::_vweights)
                       .def_readwrite("_voffsets",&PyJointInfo::_voffsets)
                       .def_readwrite("_vlowerlimit",&PyJointInfo::_vlowerlimit)
                       .def_readwrite("_vupperlimit",&PyJointInfo::_vupperlimit)
                       .def_readwrite("_trajfollow",&PyJointInfo::_trajfollow)
                       .def_readwrite("_vmimic",&PyJointInfo::_vmimic)
                       .def_readwrite("_mapFloatParameters",&PyJointInfo::_mapFloatParameters)
                       .def_readwrite("_mapIntParameters",&PyJointInfo::_mapIntParameters)
                       .def_readwrite("_mapStringParameters",&PyJointInfo::_mapStringParameters)
                       .def_readwrite("_bIsCircular",&PyJointInfo::_bIsCircular)
                       .def_readwrite("_bIsActive",&PyJointInfo::_bIsActive)
                       .def_readwrite("_infoElectricMotor", &PyJointInfo::_infoElectricMotor)
#ifdef USE_PYBIND11_PYTHON_BINDINGS
                       .def(py::pickle([](const PyJointInfo &pyinfo) {
            // __getstate__
            return JointInfo_pickle_suite::getstate(pyinfo);
        },
                                       [](py::tuple state) {
            PyJointInfo pyinfo;
            JointInfo_pickle_suite::setstate(pyinfo, state);
            return pyinfo;
        }))
#else
                       .def_pickle(JointInfo_pickle_suite())
#endif
    ;

#ifdef USE_PYBIND11_PYTHON_BINDINGS
    object grabbedinfo = class_<PyKinBody::PyGrabbedInfo, OPENRAVE_SHARED_PTR<PyKinBody::PyGrabbedInfo> >(m, "GrabbedInfo", DOXY_CLASS(KinBody::GrabbedInfo))
                         .def(init<>())
                         .def(init<const RobotBase::GrabbedInfo&>(), "info"_a)
#else
    object grabbedinfo = class_<PyKinBody::PyGrabbedInfo, OPENRAVE_SHARED_PTR<PyKinBody::PyGrabbedInfo> >("GrabbedInfo", DOXY_CLASS(KinBody::GrabbedInfo))
#endif
                         .def_readwrite("_grabbedname",&PyKinBody::PyGrabbedInfo::_grabbedname)
                         .def_readwrite("_robotlinkname",&PyKinBody::PyGrabbedInfo::_robotlinkname)
                         .def_readwrite("_trelative",&PyKinBody::PyGrabbedInfo::_trelative)
                         .def_readwrite("_setRobotLinksToIgnore",&PyKinBody::PyGrabbedInfo::_setRobotLinksToIgnore)
                         .def("__str__",&PyKinBody::PyGrabbedInfo::__str__)
                         .def("__unicode__",&PyKinBody::PyGrabbedInfo::__unicode__)
#ifdef USE_PYBIND11_PYTHON_BINDINGS
                         // https://pybind11.readthedocs.io/en/stable/advanced/classes.html#pickling-support
                         .def(py::pickle(
                                  // __getstate__
                                  [](const PyKinBody::PyGrabbedInfo &pyinfo) {
            return GrabbedInfo_pickle_suite::getstate(pyinfo);
        },
                                  // __setstate__
                                  [](py::tuple state) {
            if (state.size() != 4) {
                RAVELOG_WARN("Invalid state!");
            }
            /* Create a new C++ instance */
            PyKinBody::PyGrabbedInfo pyinfo;
            GrabbedInfo_pickle_suite::setstate(pyinfo, state);
            return pyinfo;
        }
                                  ))
#else
                         .def_pickle(GrabbedInfo_pickle_suite())
#endif
    ;


    {
        void (PyKinBody::*psetdofvalues1)(object) = &PyKinBody::SetDOFValues;
        void (PyKinBody::*psetdofvalues2)(object,object) = &PyKinBody::SetDOFValues;
        void (PyKinBody::*psetdofvalues3)(object,object,uint32_t) = &PyKinBody::SetDOFValues;
        object (PyKinBody::*getdofvalues1)() const = &PyKinBody::GetDOFValues;
        object (PyKinBody::*getdofvalues2)(object) const = &PyKinBody::GetDOFValues;
        object (PyKinBody::*getdofvelocities1)() const = &PyKinBody::GetDOFVelocities;
        object (PyKinBody::*getdofvelocities2)(object) const = &PyKinBody::GetDOFVelocities;
        object (PyKinBody::*getdoflimits1)() const = &PyKinBody::GetDOFLimits;
        object (PyKinBody::*getdoflimits2)(object) const = &PyKinBody::GetDOFLimits;
        object (PyKinBody::*getdofweights1)() const = &PyKinBody::GetDOFWeights;
        object (PyKinBody::*getdofweights2)(object) const = &PyKinBody::GetDOFWeights;
        object (PyKinBody::*getdofresolutions1)() const = &PyKinBody::GetDOFResolutions;
        object (PyKinBody::*getdofresolutions2)(object) const = &PyKinBody::GetDOFResolutions;
        object (PyKinBody::*getdofvelocitylimits1)() const = &PyKinBody::GetDOFVelocityLimits;
        object (PyKinBody::*getdofvelocitylimits2)(object) const = &PyKinBody::GetDOFVelocityLimits;
        object (PyKinBody::*getdofaccelerationlimits1)() const = &PyKinBody::GetDOFAccelerationLimits;
        object (PyKinBody::*getdofaccelerationlimits2)(object) const = &PyKinBody::GetDOFAccelerationLimits;
        object (PyKinBody::*getdofjerklimits1)() const = &PyKinBody::GetDOFJerkLimits;
        object (PyKinBody::*getdofjerklimits2)(object) const = &PyKinBody::GetDOFJerkLimits;
        object (PyKinBody::*getdofhardvelocitylimits1)() const = &PyKinBody::GetDOFHardVelocityLimits;
        object (PyKinBody::*getdofhardvelocitylimits2)(object) const = &PyKinBody::GetDOFHardVelocityLimits;
        object (PyKinBody::*getdofhardaccelerationlimits1)() const = &PyKinBody::GetDOFHardAccelerationLimits;
        object (PyKinBody::*getdofhardaccelerationlimits2)(object) const = &PyKinBody::GetDOFHardAccelerationLimits;
        object (PyKinBody::*getdofhardjerklimits1)() const = &PyKinBody::GetDOFHardJerkLimits;
        object (PyKinBody::*getdofhardjerklimits2)(object) const = &PyKinBody::GetDOFHardJerkLimits;
        object (PyKinBody::*getdoftorquelimits1)() const = &PyKinBody::GetDOFTorqueLimits;
        object (PyKinBody::*getdoftorquelimits2)(object) const = &PyKinBody::GetDOFTorqueLimits;
        object (PyKinBody::*getlinks1)() const = &PyKinBody::GetLinks;
        object (PyKinBody::*getlinks2)(object) const = &PyKinBody::GetLinks;
        object (PyKinBody::*getjoints1)() const = &PyKinBody::GetJoints;
        object (PyKinBody::*getjoints2)(object) const = &PyKinBody::GetJoints;
        void (PyKinBody::*setdofvelocities1)(object) = &PyKinBody::SetDOFVelocities;
        void (PyKinBody::*setdofvelocities2)(object,object,object) = &PyKinBody::SetDOFVelocities;
        void (PyKinBody::*setdofvelocities3)(object,uint32_t,object) = &PyKinBody::SetDOFVelocities;
        void (PyKinBody::*setdofvelocities4)(object,object,object,uint32_t) = &PyKinBody::SetDOFVelocities;
        bool (PyKinBody::*pgrab2)(PyKinBodyPtr,object) = &PyKinBody::Grab;
        bool (PyKinBody::*pgrab4)(PyKinBodyPtr,object,object) = &PyKinBody::Grab;
        object (PyKinBody::*GetNonAdjacentLinks1)() const = &PyKinBody::GetNonAdjacentLinks;
        object (PyKinBody::*GetNonAdjacentLinks2)(int) const = &PyKinBody::GetNonAdjacentLinks;
        std::string sInitFromBoxesDoc = std::string(DOXY_FN(KinBody,InitFromBoxes "const std::vector< AABB; bool")) + std::string("\nboxes is a Nx6 array, first 3 columsn are position, last 3 are extents");
        std::string sGetChainDoc = std::string(DOXY_FN(KinBody,GetChain)) + std::string("If returnjoints is false will return a list of links, otherwise will return a list of links (default is true)");
        std::string sComputeInverseDynamicsDoc = std::string(":param returncomponents: If True will return three N-element arrays that represents the torque contributions to M, C, and G.\n\n:param externalforcetorque: A dictionary of link indices and a 6-element array of forces/torques in that order.\n\n") + std::string(DOXY_FN(KinBody, ComputeInverseDynamics));
#ifdef USE_PYBIND11_PYTHON_BINDINGS
        scope_ kinbody = class_<PyKinBody, OPENRAVE_SHARED_PTR<PyKinBody>, PyInterfaceBase>(m, "KinBody", DOXY_CLASS(KinBody))
#else
        scope_ kinbody = class_<PyKinBody, OPENRAVE_SHARED_PTR<PyKinBody>, bases<PyInterfaceBase> >("KinBody", DOXY_CLASS(KinBody), no_init)
#endif
                         .def("Destroy",&PyKinBody::Destroy, DOXY_FN(KinBody,Destroy))
#ifdef USE_PYBIND11_PYTHON_BINDINGS
                         .def("InitFromBoxes", &PyKinBody::InitFromBoxes,
                              "boxes"_a,
                              "draw"_a = true,
                              "uri"_a = "",
                              sInitFromBoxesDoc.c_str()
                              )
#else
                         .def("InitFromBoxes",&PyKinBody::InitFromBoxes,InitFromBoxes_overloads(PY_ARGS("boxes","draw","uri") sInitFromBoxesDoc.c_str()))
#endif
#ifdef USE_PYBIND11_PYTHON_BINDINGS
                         .def("InitFromSpheres", &PyKinBody::InitFromSpheres,
                              "spherex"_a,
                              "draw"_a = true,
                              "uri"_a = "",
                              DOXY_FN(KinBody, InitFromSpheres)
                              )
#else
                         .def("InitFromSpheres",&PyKinBody::InitFromSpheres,InitFromSpheres_overloads(PY_ARGS("spherex","draw","uri") DOXY_FN(KinBody,InitFromSpheres)))
#endif
#ifdef USE_PYBIND11_PYTHON_BINDINGS
                         .def("InitFromTrimesh", &PyKinBody::InitFromTrimesh,
                              "trimesh"_a,
                              "draw"_a = true,
                              "uri"_a = "",
                              DOXY_FN(KinBody, InitFromTrimesh)
                              )
#else
                         .def("InitFromTrimesh",&PyKinBody::InitFromTrimesh,InitFromTrimesh_overloads(PY_ARGS("trimesh","draw","uri") DOXY_FN(KinBody,InitFromTrimesh)))
#endif
#ifdef USE_PYBIND11_PYTHON_BINDINGS
                         .def("InitFromGeometries", &PyKinBody::InitFromGeometries,
                              "geometries"_a,
                              "uri"_a = "",
                              DOXY_FN(KinBody, InitFromGeometries)
                              )
#else
                         .def("InitFromGeometries",&PyKinBody::InitFromGeometries,InitFromGeometries_overloads(PY_ARGS("geometries", "uri") DOXY_FN(KinBody,InitFromGeometries)))
#endif
#ifdef USE_PYBIND11_PYTHON_BINDINGS
                         .def("Init", &PyKinBody::Init,
                              "linkinfos"_a,
                              "jointinfos"_a,
                              "uri"_a = "",
                              DOXY_FN(KinBody, Init)
                              )
#else
                         .def("Init",&PyKinBody::Init,Init_overloads(PY_ARGS("linkinfos","jointinfos","uri") DOXY_FN(KinBody,Init)))
#endif
                         .def("SetLinkGeometriesFromGroup",&PyKinBody::SetLinkGeometriesFromGroup, PY_ARGS("name") DOXY_FN(KinBody,SetLinkGeometriesFromGroup))
                         .def("SetLinkGroupGeometries", &PyKinBody::SetLinkGroupGeometries, PY_ARGS("name", "linkgeometries") DOXY_FN(KinBody, SetLinkGroupGeometries))
                         .def("SetName", &PyKinBody::SetName,PY_ARGS("name") DOXY_FN(KinBody,SetName))
                         .def("GetName",&PyKinBody::GetName,DOXY_FN(KinBody,GetName))
                         .def("GetDOF",&PyKinBody::GetDOF,DOXY_FN(KinBody,GetDOF))
                         .def("GetDOFValues",getdofvalues1,DOXY_FN(KinBody,GetDOFValues))
                         .def("GetDOFValues",getdofvalues2,PY_ARGS("indices") DOXY_FN(KinBody,GetDOFValues))
                         .def("GetDOFVelocities",getdofvelocities1, DOXY_FN(KinBody,GetDOFVelocities))
                         .def("GetDOFVelocities",getdofvelocities2, PY_ARGS("indices") DOXY_FN(KinBody,GetDOFVelocities))
                         .def("GetDOFLimits",getdoflimits1, DOXY_FN(KinBody,GetDOFLimits))
                         .def("GetDOFLimits",getdoflimits2, PY_ARGS("indices") DOXY_FN(KinBody,GetDOFLimits))
                         .def("GetDOFVelocityLimits",getdofvelocitylimits1, DOXY_FN(KinBody,GetDOFVelocityLimits))
                         .def("GetDOFVelocityLimits",getdofvelocitylimits2, PY_ARGS("indices") DOXY_FN(KinBody,GetDOFVelocityLimits))
                         .def("GetDOFAccelerationLimits",getdofaccelerationlimits1, DOXY_FN(KinBody,GetDOFAccelerationLimits))
                         .def("GetDOFAccelerationLimits",getdofaccelerationlimits2, PY_ARGS("indices") DOXY_FN(KinBody,GetDOFAccelerationLimits))
                         .def("GetDOFJerkLimits",getdofjerklimits1, DOXY_FN(KinBody,GetDOFJerkLimits1))
                         .def("GetDOFJerkLimits",getdofjerklimits2, PY_ARGS("indices") DOXY_FN(KinBody,GetDOFJerkLimits2))
                         .def("GetDOFHardVelocityLimits",getdofhardvelocitylimits1, DOXY_FN(KinBody,GetDOFHardVelocityLimits1))
                         .def("GetDOFHardVelocityLimits",getdofhardvelocitylimits2, PY_ARGS("indices") DOXY_FN(KinBody,GetDOFHardVelocityLimits2))
                         .def("GetDOFHardAccelerationLimits",getdofhardaccelerationlimits1, DOXY_FN(KinBody,GetDOFHardAccelerationLimits1))
                         .def("GetDOFHardAccelerationLimits",getdofhardaccelerationlimits2, PY_ARGS("indices") DOXY_FN(KinBody,GetDOFHardAccelerationLimits2))
                         .def("GetDOFHardJerkLimits",getdofhardjerklimits1, DOXY_FN(KinBody,GetDOFHardJerkLimits1))
                         .def("GetDOFHardJerkLimits",getdofhardjerklimits2, PY_ARGS("indices") DOXY_FN(KinBody,GetDOFHardJerkLimits2))
                         .def("GetDOFTorqueLimits",getdoftorquelimits1, DOXY_FN(KinBody,GetDOFTorqueLimits))
                         .def("GetDOFTorqueLimits",getdoftorquelimits2, PY_ARGS("indices") DOXY_FN(KinBody,GetDOFTorqueLimits))
                         .def("GetDOFMaxVel",&PyKinBody::GetDOFMaxVel, DOXY_FN(KinBody,GetDOFMaxVel))
                         .def("GetDOFMaxTorque",&PyKinBody::GetDOFMaxTorque, DOXY_FN(KinBody,GetDOFMaxTorque))
                         .def("GetDOFMaxAccel",&PyKinBody::GetDOFMaxAccel, DOXY_FN(KinBody,GetDOFMaxAccel))
                         .def("GetDOFWeights",getdofweights1, DOXY_FN(KinBody,GetDOFWeights))
                         .def("GetDOFWeights",getdofweights2, DOXY_FN(KinBody,GetDOFWeights))
                         .def("SetDOFWeights",&PyKinBody::SetDOFWeights, PY_ARGS("weights") DOXY_FN(KinBody,SetDOFWeights))
                         .def("SetDOFResolutions",&PyKinBody::SetDOFResolutions, PY_ARGS("resolutions") DOXY_FN(KinBody,SetDOFResolutions))
#ifdef USE_PYBIND11_PYTHON_BINDINGS
                         .def("SetDOFLimits", &PyKinBody::SetDOFLimits,
                              "lower"_a,
                              "upper"_a,
                              "indices"_a = py::none_(),
                              DOXY_FN(KinBody, SetDOFLimits)
                              )
#else
                         .def("SetDOFLimits",&PyKinBody::SetDOFLimits, SetDOFLimits_overloads(PY_ARGS("lower","upper","indices") DOXY_FN(KinBody,SetDOFLimits)))
#endif
                         .def("SetDOFVelocityLimits",&PyKinBody::SetDOFVelocityLimits, PY_ARGS("limits") DOXY_FN(KinBody,SetDOFVelocityLimits))
                         .def("SetDOFAccelerationLimits",&PyKinBody::SetDOFAccelerationLimits, PY_ARGS("limits") DOXY_FN(KinBody,SetDOFAccelerationLimits))
                         .def("SetDOFJerkLimits",&PyKinBody::SetDOFJerkLimits, PY_ARGS("limits") DOXY_FN(KinBody,SetDOFJerkLimits))
                         .def("SetDOFHardVelocityLimits",&PyKinBody::SetDOFHardVelocityLimits, PY_ARGS("limits") DOXY_FN(KinBody,SetDOFHardVelocityLimits))
                         .def("SetDOFHardAccelerationLimits",&PyKinBody::SetDOFHardAccelerationLimits, PY_ARGS("limits") DOXY_FN(KinBody,SetDOFHardAccelerationLimits))
                         .def("SetDOFHardJerkLimits",&PyKinBody::SetDOFHardJerkLimits, PY_ARGS("limits") DOXY_FN(KinBody,SetDOFHardJerkLimits))
                         .def("SetDOFTorqueLimits",&PyKinBody::SetDOFTorqueLimits, PY_ARGS("limits") DOXY_FN(KinBody,SetDOFTorqueLimits))
                         .def("GetDOFResolutions",getdofresolutions1, DOXY_FN(KinBody,GetDOFResolutions))
                         .def("GetDOFResolutions",getdofresolutions2, DOXY_FN(KinBody,GetDOFResolutions))
                         .def("GetLinks",getlinks1, DOXY_FN(KinBody,GetLinks))
                         .def("GetLinks",getlinks2, PY_ARGS("indices") DOXY_FN(KinBody,GetLinks))
                         .def("GetLink",&PyKinBody::GetLink,PY_ARGS("name") DOXY_FN(KinBody,GetLink))
                         .def("GetJoints",getjoints1, DOXY_FN(KinBody,GetJoints))
                         .def("GetJoints",getjoints2, PY_ARGS("indices") DOXY_FN(KinBody,GetJoints))
                         .def("GetPassiveJoints",&PyKinBody::GetPassiveJoints, DOXY_FN(KinBody,GetPassiveJoints))
                         .def("GetDependencyOrderedJoints",&PyKinBody::GetDependencyOrderedJoints, DOXY_FN(KinBody,GetDependencyOrderedJoints))
                         .def("GetClosedLoops",&PyKinBody::GetClosedLoops,DOXY_FN(KinBody,GetClosedLoops))
                         .def("GetRigidlyAttachedLinks",&PyKinBody::GetRigidlyAttachedLinks,PY_ARGS("linkindex") DOXY_FN(KinBody,GetRigidlyAttachedLinks))
#ifdef USE_PYBIND11_PYTHON_BINDINGS
                         .def("GetChain", &PyKinBody::GetChain,
                              "linkindex1"_a,
                              "linkindex2"_a,
                              "returnjoints"_a = true,
                              sGetChainDoc.c_str()
                              )
#else
                         .def("GetChain",&PyKinBody::GetChain,GetChain_overloads(PY_ARGS("linkindex1","linkindex2","returnjoints") sGetChainDoc.c_str()))
#endif
                         .def("IsDOFInChain",&PyKinBody::IsDOFInChain,PY_ARGS("linkindex1","linkindex2","dofindex") DOXY_FN(KinBody,IsDOFInChain))
                         .def("GetJointIndex",&PyKinBody::GetJointIndex,PY_ARGS("name") DOXY_FN(KinBody,GetJointIndex))
                         .def("GetJoint",&PyKinBody::GetJoint,PY_ARGS("name") DOXY_FN(KinBody,GetJoint))
                         .def("GetJointFromDOFIndex",&PyKinBody::GetJointFromDOFIndex,PY_ARGS("dofindex") DOXY_FN(KinBody,GetJointFromDOFIndex))
                         .def("GetTransform",&PyKinBody::GetTransform, DOXY_FN(KinBody,GetTransform))
                         .def("GetTransformPose",&PyKinBody::GetTransformPose, DOXY_FN(KinBody,GetTransform))
#ifdef USE_PYBIND11_PYTHON_BINDINGS
                         .def("GetLinkTransformations", &PyKinBody::GetLinkTransformations,
                              "returndoflastvlaues"_a = false,
                              DOXY_FN(KinBody,GetLinkTransformations)
                              )
#else
                         .def("GetLinkTransformations",&PyKinBody::GetLinkTransformations, GetLinkTransformations_overloads(PY_ARGS("returndoflastvlaues") DOXY_FN(KinBody,GetLinkTransformations)))
#endif
                         .def("GetBodyTransformations",&PyKinBody::GetLinkTransformations, DOXY_FN(KinBody,GetLinkTransformations))
#ifdef USE_PYBIND11_PYTHON_BINDINGS
                         .def("SetLinkTransformations",&PyKinBody::SetLinkTransformations,
                              "transforms"_a,
                              "doflastsetvalues"_a = py::none_(),
                              DOXY_FN(KinBody,SetLinkTransformations)
                              )
#else
                         .def("SetLinkTransformations",&PyKinBody::SetLinkTransformations,SetLinkTransformations_overloads(PY_ARGS("transforms","doflastsetvalues") DOXY_FN(KinBody,SetLinkTransformations)))
#endif
                         .def("SetBodyTransformations", &PyKinBody::SetLinkTransformations, PY_ARGS("transforms", "doflastsetvalues") DOXY_FN(KinBody,SetLinkTransformations))
                         .def("SetLinkVelocities",&PyKinBody::SetLinkVelocities,PY_ARGS("velocities") DOXY_FN(KinBody,SetLinkVelocities))
                         .def("SetVelocity",&PyKinBody::SetVelocity, PY_ARGS("linear","angular") DOXY_FN(KinBody,SetVelocity "const Vector; const Vector"))
                         .def("SetDOFVelocities",setdofvelocities1, PY_ARGS("dofvelocities") DOXY_FN(KinBody,SetDOFVelocities "const std::vector; uint32_t"))
                         .def("SetDOFVelocities",setdofvelocities2, PY_ARGS("dofvelocities","linear","angular") DOXY_FN(KinBody,SetDOFVelocities "const std::vector; const Vector; const Vector; uint32_t"))
#ifdef USE_PYBIND11_PYTHON_BINDINGS
                         .def("SetDOFVelocities", setdofvelocities3,
                              "dofvelocities"_a,
                              "checklimits"_a = (int) KinBody::CLA_CheckLimits,
                              "indices"_a = py::none_(),
                              DOXY_FN(KinBody,SetDOFVelocities "const std::vector; uint32_t; const std::vector")
                              )
#else
                         .def("SetDOFVelocities",setdofvelocities3, PY_ARGS("dofvelocities","checklimits","indices") DOXY_FN(KinBody,SetDOFVelocities "const std::vector; uint32_t; const std::vector"))
#endif
                         .def("SetDOFVelocities",setdofvelocities4, PY_ARGS("dofvelocities","linear","angular","checklimits") DOXY_FN(KinBody,SetDOFVelocities "const std::vector; const Vector; const Vector; uint32_t"))
                         .def("GetLinkVelocities",&PyKinBody::GetLinkVelocities, DOXY_FN(KinBody,GetLinkVelocities))
#ifdef USE_PYBIND11_PYTHON_BINDINGS
                         .def("GetLinkAccelerations", &PyKinBody::GetLinkAccelerations,
                              "dofaccelerations"_a,
                              "externalaccelerations"_a = py::none_(),
                              DOXY_FN(KinBody,GetLinkAccelerations)
                              )
#else
                         .def("GetLinkAccelerations",&PyKinBody::GetLinkAccelerations, GetLinkAccelerations_overloads(PY_ARGS("dofaccelerations", "externalaccelerations") DOXY_FN(KinBody,GetLinkAccelerations)))
#endif
                         .def("GetLinkEnableStates",&PyKinBody::GetLinkEnableStates, DOXY_FN(KinBody,GetLinkEnableStates))
                         .def("SetLinkEnableStates",&PyKinBody::SetLinkEnableStates, DOXY_FN(KinBody,SetLinkEnableStates))
#ifdef USE_PYBIND11_PYTHON_BINDINGS
                         .def("ComputeAABB", &PyKinBody::ComputeAABB,
                              "enabledOnlyLinks"_a = false,
                              DOXY_FN(KinBody, ComputeAABB)
                              )
#else
                         .def("ComputeAABB",&PyKinBody::ComputeAABB, ComputeAABB_overloads(PY_ARGS("enabledOnlyLinks") DOXY_FN(KinBody,ComputeAABB)))
#endif
#ifdef USE_PYBIND11_PYTHON_BINDINGS
                         .def("ComputeAABBFromTransform", &PyKinBody::ComputeAABBFromTransform,
                              "transform"_a,
                              "enabledOnlyLinks"_a = false,
                              DOXY_FN(KinBody,ComputeAABBFromTransform)
                              )
#else
                         .def("ComputeAABBFromTransform",&PyKinBody::ComputeAABBFromTransform, ComputeAABBFromTransform_overloads(PY_ARGS("transform", "enabledOnlyLinks") DOXY_FN(KinBody,ComputeAABBFromTransform)))
#endif
#ifdef USE_PYBIND11_PYTHON_BINDINGS
                         .def("ComputeLocalAABB", &PyKinBody::ComputeLocalAABB,
                              "enabledOnlyLinks"_a = false,
                              DOXY_FN(KinBody,ComputeLocalAABB)
                              )
#else
                         .def("ComputeLocalAABB",&PyKinBody::ComputeLocalAABB, ComputeLocalAABB_overloads(PY_ARGS("enabledOnlyLinks") DOXY_FN(KinBody,ComputeLocalAABB)))
#endif
                         .def("GetCenterOfMass", &PyKinBody::GetCenterOfMass, DOXY_FN(KinBody,GetCenterOfMass))
                         .def("Enable",&PyKinBody::Enable,PY_ARGS("enable") DOXY_FN(KinBody,Enable))
                         .def("IsEnabled",&PyKinBody::IsEnabled, DOXY_FN(KinBody,IsEnabled))
                         .def("SetVisible",&PyKinBody::SetVisible,PY_ARGS("visible") DOXY_FN(KinBody,SetVisible))
                         .def("IsVisible",&PyKinBody::IsVisible, DOXY_FN(KinBody,IsVisible))
                         .def("IsDOFRevolute",&PyKinBody::IsDOFRevolute, PY_ARGS("dofindex") DOXY_FN(KinBody,IsDOFRevolute))
                         .def("IsDOFPrismatic",&PyKinBody::IsDOFPrismatic, PY_ARGS("dofindex") DOXY_FN(KinBody,IsDOFPrismatic))
                         .def("SetTransform",&PyKinBody::SetTransform,PY_ARGS("transform") DOXY_FN(KinBody,SetTransform))
                         .def("SetJointValues",psetdofvalues1,PY_ARGS("values") DOXY_FN(KinBody,SetDOFValues "const std::vector; uint32_t; const std::vector"))
                         .def("SetJointValues",psetdofvalues2,PY_ARGS("values","dofindices") DOXY_FN(KinBody,SetDOFValues "const std::vector; uint32_t; const std::vector"))
                         .def("SetDOFValues",psetdofvalues1,PY_ARGS("values") DOXY_FN(KinBody,SetDOFValues "const std::vector; uint32_t; const std::vector"))
                         .def("SetDOFValues",psetdofvalues2,PY_ARGS("values","dofindices") DOXY_FN(KinBody,SetDOFValues "const std::vector; uint32_t; const std::vector"))
                         .def("SetDOFValues",psetdofvalues3,PY_ARGS("values","dofindices","checklimits") DOXY_FN(KinBody,SetDOFValues "const std::vector; uint32_t; const std::vector"))
#ifdef USE_PYBIND11_PYTHON_BINDINGS
                         .def("SubtractDOFValues", &PyKinBody::SubtractDOFValues,
                              "values0"_a,
                              "values1"_a,
                              "indices"_a = py::none_(),
                              DOXY_FN(KinBody,SubtractDOFValues)
                              )
#else
                         .def("SubtractDOFValues",&PyKinBody::SubtractDOFValues,SubtractDOFValues_overloads(PY_ARGS("values0","values1") DOXY_FN(KinBody,SubtractDOFValues)))
#endif
                         .def("SetDOFTorques",&PyKinBody::SetDOFTorques,PY_ARGS("torques","add") DOXY_FN(KinBody,SetDOFTorques))
                         .def("SetJointTorques",&PyKinBody::SetDOFTorques,PY_ARGS("torques","add") DOXY_FN(KinBody,SetDOFTorques))
                         .def("SetTransformWithJointValues",&PyKinBody::SetTransformWithDOFValues,PY_ARGS("transform","values") DOXY_FN(KinBody,SetDOFValues "const std::vector; const Transform; uint32_t"))
                         .def("SetTransformWithDOFValues",&PyKinBody::SetTransformWithDOFValues,PY_ARGS("transform","values") DOXY_FN(KinBody,SetDOFValues "const std::vector; const Transform; uint32_t"))
#ifdef USE_PYBIND11_PYTHON_BINDINGS
                         .def("ComputeJacobianTranslation", &PyKinBody::ComputeJacobianTranslation,
                              "linkindex"_a,
                              "position"_a,
                              "indices"_a = py::none_(),
                              DOXY_FN(KinBody,ComputeJacobianTranslation)
                              )
#else
                         .def("ComputeJacobianTranslation",&PyKinBody::ComputeJacobianTranslation,ComputeJacobianTranslation_overloads(PY_ARGS("linkindex","position","indices") DOXY_FN(KinBody,ComputeJacobianTranslation)))
#endif
#ifdef USE_PYBIND11_PYTHON_BINDINGS
                         .def("ComputeJacobianAxisAngle", &PyKinBody::ComputeJacobianAxisAngle,
                              "linkindex"_a,
                              "indices"_a = py::none_(),
                              DOXY_FN(KinBody,ComputeJacobianAxisAngle)
                              )
#else
                         .def("ComputeJacobianAxisAngle",&PyKinBody::ComputeJacobianAxisAngle,ComputeJacobianAxisAngle_overloads(PY_ARGS("linkindex","indices") DOXY_FN(KinBody,ComputeJacobianAxisAngle)))
#endif
                         .def("CalculateJacobian",&PyKinBody::CalculateJacobian,PY_ARGS("linkindex","position") DOXY_FN(KinBody,CalculateJacobian "int; const Vector; std::vector"))
                         .def("CalculateRotationJacobian",&PyKinBody::CalculateRotationJacobian,PY_ARGS("linkindex","quat") DOXY_FN(KinBody,CalculateRotationJacobian "int; const Vector; std::vector"))
                         .def("CalculateAngularVelocityJacobian",&PyKinBody::CalculateAngularVelocityJacobian,PY_ARGS("linkindex") DOXY_FN(KinBody,CalculateAngularVelocityJacobian "int; std::vector"))
                         .def("Grab",pgrab2,PY_ARGS("body","grablink") DOXY_FN(RobotBase,Grab "KinBodyPtr; LinkPtr"))
                         .def("Grab",pgrab4,PY_ARGS("body","grablink","linkstoignore") DOXY_FN(KinBody,Grab "KinBodyPtr; LinkPtr; const std::set"))
                         .def("Release",&PyKinBody::Release,PY_ARGS("body") DOXY_FN(KinBody,Release))
                         .def("ReleaseAllGrabbed",&PyKinBody::ReleaseAllGrabbed, DOXY_FN(KinBody,ReleaseAllGrabbed))
                         .def("ReleaseAllGrabbedWithLink",&PyKinBody::ReleaseAllGrabbedWithLink, PY_ARGS("grablink") DOXY_FN(KinBody,ReleaseAllGrabbedWithLink))
                         .def("RegrabAll",&PyKinBody::RegrabAll, DOXY_FN(KinBody,RegrabAll))
                         .def("IsGrabbing",&PyKinBody::IsGrabbing,PY_ARGS("body") DOXY_FN(KinBody,IsGrabbing))
                         .def("GetGrabbed",&PyKinBody::GetGrabbed, DOXY_FN(KinBody,GetGrabbed))
                         .def("GetGrabbedInfo",&PyKinBody::GetGrabbedInfo, DOXY_FN(KinBody,GetGrabbedInfo))
                         .def("ResetGrabbed",&PyKinBody::ResetGrabbed, PY_ARGS("grabbedinfos") DOXY_FN(KinBody,ResetGrabbed))
#ifdef USE_PYBIND11_PYTHON_BINDINGS
                         .def("ComputeHessianTranslation", &PyKinBody::ComputeHessianTranslation,
                              "linkindex"_a,
                              "position"_a,
                              "indices"_a = py::none_(),
                              DOXY_FN(KinBody,ComputeHessianTranslation)
                              )
#else
                         .def("ComputeHessianTranslation",&PyKinBody::ComputeHessianTranslation,ComputeHessianTranslation_overloads(PY_ARGS("linkindex","position","indices") DOXY_FN(KinBody,ComputeHessianTranslation)))
#endif
#ifdef USE_PYBIND11_PYTHON_BINDINGS
                         .def("ComputeHessianAxisAngle", &PyKinBody::ComputeHessianAxisAngle,
                              "linkindex"_a,
                              "indices"_a = py::none_(),
                              DOXY_FN(KinBody,ComputeHessianAxisAngle)
                              )
#else
                         .def("ComputeHessianAxisAngle",&PyKinBody::ComputeHessianAxisAngle,ComputeHessianAxisAngle_overloads(PY_ARGS("linkindex","indices") DOXY_FN(KinBody,ComputeHessianAxisAngle)))
#endif
#ifdef USE_PYBIND11_PYTHON_BINDINGS
                         .def("ComputeInverseDynamics", &PyKinBody::ComputeInverseDynamics,
                              "dofaccelerations"_a,
                              "externalforcetorque"_a = py::none_(),
                              "returncomponents"_a = false,
                              sComputeInverseDynamicsDoc.c_str()
                              )
#else
                         .def("ComputeInverseDynamics",&PyKinBody::ComputeInverseDynamics, ComputeInverseDynamics_overloads(PY_ARGS("dofaccelerations","externalforcetorque","returncomponents") sComputeInverseDynamicsDoc.c_str()))
#endif
                         .def("SetSelfCollisionChecker",&PyKinBody::SetSelfCollisionChecker,PY_ARGS("collisionchecker") DOXY_FN(KinBody,SetSelfCollisionChecker))
                         .def("GetSelfCollisionChecker", &PyKinBody::GetSelfCollisionChecker, /*PY_ARGS("collisionchecker")*/ DOXY_FN(KinBody,GetSelfCollisionChecker))
#ifdef USE_PYBIND11_PYTHON_BINDINGS
                         .def("CheckSelfCollision", &PyKinBody::CheckSelfCollision,
                              "report"_a = py::none_(), // PyCollisionReportPtr(),
                              "collisionchecker"_a = py::none_(), // PyCollisionCheckerBasePtr(),
                              DOXY_FN(KinBody,CheckSelfCollision)
                              )
#else
                         .def("CheckSelfCollision",&PyKinBody::CheckSelfCollision, CheckSelfCollision_overloads(PY_ARGS("report","collisionchecker") DOXY_FN(KinBody,CheckSelfCollision)))
#endif
                         .def("IsAttached",&PyKinBody::IsAttached,PY_ARGS("body") DOXY_FN(KinBody,IsAttached))
                         .def("GetAttached",&PyKinBody::GetAttached, DOXY_FN(KinBody,GetAttached))
                         .def("SetZeroConfiguration",&PyKinBody::SetZeroConfiguration, DOXY_FN(KinBody,SetZeroConfiguration))
                         .def("SetNonCollidingConfiguration",&PyKinBody::SetNonCollidingConfiguration, DOXY_FN(KinBody,SetNonCollidingConfiguration))
#ifdef USE_PYBIND11_PYTHON_BINDINGS
                         .def("GetConfigurationSpecification", &PyKinBody::GetConfigurationSpecification,
                              "interpolation"_a = "",
                              DOXY_FN(KinBody,GetConfigurationSpecification)
                              )
#else
                         .def("GetConfigurationSpecification",&PyKinBody::GetConfigurationSpecification, GetConfigurationSpecification_overloads(PY_ARGS("interpolation") DOXY_FN(KinBody,GetConfigurationSpecification)))
#endif
#ifdef USE_PYBIND11_PYTHON_BINDINGS
                         .def("GetConfigurationSpecificationIndices", &PyKinBody::GetConfigurationSpecificationIndices,
                              "indices"_a,
                              "interpolation"_a = "",
                              DOXY_FN(KinBody,GetConfigurationSpecificationIndices)
                              )
#else
                         .def("GetConfigurationSpecificationIndices",&PyKinBody::GetConfigurationSpecificationIndices, GetConfigurationSpecificationIndices_overloads(PY_ARGS("indices","interpolation") DOXY_FN(KinBody,GetConfigurationSpecificationIndices)))
#endif
#ifdef USE_PYBIND11_PYTHON_BINDINGS
                         .def("SetConfigurationValues", &PyKinBody::SetConfigurationValues,
                              "values"_a,
                              "checklimits"_a = (int) KinBody::CLA_CheckLimits,
                              DOXY_FN(KinBody,SetConfigurationValues)
                              )
#else
                         .def("SetConfigurationValues",&PyKinBody::SetConfigurationValues, SetConfigurationValues_overloads(PY_ARGS("values","checklimits") DOXY_FN(KinBody,SetConfigurationValues)))
#endif
                         .def("GetConfigurationValues",&PyKinBody::GetConfigurationValues, DOXY_FN(KinBody,GetConfigurationValues))
                         .def("IsRobot",&PyKinBody::IsRobot, DOXY_FN(KinBody,IsRobot))
                         .def("GetEnvironmentId",&PyKinBody::GetEnvironmentId, DOXY_FN(KinBody,GetEnvironmentId))
                         .def("DoesAffect",&PyKinBody::DoesAffect,PY_ARGS("jointindex","linkindex") DOXY_FN(KinBody,DoesAffect))
                         .def("DoesDOFAffectLink",&PyKinBody::DoesDOFAffectLink,PY_ARGS("dofindex","linkindex") DOXY_FN(KinBody,DoesDOFAffectLink))
                         .def("GetURI",&PyKinBody::GetURI, DOXY_FN(InterfaceBase,GetURI))
                         .def("GetXMLFilename",&PyKinBody::GetURI, DOXY_FN(InterfaceBase,GetURI))
                         .def("GetNonAdjacentLinks",GetNonAdjacentLinks1, DOXY_FN(KinBody,GetNonAdjacentLinks))
                         .def("GetNonAdjacentLinks",GetNonAdjacentLinks2, PY_ARGS("adjacentoptions") DOXY_FN(KinBody,GetNonAdjacentLinks))
                         .def("SetAdjacentLinks",&PyKinBody::SetAdjacentLinks, PY_ARGS("linkindex0", "linkindex1") DOXY_FN(KinBody,SetAdjacentLinks))
                         .def("GetAdjacentLinks",&PyKinBody::GetAdjacentLinks, DOXY_FN(KinBody,GetAdjacentLinks))
                         .def("GetManageData",&PyKinBody::GetManageData, DOXY_FN(KinBody,GetManageData))
                         .def("GetUpdateStamp",&PyKinBody::GetUpdateStamp, DOXY_FN(KinBody,GetUpdateStamp))
                         .def("serialize",&PyKinBody::serialize,PY_ARGS("options") DOXY_FN(KinBody,serialize))
                         .def("GetKinematicsGeometryHash",&PyKinBody::GetKinematicsGeometryHash, DOXY_FN(KinBody,GetKinematicsGeometryHash))
#ifdef USE_PYBIND11_PYTHON_BINDINGS
                         .def("CreateKinBodyStateSaver", &PyKinBody::CreateKinBodyStateSaver,
                              "options"_a = py::none_(),
                              "Creates an object that can be entered using 'with' and returns a KinBodyStateSaver"
                              )
#else
                         .def("CreateKinBodyStateSaver",&PyKinBody::CreateKinBodyStateSaver, CreateKinBodyStateSaver_overloads(PY_ARGS("options") "Creates an object that can be entered using 'with' and returns a KinBodyStateSaver")[return_value_policy<manage_new_object>()])
#endif
                         .def("__enter__",&PyKinBody::__enter__)
                         .def("__exit__",&PyKinBody::__exit__)
                         .def("__repr__",&PyKinBody::__repr__)
                         .def("__str__",&PyKinBody::__str__)
                         .def("__unicode__",&PyKinBody::__unicode__)
        ;

#ifdef USE_PYBIND11_PYTHON_BINDINGS
        // SaveParameters belongs to KinBody, not openravepy._openravepy_.openravepy_int
        enum_<KinBody::SaveParameters>(kinbody, "SaveParameters", py::arithmetic() DOXY_ENUM(SaveParameters))
        .export_values()
#else
        enum_<KinBody::SaveParameters>("SaveParameters" DOXY_ENUM(SaveParameters))
#endif
        .value("LinkTransformation",KinBody::Save_LinkTransformation)
        .value("LinkEnable",KinBody::Save_LinkEnable)
        .value("LinkVelocities", KinBody::Save_LinkVelocities)
        .value("JointMaxVelocityAndAcceleration",KinBody::Save_JointMaxVelocityAndAcceleration)
        .value("JointWeights", KinBody::Save_JointWeights)
        .value("JointLimits", KinBody::Save_JointLimits)
        .value("ActiveDOF",KinBody::Save_ActiveDOF)
        .value("ActiveManipulator",KinBody::Save_ActiveManipulator)
        .value("GrabbedBodies",KinBody::Save_GrabbedBodies)
        .value("ActiveManipulatorToolTransform",KinBody::Save_ActiveManipulatorToolTransform)
        ;
#ifdef USE_PYBIND11_PYTHON_BINDINGS
        // CheckLimitsAction belongs to KinBody, not openravepy._openravepy_.openravepy_int
        enum_<KinBody::CheckLimitsAction>(kinbody, "CheckLimitsAction" DOXY_ENUM(CheckLimitsAction))
#else
        enum_<KinBody::CheckLimitsAction>("CheckLimitsAction" DOXY_ENUM(CheckLimitsAction))
#endif
        .value("Nothing",KinBody::CLA_Nothing)
        .value("CheckLimits",KinBody::CLA_CheckLimits)
        .value("CheckLimitsSilent",KinBody::CLA_CheckLimitsSilent)
        .value("CheckLimitsThrow",KinBody::CLA_CheckLimitsThrow)
        ;
#ifdef USE_PYBIND11_PYTHON_BINDINGS
        // AdjacentOptions belongs to KinBody, not openravepy._openravepy_.openravepy_int
        enum_<KinBody::AdjacentOptions>(kinbody, "AdjacentOptions" DOXY_ENUM(AdjacentOptions))
#else
        enum_<KinBody::AdjacentOptions>("AdjacentOptions" DOXY_ENUM(AdjacentOptions))
#endif
        .value("Enabled",KinBody::AO_Enabled)
        .value("ActiveDOFs",KinBody::AO_ActiveDOFs)
        ;
        kinbody.attr("JointType") = jointtype;
        kinbody.attr("LinkInfo") = linkinfo;
        kinbody.attr("GeometryInfo") = geometryinfo;
        kinbody.attr("JointInfo") = jointinfo;
        kinbody.attr("GrabbedInfo") = grabbedinfo;
        {
#ifdef USE_PYBIND11_PYTHON_BINDINGS
            // link belongs to kinbody
            scope_ link = class_<PyLink, OPENRAVE_SHARED_PTR<PyLink> >(kinbody, "Link", DOXY_CLASS(KinBody::Link))
#else
            scope_ link = class_<PyLink, OPENRAVE_SHARED_PTR<PyLink> >("Link", DOXY_CLASS(KinBody::Link), no_init)
#endif
                          .def("GetName",&PyLink::GetName, DOXY_FN(KinBody::Link,GetName))
                          .def("GetIndex",&PyLink::GetIndex, DOXY_FN(KinBody::Link,GetIndex))
                          .def("Enable",&PyLink::Enable,PY_ARGS("enable") DOXY_FN(KinBody::Link,Enable))
                          .def("IsEnabled",&PyLink::IsEnabled, DOXY_FN(KinBody::Link,IsEnabled))
                          .def("IsStatic",&PyLink::IsStatic, DOXY_FN(KinBody::Link,IsStatic))
                          .def("SetVisible",&PyLink::SetVisible,PY_ARGS("visible") DOXY_FN(KinBody::Link,SetVisible))
                          .def("IsVisible",&PyLink::IsVisible, DOXY_FN(KinBody::Link,IsVisible))
                          .def("GetParent",&PyLink::GetParent, DOXY_FN(KinBody::Link,GetParent))
                          .def("GetParentLinks",&PyLink::GetParentLinks, DOXY_FN(KinBody::Link,GetParentLinks))
                          .def("IsParentLink",&PyLink::IsParentLink, DOXY_FN(KinBody::Link,IsParentLink))
                          .def("GetCollisionData",&PyLink::GetCollisionData, DOXY_FN(KinBody::Link,GetCollisionData))
                          .def("ComputeAABB",&PyLink::ComputeAABB, DOXY_FN(KinBody::Link,ComputeAABB))
                          .def("ComputeAABBFromTransform",&PyLink::ComputeAABBFromTransform, PY_ARGS("transform") DOXY_FN(KinBody::Link,ComputeAABB))
                          .def("ComputeLocalAABB",&PyLink::ComputeLocalAABB, DOXY_FN(KinBody::Link,ComputeLocalAABB))
                          .def("GetTransform",&PyLink::GetTransform, DOXY_FN(KinBody::Link,GetTransform))
                          .def("GetTransformPose",&PyLink::GetTransformPose, DOXY_FN(KinBody::Link,GetTransform))
                          .def("GetCOMOffset",&PyLink::GetCOMOffset, DOXY_FN(KinBody::Link,GetCOMOffset))
                          .def("GetLocalCOM",&PyLink::GetLocalCOM, DOXY_FN(KinBody::Link,GetLocalCOM))
                          .def("GetGlobalCOM",&PyLink::GetGlobalCOM, DOXY_FN(KinBody::Link,GetGlobalCOM))
                          .def("GetLocalInertia",&PyLink::GetLocalInertia, DOXY_FN(KinBody::Link,GetLocalInertia))
                          .def("GetGlobalInertia",&PyLink::GetGlobalInertia, DOXY_FN(KinBody::Link,GetGlobalInertia))
                          .def("GetPrincipalMomentsOfInertia",&PyLink::GetPrincipalMomentsOfInertia, DOXY_FN(KinBody::Link,GetPrincipalMomentsOfInertia))
                          .def("GetLocalMassFrame",&PyLink::GetLocalMassFrame, DOXY_FN(KinBody::Link,GetLocalMassFrame))
                          .def("GetGlobalMassFrame",&PyLink::GetGlobalMassFrame, DOXY_FN(KinBody::Link,GetGlobalMassFrame))
                          .def("GetMass",&PyLink::GetMass, DOXY_FN(KinBody::Link,GetMass))
                          .def("SetLocalMassFrame",&PyLink::SetLocalMassFrame, PY_ARGS("massframe") DOXY_FN(KinBody::Link,SetLocalMassFrame))
                          .def("SetPrincipalMomentsOfInertia",&PyLink::SetPrincipalMomentsOfInertia, PY_ARGS("inertiamoments") DOXY_FN(KinBody::Link,SetPrincipalMomentsOfInertia))
                          .def("SetMass",&PyLink::SetMass, PY_ARGS("mass") DOXY_FN(KinBody::Link,SetMass))
                          .def("SetStatic",&PyLink::SetStatic,PY_ARGS("static") DOXY_FN(KinBody::Link,SetStatic))
                          .def("SetTransform",&PyLink::SetTransform,PY_ARGS("transform") DOXY_FN(KinBody::Link,SetTransform))
                          .def("SetForce",&PyLink::SetForce,PY_ARGS("force","pos","add") DOXY_FN(KinBody::Link,SetForce))
                          .def("SetTorque",&PyLink::SetTorque,PY_ARGS("torque","add") DOXY_FN(KinBody::Link,SetTorque))
                          .def("GetGeometries",&PyLink::GetGeometries, DOXY_FN(KinBody::Link,GetGeometries))
                          .def("InitGeometries",&PyLink::InitGeometries, PY_ARGS("geometries") DOXY_FN(KinBody::Link,InitGeometries))
                          .def("AddGeometry", &PyLink::AddGeometry, PY_ARGS("geometryinfo", "addToGroups") DOXY_FN(KinBody::Link,AddGeometry))
                          .def("RemoveGeometryByName", &PyLink::RemoveGeometryByName, PY_ARGS("geometryname", "removeFromAllGroups") DOXY_FN(KinBody::Link,RemoveGeometryByName))
                          .def("SetGeometriesFromGroup",&PyLink::SetGeometriesFromGroup, PY_ARGS("name") DOXY_FN(KinBody::Link,SetGeometriesFromGroup))
                          .def("GetGeometriesFromGroup",&PyLink::GetGeometriesFromGroup, PY_ARGS("name") DOXY_FN(KinBody::Link,GetGeometriesFromGroup))
                          .def("SetGroupGeometries",&PyLink::SetGroupGeometries, PY_ARGS("name", "geometries") DOXY_FN(KinBody::Link,SetGroupGeometries))
                          .def("GetGroupNumGeometries",&PyLink::GetGroupNumGeometries, PY_ARGS("geometries") DOXY_FN(KinBody::Link,GetGroupNumGeometries))
                          .def("GetRigidlyAttachedLinks",&PyLink::GetRigidlyAttachedLinks, DOXY_FN(KinBody::Link,GetRigidlyAttachedLinks))
                          .def("IsRigidlyAttached",&PyLink::IsRigidlyAttached, DOXY_FN(KinBody::Link,IsRigidlyAttached))
                          .def("GetVelocity",&PyLink::GetVelocity,DOXY_FN(KinBody::Link,GetVelocity))
                          .def("SetVelocity",&PyLink::SetVelocity,DOXY_FN(KinBody::Link,SetVelocity))
#ifdef USE_PYBIND11_PYTHON_BINDINGS
                          .def("GetFloatParameters", &PyLink::GetFloatParameters,
                               "name"_a = py::none_(),
                               "index"_a = -1,
                               DOXY_FN(KinBody::Link,GetFloatParameters)
                               )
#else
                          .def("GetFloatParameters",&PyLink::GetFloatParameters,GetFloatParameters_overloads(PY_ARGS("name","index") DOXY_FN(KinBody::Link,GetFloatParameters)))
#endif
                          .def("SetFloatParameters",&PyLink::SetFloatParameters,DOXY_FN(KinBody::Link,SetFloatParameters))
#ifdef USE_PYBIND11_PYTHON_BINDINGS
                          .def("GetIntParameters", &PyLink::GetIntParameters,
                               "name"_a = py::none_(),
                               "index"_a = -1,
                               DOXY_FN(KinBody::Link,GetIntParameters)
                               )
#else
                          .def("GetIntParameters",&PyLink::GetIntParameters,GetIntParameters_overloads(PY_ARGS("name", "index") DOXY_FN(KinBody::Link,GetIntParameters)))
#endif
                          .def("SetIntParameters",&PyLink::SetIntParameters,DOXY_FN(KinBody::Link,SetIntParameters))
#ifdef USE_PYBIND11_PYTHON_BINDINGS
                          .def("GetStringParameters", &PyLink::GetStringParameters,
                               "name"_a = py::none_(),
                               DOXY_FN(KinBody::Link,GetStringParameters)
                               )
#else
                          .def("GetStringParameters",&PyLink::GetStringParameters,GetStringParameters_overloads(PY_ARGS("name") DOXY_FN(KinBody::Link,GetStringParameters)))
#endif
                          .def("SetStringParameters",&PyLink::SetStringParameters,DOXY_FN(KinBody::Link,SetStringParameters))
                          .def("UpdateInfo",&PyLink::UpdateInfo,DOXY_FN(KinBody::Link,UpdateInfo))
                          .def("GetInfo",&PyLink::GetInfo,DOXY_FN(KinBody::Link,GetInfo))
                          .def("UpdateAndGetInfo",&PyLink::UpdateAndGetInfo,DOXY_FN(KinBody::Link,UpdateAndGetInfo))
                          .def("SetIntParameters",&PyLink::SetIntParameters,DOXY_FN(KinBody::Link,SetIntParameters))
                          .def("__repr__", &PyLink::__repr__)
                          .def("__str__", &PyLink::__str__)
                          .def("__unicode__", &PyLink::__unicode__)
                          .def("__eq__",&PyLink::__eq__)
                          .def("__ne__",&PyLink::__ne__)
                          .def("__hash__",&PyLink::__hash__)
            ;
            // \deprecated (12/10/18)
            link.attr("GeomType") = geometrytype;
            link.attr("GeometryInfo") = geometryinfo;
            {
#ifdef USE_PYBIND11_PYTHON_BINDINGS
                // PyGeometry belongs to PyLink, not openravepy._openravepy_.openravepy_int
                scope_ geometry = class_<PyLink::PyGeometry, OPENRAVE_SHARED_PTR<PyLink::PyGeometry> >(link, "Geometry", DOXY_CLASS(KinBody::Link::Geometry))
#else
                scope_ geometry = class_<PyLink::PyGeometry, OPENRAVE_SHARED_PTR<PyLink::PyGeometry> >("Geometry", DOXY_CLASS(KinBody::Link::Geometry),no_init)
#endif
                                  .def("SetCollisionMesh",&PyLink::PyGeometry::SetCollisionMesh,PY_ARGS("trimesh") DOXY_FN(KinBody::Link::Geometry,SetCollisionMesh))
                                  .def("GetCollisionMesh",&PyLink::PyGeometry::GetCollisionMesh, DOXY_FN(KinBody::Link::Geometry,GetCollisionMesh))
#ifdef USE_PYBIND11_PYTHON_BINDINGS
                                  .def("InitCollisionMesh", &PyLink::PyGeometry::InitCollisionMesh,
                                       "tesselation"_a = 1.0,
                                       DOXY_FN(KinBody::Link::Geometry,GetCollisionMesh)
                                       )
#else
                                  .def("InitCollisionMesh",&PyLink::PyGeometry::InitCollisionMesh, InitCollisionMesh_overloads(PY_ARGS("tesselation") DOXY_FN(KinBody::Link::Geometry,GetCollisionMesh)))
#endif
                                  .def("ComputeAABB",&PyLink::PyGeometry::ComputeAABB, PY_ARGS("transform") DOXY_FN(KinBody::Link::Geometry,ComputeAABB))
                                  .def("GetSideWallExists",&PyLink::PyGeometry::GetSideWallExists, DOXY_FN(KinBody::Link::Geometry,GetSideWallExists))
                                  .def("SetDraw",&PyLink::PyGeometry::SetDraw,PY_ARGS("draw") DOXY_FN(KinBody::Link::Geometry,SetDraw))
                                  .def("SetTransparency",&PyLink::PyGeometry::SetTransparency,PY_ARGS("transparency") DOXY_FN(KinBody::Link::Geometry,SetTransparency))
                                  .def("SetDiffuseColor",&PyLink::PyGeometry::SetDiffuseColor,PY_ARGS("color") DOXY_FN(KinBody::Link::Geometry,SetDiffuseColor))
                                  .def("SetAmbientColor",&PyLink::PyGeometry::SetAmbientColor,PY_ARGS("color") DOXY_FN(KinBody::Link::Geometry,SetAmbientColor))
                                  .def("SetRenderFilename",&PyLink::PyGeometry::SetRenderFilename,PY_ARGS("color") DOXY_FN(KinBody::Link::Geometry,SetRenderFilename))
                                  .def("SetName",&PyLink::PyGeometry::SetName,PY_ARGS("name") DOXY_FN(KinBody::Link::Geometry,setName))
                                  .def("SetVisible",&PyLink::PyGeometry::SetVisible,PY_ARGS("visible") DOXY_FN(KinBody::Link::Geometry,SetVisible))
                                  .def("IsDraw",&PyLink::PyGeometry::IsDraw, DOXY_FN(KinBody::Link::Geometry,IsDraw))
                                  .def("IsVisible",&PyLink::PyGeometry::IsVisible, DOXY_FN(KinBody::Link::Geometry,IsVisible))
                                  .def("IsModifiable",&PyLink::PyGeometry::IsModifiable, DOXY_FN(KinBody::Link::Geometry,IsModifiable))
                                  .def("GetType",&PyLink::PyGeometry::GetType, DOXY_FN(KinBody::Link::Geometry,GetType))
                                  .def("GetTransform",&PyLink::PyGeometry::GetTransform, DOXY_FN(KinBody::Link::Geometry,GetTransform))
                                  .def("GetTransformPose",&PyLink::PyGeometry::GetTransformPose, DOXY_FN(KinBody::Link::Geometry,GetTransform))
                                  .def("GetSphereRadius",&PyLink::PyGeometry::GetSphereRadius, DOXY_FN(KinBody::Link::Geometry,GetSphereRadius))
                                  .def("GetCylinderRadius",&PyLink::PyGeometry::GetCylinderRadius, DOXY_FN(KinBody::Link::Geometry,GetCylinderRadius))
                                  .def("GetCylinderHeight",&PyLink::PyGeometry::GetCylinderHeight, DOXY_FN(KinBody::Link::Geometry,GetCylinderHeight))
                                  .def("GetBoxExtents",&PyLink::PyGeometry::GetBoxExtents, DOXY_FN(KinBody::Link::Geometry,GetBoxExtents))
                                  .def("GetContainerOuterExtents",&PyLink::PyGeometry::GetContainerOuterExtents, DOXY_FN(KinBody::Link::Geometry,GetContainerOuterExtents))
                                  .def("GetContainerInnerExtents",&PyLink::PyGeometry::GetContainerInnerExtents, DOXY_FN(KinBody::Link::Geometry,GetContainerInnerExtents))
                                  .def("GetContainerBottomCross",&PyLink::PyGeometry::GetContainerBottomCross, DOXY_FN(KinBody::Link::Geometry,GetContainerBottomCross))
                                  .def("GetContainerBottom",&PyLink::PyGeometry::GetContainerBottom, DOXY_FN(KinBody::Link::Geometry,GetContainerBottom))
                                  .def("GetRenderScale",&PyLink::PyGeometry::GetRenderScale, DOXY_FN(KinBody::Link::Geometry,GetRenderScale))
                                  .def("GetRenderFilename",&PyLink::PyGeometry::GetRenderFilename, DOXY_FN(KinBody::Link::Geometry,GetRenderFilename))
                                  .def("GetName",&PyLink::PyGeometry::GetName, DOXY_FN(KinBody::Link::Geometry,GetName))
                                  .def("GetTransparency",&PyLink::PyGeometry::GetTransparency,DOXY_FN(KinBody::Link::Geometry,GetTransparency))
                                  .def("GetDiffuseColor",&PyLink::PyGeometry::GetDiffuseColor,DOXY_FN(KinBody::Link::Geometry,GetDiffuseColor))
                                  .def("GetAmbientColor",&PyLink::PyGeometry::GetAmbientColor,DOXY_FN(KinBody::Link::Geometry,GetAmbientColor))
                                  .def("ComputeInnerEmptyVolume",&PyLink::PyGeometry::ComputeInnerEmptyVolume,DOXY_FN(KinBody::Link::Geometry,ComputeInnerEmptyVolume))
                                  .def("GetInfo",&PyLink::PyGeometry::GetInfo,DOXY_FN(KinBody::Link::Geometry,GetInfo))
                                  .def("__eq__",&PyLink::PyGeometry::__eq__)
                                  .def("__ne__",&PyLink::PyGeometry::__ne__)
                                  .def("__hash__",&PyLink::PyGeometry::__hash__)
                ;
                // \deprecated (12/07/16)
                geometry.attr("Type") = geometrytype;
            }
            // \deprecated (12/07/16)
            link.attr("GeomProperties") = link.attr("Geometry");
        }
        {
#ifdef USE_PYBIND11_PYTHON_BINDINGS
            scope_ joint = class_<PyJoint, OPENRAVE_SHARED_PTR<PyJoint> >(kinbody, "Joint", DOXY_CLASS(KinBody::Joint))
#else
            scope_ joint = class_<PyJoint, OPENRAVE_SHARED_PTR<PyJoint> >("Joint", DOXY_CLASS(KinBody::Joint),no_init)
#endif
                           .def("GetName", &PyJoint::GetName, DOXY_FN(KinBody::Joint,GetName))
#ifdef USE_PYBIND11_PYTHON_BINDINGS
                           .def("IsMimic",&PyJoint::IsMimic,
                                "axis"_a = -1,
                                DOXY_FN(KinBody::Joint,IsMimic)
                                )
#else
                           .def("IsMimic",&PyJoint::IsMimic,IsMimic_overloads(PY_ARGS("axis") DOXY_FN(KinBody::Joint,IsMimic)))
#endif
#ifdef USE_PYBIND11_PYTHON_BINDINGS
                           .def("GetMimicEquation", &PyJoint::GetMimicEquation,
                                "axis"_a = 0,
                                "type"_a = 0,
                                "format"_a = "",
                                DOXY_FN(KinBody::Joint,GetMimicEquation)
                                )
#else
                           .def("GetMimicEquation",&PyJoint::GetMimicEquation,GetMimicEquation_overloads(PY_ARGS("axis","type","format") DOXY_FN(KinBody::Joint,GetMimicEquation)))
#endif
#ifdef USE_PYBIND11_PYTHON_BINDINGS
                           .def("GetMimicDOFIndices", &PyJoint::GetMimicDOFIndices,
                                "axis"_a = 0,
                                DOXY_FN(KinBody::Joint,GetMimicDOFIndices)
                                )
#else
                           .def("GetMimicDOFIndices",&PyJoint::GetMimicDOFIndices,GetMimicDOFIndices_overloads(PY_ARGS("axis") DOXY_FN(KinBody::Joint,GetMimicDOFIndices)))
#endif
                           .def("SetMimicEquations", &PyJoint::SetMimicEquations, PY_ARGS("axis","poseq","veleq","acceleq") DOXY_FN(KinBody::Joint,SetMimicEquations))
#ifdef USE_PYBIND11_PYTHON_BINDINGS
                           .def("GetMaxVel", &PyJoint::GetMaxVel,
                                "axis"_a = 0,
                                DOXY_FN(KinBody::Joint,GetMaxVel)
                                )
#else
                           .def("GetMaxVel", &PyJoint::GetMaxVel, GetMaxVel_overloads(PY_ARGS("axis") DOXY_FN(KinBody::Joint,GetMaxVel)))
#endif
#ifdef USE_PYBIND11_PYTHON_BINDINGS
                           .def("GetMaxAccel", &PyJoint::GetMaxAccel,
                                "axis"_a = 0,
                                DOXY_FN(KinBody::Joint,GetMaxAccel)
                                )
#else
                           .def("GetMaxAccel", &PyJoint::GetMaxAccel, GetMaxAccel_overloads(PY_ARGS("axis") DOXY_FN(KinBody::Joint,GetMaxAccel)))
#endif
#ifdef USE_PYBIND11_PYTHON_BINDINGS
                           .def("GetMaxJerk", &PyJoint::GetMaxJerk,
                                "axis"_a = 0,
                                DOXY_FN(KinBody::Joint,GetMaxJerk)
                                )
#else
                           .def("GetMaxJerk", &PyJoint::GetMaxJerk, GetMaxJerk_overloads(PY_ARGS("axis") DOXY_FN(KinBody::Joint,GetMaxJerk)))
#endif
#ifdef USE_PYBIND11_PYTHON_BINDINGS
                           .def("GetMaxTorque", &PyJoint::GetMaxTorque,
                                "axis"_a = 0,
                                DOXY_FN(KinBody::Joint,GetMaxTorque)
                                )
#else
                           .def("GetMaxTorque", &PyJoint::GetMaxTorque, GetMaxTorque_overloads(PY_ARGS("axis") DOXY_FN(KinBody::Joint,GetMaxTorque)))
#endif
#ifdef USE_PYBIND11_PYTHON_BINDINGS
                           .def("GetInstantaneousTorqueLimits", &PyJoint::GetInstantaneousTorqueLimits,
                                "axis"_a = 0,
                                DOXY_FN(KinBody::Joint,GetInstantaneousTorqueLimits)
                                )
#else
                           .def("GetInstantaneousTorqueLimits", &PyJoint::GetInstantaneousTorqueLimits, GetInstantaneousTorqueLimits_overloads(PY_ARGS("axis") DOXY_FN(KinBody::Joint,GetInstantaneousTorqueLimits)))
#endif
#ifdef USE_PYBIND11_PYTHON_BINDINGS
                           .def("GetNominalTorqueLimits", &PyJoint::GetNominalTorqueLimits,
                                "axis"_a = 0,
                                DOXY_FN(KinBody::Joint,GetNominalTorqueLimits)
                                )
#else
                           .def("GetNominalTorqueLimits", &PyJoint::GetNominalTorqueLimits, GetNominalTorqueLimits_overloads(PY_ARGS("axis") DOXY_FN(KinBody::Joint,GetNominalTorqueLimits)))
#endif
#ifdef USE_PYBIND11_PYTHON_BINDINGS
                           .def("GetMaxInertia", &PyJoint::GetMaxInertia,
                                "axis"_a,
                                DOXY_FN(KinBody::Joint,GetMaxInertia)
                                )
#else
                           .def("GetMaxInertia", &PyJoint::GetMaxInertia, GetMaxInertia_overloads(PY_ARGS("axis") DOXY_FN(KinBody::Joint,GetMaxInertia)))
#endif
                           .def("GetDOFIndex", &PyJoint::GetDOFIndex, DOXY_FN(KinBody::Joint,GetDOFIndex))
                           .def("GetJointIndex", &PyJoint::GetJointIndex, DOXY_FN(KinBody::Joint,GetJointIndex))
                           .def("GetParent", &PyJoint::GetParent, DOXY_FN(KinBody::Joint,GetParent))
                           .def("GetFirstAttached", &PyJoint::GetFirstAttached, DOXY_FN(KinBody::Joint,GetFirstAttached))
                           .def("GetSecondAttached", &PyJoint::GetSecondAttached, DOXY_FN(KinBody::Joint,GetSecondAttached))
                           .def("IsStatic",&PyJoint::IsStatic, DOXY_FN(KinBody::Joint,IsStatic))
                           .def("IsCircular",&PyJoint::IsCircular, DOXY_FN(KinBody::Joint,IsCircular))
                           .def("IsRevolute",&PyJoint::IsRevolute, DOXY_FN(KinBody::Joint,IsRevolute))
                           .def("IsPrismatic",&PyJoint::IsPrismatic, DOXY_FN(KinBody::Joint,IsPrismatic))
                           .def("GetType", &PyJoint::GetType, DOXY_FN(KinBody::Joint,GetType))
                           .def("GetDOF", &PyJoint::GetDOF, DOXY_FN(KinBody::Joint,GetDOF))
                           .def("GetValues", &PyJoint::GetValues, DOXY_FN(KinBody::Joint,GetValues))
                           .def("GetValue", &PyJoint::GetValue, DOXY_FN(KinBody::Joint,GetValue))
                           .def("GetVelocities", &PyJoint::GetVelocities, DOXY_FN(KinBody::Joint,GetVelocities))
                           .def("GetAnchor", &PyJoint::GetAnchor, DOXY_FN(KinBody::Joint,GetAnchor))
#ifdef USE_PYBIND11_PYTHON_BINDINGS
                           .def("GetAxis", &PyJoint::GetAxis,
                                "axis"_a = 0,
                                DOXY_FN(KinBody::Joint,GetAxis)
                                )
#else
                           .def("GetAxis", &PyJoint::GetAxis,GetAxis_overloads(PY_ARGS("axis") DOXY_FN(KinBody::Joint,GetAxis)))
#endif
                           .def("GetHierarchyParentLink", &PyJoint::GetHierarchyParentLink, DOXY_FN(KinBody::Joint,GetHierarchyParentLink))
                           .def("GetHierarchyChildLink", &PyJoint::GetHierarchyChildLink, DOXY_FN(KinBody::Joint,GetHierarchyChildLink))
                           .def("GetInternalHierarchyAxis", &PyJoint::GetInternalHierarchyAxis,PY_ARGS("axis") DOXY_FN(KinBody::Joint,GetInternalHierarchyAxis))
                           .def("GetInternalHierarchyLeftTransform",&PyJoint::GetInternalHierarchyLeftTransform, DOXY_FN(KinBody::Joint,GetInternalHierarchyLeftTransform))
                           .def("GetInternalHierarchyLeftTransformPose",&PyJoint::GetInternalHierarchyLeftTransformPose, DOXY_FN(KinBody::Joint,GetInternalHierarchyLeftTransform))
                           .def("GetInternalHierarchyRightTransform",&PyJoint::GetInternalHierarchyRightTransform, DOXY_FN(KinBody::Joint,GetInternalHierarchyRightTransform))
                           .def("GetInternalHierarchyRightTransformPose",&PyJoint::GetInternalHierarchyRightTransformPose, DOXY_FN(KinBody::Joint,GetInternalHierarchyRightTransform))
                           .def("GetLimits", &PyJoint::GetLimits, DOXY_FN(KinBody::Joint,GetLimits))
                           .def("GetVelocityLimits", &PyJoint::GetVelocityLimits, DOXY_FN(KinBody::Joint,GetVelocityLimits))
                           .def("GetAccelerationLimits", &PyJoint::GetAccelerationLimits, DOXY_FN(KinBody::Joint,GetAccelerationLimits))
                           .def("GetJerkLimits", &PyJoint::GetJerkLimits, DOXY_FN(KinBody::Joint,GetJerkLimits))
                           .def("GetHardVelocityLimits", &PyJoint::GetHardVelocityLimits, DOXY_FN(KinBody::Joint,GetHardVelocityLimits))
                           .def("GetHardAccelerationLimits", &PyJoint::GetHardAccelerationLimits, DOXY_FN(KinBody::Joint,GetHardAccelerationLimits))
                           .def("GetHardJerkLimits", &PyJoint::GetHardJerkLimits, DOXY_FN(KinBody::Joint,GetHardJerkLimits))
                           .def("GetTorqueLimits", &PyJoint::GetTorqueLimits, DOXY_FN(KinBody::Joint,GetTorqueLimits))
#ifdef USE_PYBIND11_PYTHON_BINDINGS
                           .def("SetWrapOffset", &PyJoint::SetWrapOffset,
                                "offset"_a,
                                "axis"_a = 0,
                                DOXY_FN(KinBody::Joint,SetWrapOffset)
                                )
#else
                           .def("SetWrapOffset",&PyJoint::SetWrapOffset,SetWrapOffset_overloads(PY_ARGS("offset","axis") DOXY_FN(KinBody::Joint,SetWrapOffset)))
#endif
#ifdef USE_PYBIND11_PYTHON_BINDINGS
                           .def("GetWrapOffset", &PyJoint::GetWrapOffset,
                                "axis"_a = 0,
                                DOXY_FN(KinBody::Joint,GetWrapOffset)
                                )
#else
                           .def("GetWrapOffset",&PyJoint::GetWrapOffset,GetWrapOffset_overloads(PY_ARGS("axis") DOXY_FN(KinBody::Joint,GetWrapOffset)))
#endif
                           .def("SetLimits",&PyJoint::SetLimits,PY_ARGS("lower","upper") DOXY_FN(KinBody::Joint,SetLimits))
                           .def("SetVelocityLimits",&PyJoint::SetVelocityLimits,PY_ARGS("maxlimits") DOXY_FN(KinBody::Joint,SetVelocityLimits))
                           .def("SetAccelerationLimits",&PyJoint::SetAccelerationLimits,PY_ARGS("maxlimits") DOXY_FN(KinBody::Joint,SetAccelerationLimits))
                           .def("SetJerkLimits",&PyJoint::SetJerkLimits,PY_ARGS("maxlimits") DOXY_FN(KinBody::Joint,SetJerkLimits))
                           .def("SetHardVelocityLimits",&PyJoint::SetHardVelocityLimits,PY_ARGS("maxlimits") DOXY_FN(KinBody::Joint,SetHardVelocityLimits))
                           .def("SetHardAccelerationLimits",&PyJoint::SetHardAccelerationLimits,PY_ARGS("maxlimits") DOXY_FN(KinBody::Joint,SetHardAccelerationLimits))
                           .def("SetHardJerkLimits",&PyJoint::SetHardJerkLimits,PY_ARGS("maxlimits") DOXY_FN(KinBody::Joint,SetHardJerkLimits))
                           .def("SetTorqueLimits",&PyJoint::SetTorqueLimits,PY_ARGS("maxlimits") DOXY_FN(KinBody::Joint,SetTorqueLimits))
                           .def("GetResolution",&PyJoint::GetResolution,PY_ARGS("axis") DOXY_FN(KinBody::Joint,GetResolution))
                           .def("GetResolutions",&PyJoint::GetResolutions,DOXY_FN(KinBody::Joint,GetResolutions))
                           .def("SetResolution",&PyJoint::SetResolution,PY_ARGS("resolution") DOXY_FN(KinBody::Joint,SetResolution))
                           .def("GetWeight",&PyJoint::GetWeight,PY_ARGS("axis") DOXY_FN(KinBody::Joint,GetWeight))
                           .def("GetWeights",&PyJoint::GetWeights,DOXY_FN(KinBody::Joint,GetWeights))
                           .def("SetWeights",&PyJoint::SetWeights,PY_ARGS("weights") DOXY_FN(KinBody::Joint,SetWeights))
                           .def("SubtractValues",&PyJoint::SubtractValues,PY_ARGS("values0","values1") DOXY_FN(KinBody::Joint,SubtractValues))
                           .def("SubtractValue",&PyJoint::SubtractValue,PY_ARGS("value0","value1","axis") DOXY_FN(KinBody::Joint,SubtractValue))

                           .def("AddTorque",&PyJoint::AddTorque,PY_ARGS("torques") DOXY_FN(KinBody::Joint,AddTorque))
#ifdef USE_PYBIND11_PYTHON_BINDINGS
                           .def("GetFloatParameters", &PyJoint::GetFloatParameters,
                                "name"_a = py::none_(),
                                "index"_a = -1,
                                DOXY_FN(KinBody::Joint,GetFloatParameters)
                                )
#else
                           .def("GetFloatParameters",&PyJoint::GetFloatParameters,GetFloatParameters_overloads(PY_ARGS("name", "index") DOXY_FN(KinBody::Joint,GetFloatParameters)))
#endif
                           .def("SetFloatParameters",&PyJoint::SetFloatParameters,DOXY_FN(KinBody::Joint,SetFloatParameters))
#ifdef USE_PYBIND11_PYTHON_BINDINGS
                           .def("GetIntParameters", &PyJoint::GetIntParameters,
                                "name"_a = py::none_(),
                                "index"_a = -1,
                                DOXY_FN(KinBody::Joint,GetIntParameters)
                                )
#else
                           .def("GetIntParameters",&PyJoint::GetIntParameters,GetIntParameters_overloads(PY_ARGS("name", "index") DOXY_FN(KinBody::Joint,GetIntParameters)))
#endif
                           .def("SetIntParameters",&PyJoint::SetIntParameters,DOXY_FN(KinBody::Joint,SetIntParameters))
#ifdef USE_PYBIND11_PYTHON_BINDINGS
                           .def("GetStringParameters", &PyJoint::GetStringParameters,
                                "name"_a = py::none_(),
                                DOXY_FN(KinBody::Joint, GetStringParameters)
                                )
#else
                           .def("GetStringParameters",&PyJoint::GetStringParameters,GetStringParameters_overloads(PY_ARGS("name", "index") DOXY_FN(KinBody::Joint,GetStringParameters)))
#endif
                           .def("SetStringParameters",&PyJoint::SetStringParameters,DOXY_FN(KinBody::Joint,SetStringParameters))
                           .def("UpdateInfo",&PyJoint::UpdateInfo,DOXY_FN(KinBody::Joint,UpdateInfo))
                           .def("GetInfo",&PyJoint::GetInfo,DOXY_FN(KinBody::Joint,GetInfo))
                           .def("UpdateAndGetInfo",&PyJoint::UpdateAndGetInfo,DOXY_FN(KinBody::Joint,UpdateAndGetInfo))
                           .def("__repr__", &PyJoint::__repr__)
                           .def("__str__", &PyJoint::__str__)
                           .def("__unicode__", &PyJoint::__unicode__)
                           .def("__eq__",&PyJoint::__eq__)
                           .def("__ne__",&PyJoint::__ne__)
                           .def("__hash__",&PyJoint::__hash__)
            ;
            joint.attr("Type") = jointtype;
        }

        {
#ifdef USE_PYBIND11_PYTHON_BINDINGS
            scope_ statesaver = class_<PyKinBodyStateSaver, OPENRAVE_SHARED_PTR<PyKinBodyStateSaver> >(kinbody, "KinBodyStateSaver", DOXY_CLASS(KinBody::KinBodyStateSaver))
#else
            scope_ statesaver = class_<PyKinBodyStateSaver, OPENRAVE_SHARED_PTR<PyKinBodyStateSaver> >("KinBodyStateSaver", DOXY_CLASS(KinBody::KinBodyStateSaver), no_init)
#endif
#ifdef USE_PYBIND11_PYTHON_BINDINGS
                                .def(init<PyKinBodyPtr>(), "body"_a)
                                .def(init<PyKinBodyPtr,object>(), "body"_a, "options"_a)
#else
                                .def(init<PyKinBodyPtr>(py::args("body")))
                                .def(init<PyKinBodyPtr,object>(py::args("body","options")))
#endif
                                .def("GetBody",&PyKinBodyStateSaver::GetBody,DOXY_FN(KinBody::KinBodyStateSaver, GetBody))
#ifdef USE_PYBIND11_PYTHON_BINDINGS
                                .def("Restore", &PyKinBodyStateSaver::Restore,
                                     "body"_a = py::none_(),
                                     DOXY_FN(KinBody::KinBodyStateSaver, Restore)
                                     )
#else
                                .def("Restore",&PyKinBodyStateSaver::Restore,Restore_overloads(PY_ARGS("body") DOXY_FN(KinBody::KinBodyStateSaver, Restore)))
#endif
                                .def("Release",&PyKinBodyStateSaver::Release,DOXY_FN(KinBody::KinBodyStateSaver, Release))
                                .def("__str__",&PyKinBodyStateSaver::__str__)
                                .def("__unicode__",&PyKinBodyStateSaver::__unicode__)
            ;
        }

        {
#ifdef USE_PYBIND11_PYTHON_BINDINGS
            scope_ managedata = class_<PyManageData, OPENRAVE_SHARED_PTR<PyManageData> >(m, "ManageData", DOXY_CLASS(KinBody::ManageData))
#else
            scope_ managedata = class_<PyManageData, OPENRAVE_SHARED_PTR<PyManageData> >("ManageData", DOXY_CLASS(KinBody::ManageData),no_init)
#endif
                                .def("GetSystem", &PyManageData::GetSystem, DOXY_FN(KinBody::ManageData,GetSystem))
                                .def("GetData", &PyManageData::GetData, DOXY_FN(KinBody::ManageData,GetData))
                                .def("GetOffsetLink", &PyManageData::GetOffsetLink, DOXY_FN(KinBody::ManageData,GetOffsetLink))
                                .def("IsPresent", &PyManageData::IsPresent, DOXY_FN(KinBody::ManageData,IsPresent))
                                .def("IsEnabled", &PyManageData::IsEnabled, DOXY_FN(KinBody::ManageData,IsEnabled))
                                .def("IsLocked", &PyManageData::IsLocked, DOXY_FN(KinBody::ManageData,IsLocked))
                                .def("Lock", &PyManageData::Lock,PY_ARGS("dolock") DOXY_FN(KinBody::ManageData,Lock))
                                .def("__repr__", &PyManageData::__repr__)
                                .def("__str__", &PyManageData::__str__)
                                .def("__unicode__", &PyManageData::__unicode__)
                                .def("__eq__",&PyManageData::__eq__)
                                .def("__ne__",&PyManageData::__ne__)
            ;
        }
    }


#ifdef USE_PYBIND11_PYTHON_BINDINGS
    m.def("RaveCreateKinBody", openravepy::RaveCreateKinBody, PY_ARGS("env","name") DOXY_FN1(RaveCreateKinBody));
#else
    def("RaveCreateKinBody",openravepy::RaveCreateKinBody,PY_ARGS("env","name") DOXY_FN1(RaveCreateKinBody));
#endif
}

}<|MERGE_RESOLUTION|>--- conflicted
+++ resolved
@@ -87,32 +87,6 @@
     sidewall.type = static_cast<KinBody::GeometryInfo::SideWallType>(type);
 }
 
-<<<<<<< HEAD
-PyGeometryInfo::PyGeometryInfo() {
-    _t = ReturnTransform(Transform());
-    _vGeomData = toPyVector4(Vector());
-    _vGeomData2 = toPyVector4(Vector());
-    _vGeomData3 = toPyVector4(Vector());
-    _vGeomData4 = toPyVector4(Vector());
-    _vDiffuseColor = toPyVector3(Vector(1,1,1));
-    _vAmbientColor = toPyVector3(Vector(0,0,0));
-    _meshcollision = py::none_();
-    _type = GT_None;
-    _name = py::none_();
-    _filenamerender = py::none_();
-    _filenamecollision = py::none_();
-    _vRenderScale = toPyVector3(Vector(1,1,1));
-    _vCollisionScale = toPyVector3(Vector(1,1,1));
-    _containerBaseHeight = 0.0;
-    _fTransparency = 0.0;
-    _bVisible = true;
-    _bModifiable = true;
-}
-
-//PyGeometryInfo::PyGeometryInfo(const PyGeometryInfo& pyinfo) {
-//    //*this = pyinfo;
-//}
-=======
 // TGN: debug; will remove PyTestPickle
 PyTestPickle::PyTestPickle() {
     if(IS_PYTHONOBJECT_NONE(_arr)) {
@@ -142,7 +116,6 @@
 
 PyGeometryInfo::PyGeometryInfo() {}
 
->>>>>>> 01c13082
 PyGeometryInfo::PyGeometryInfo(const KinBody::GeometryInfo& info) {
     Init(info);
 }
