--- conflicted
+++ resolved
@@ -144,11 +144,7 @@
 }
 
 #endif // OPENRAVE_RAPIDJSON
-<<<<<<< HEAD
-
-=======
-    
->>>>>>> f1b10cc2
+
 /// if set, will return all transforms are 1x7 vectors where first 4 compoonents are quaternion
 static bool s_bReturnTransformQuaternions = false;
 bool GetReturnTransformQuaternions() {
