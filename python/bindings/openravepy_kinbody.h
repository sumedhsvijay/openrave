--- conflicted
+++ resolved
@@ -94,18 +94,7 @@
         _trelative = ReturnTransform(Transform());
     }
     PyGrabbedInfo(const RobotBase::GrabbedInfo& info) {
-<<<<<<< HEAD
         _Update(info);
-=======
-        _grabbedname = ConvertStringToUnicode(info._grabbedname);
-        _robotlinkname = ConvertStringToUnicode(info._robotlinkname);
-        _trelative = ReturnTransform(info._trelative);
-        py::list setRobotLinksToIgnore;
-        FOREACHC(itindex, info._setRobotLinksToIgnore) {
-            setRobotLinksToIgnore.append(*itindex);
-        }
-        _setRobotLinksToIgnore = setRobotLinksToIgnore;
->>>>>>> 05f2a8f5
     }
 
     RobotBase::GrabbedInfoPtr GetGrabbedInfo() const
@@ -148,10 +137,9 @@
         return ConvertStringToUnicode(__str__());
     }
 
-<<<<<<< HEAD
-    object _grabbedname, _robotlinkname;
-    object _trelative;
-    object _setRobotLinksToIgnore;
+    py::object _grabbedname, _robotlinkname;
+    py::object _trelative;
+    py::object _setRobotLinksToIgnore;
 
 
 private:
@@ -160,17 +148,12 @@
         _grabbedname = ConvertStringToUnicode(info._grabbedname);
         _robotlinkname = ConvertStringToUnicode(info._robotlinkname);
         _trelative = ReturnTransform(info._trelative);
-        boost::python::list setRobotLinksToIgnore;
+        py::list setRobotLinksToIgnore;
         FOREACHC(itindex, info._setRobotLinksToIgnore) {
             setRobotLinksToIgnore.append(*itindex);
         }
         _setRobotLinksToIgnore = setRobotLinksToIgnore;
     }
-=======
-    py::object _grabbedname, _robotlinkname;
-    py::object _trelative;
-    py::object _setRobotLinksToIgnore;
->>>>>>> 05f2a8f5
 };
 typedef boost::shared_ptr<PyGrabbedInfo> PyGrabbedInfoPtr;
 
