# -*- coding: utf-8 -*-
# Copyright (C) 2009-2012 Rosen Diankov (rosen.diankov@gmail.com)
# 
# Licensed under the Apache License, Version 2.0 (the "License");
# you may not use this file except in compliance with the License.
# You may obtain a copy of the License at
#     http://www.apache.org/licenses/LICENSE-2.0
# 
# Unless required by applicable law or agreed to in writing, software
# distributed under the License is distributed on an "AS IS" BASIS,
# WITHOUT WARRANTIES OR CONDITIONS OF ANY KIND, either express or implied.
# See the License for the specific language governing permissions and
# limitations under the License.
"""Manages compiled inverse kinematics files for robots using ikfast.

.. image:: ../../images/databases/inversekinematics.jpg
  :width: 640

`[source] <../_modules/openravepy/databases/inversekinematics.html>`_

**Running:**

.. code-block:: bash

  openrave.py --database inversekinematics

Usage
-----

First set the active manipulator, and then instantiate the InverseKinematicsModel class specifying the iktype and free indices.

.. code-block:: python

  robot.SetActiveManipulator(...)
  ikmodel = openravepy.databases.inversekinematics.InverseKinematicsModel(robot,iktype=IkParameterizationType.Transform6D)
  if not ikmodel.load():
      ikmodel.autogenerate()

The supported types are defined by `IkParameterizationType` and are propagated throughout the entire OpenRAVE framework. All solve methods take in a `IkParameterization` structure, which handles each IK type's serialization, distances metrics, derivatives, and transformation.

To show the manipulator and IK results do:

.. image:: ../../images/databases/inversekinematics_pr2show.jpg
  :height: 200

.. code-block:: bash

  openrave.py --database inversekinematics --robot=robots/pr2-beta-static.zae --manipname=leftarm --show

It is also possible to test the IK on a scene:

.. code-block:: bash

  openrave.py --database inversekinematics --robot=data/pr2test1.env.xml --manipname=leftarm --show
  
Description
-----------

This database generator uses :ref:`ikfast_compiler` to generate optimized and stable analytic
inverse kinematics solvers for any robot manipulator. The manipulator's arm joints are used for
obtaining the joints to solve for. The user can specify the IK type (Rotation, Translation, Full 6D,
Ray 4D, etc), the free joints of the kinematics, and the precision. For example, generating the
right arm 6D IK for the PR2 robot where the free joint is the first joint and the free increment is
0.01 radians is:

.. code-block:: bash

  openrave.py --database inversekinematics --robot=robots/pr2-beta-static.zae --manipname=rightarm  --freejoint=r_shoulder_pan_joint --freeinc=0.01

Generating the 3d rotation IK for the stage below is:

.. code-block:: bash

  openrave.py --database inversekinematics --robot=robots/rotation_stage.robot.xml --iktype=rotation3d


.. image:: ../../images/databases/inversekinematics_rotation_stage.jpg
  :height: 200

Generating the ray inverse kinematics for the 4 degrees of freedom barrett wam is:

.. code-block:: bash

  openrave.py --database inversekinematics --robot=robots/barrettwam4.robot.xml --iktype=ray4d
  openrave.py --database inversekinematics --robot=robots/pr2-beta-static.zae --iktype=ray4d --manipname=rightarm_camera

.. code-block:: bash

  openrave.py --database inversekinematics --robot=robots/neuronics-katana.zae --iktype=translationdirection5d --manipname=arm

The filename that the code is saved in can be retrieved by 

.. code-block:: bash

  openrave.py --database inversekinematics --robot=robots/neuronics-katana.zae --iktype=translationdirection5d --manipname=arm --getfilename

Testing
-------

Every IK solver should be tested with the robot using ``--iktests=XXX``. However, calling
``inversekinematics`` will always re-generate the IK, even if one already exists. In order to just
run tests, it is possible to specify the ``--usecached`` option to prevent re-generation and
specifically test:

.. code-block:: bash

  openrave.py --database inversekinematics --robot=robots/barrettwam.robot.xml --usecached --iktests=100

This will give the success rate along with information whether the IK gives a wrong results or fails
to find a solution.

If there are a lot of free joints in the IK solver, then their discretization can greatly affect
whether solutions are found or not. In this case, it is advisable to reduce the discretization
threshold by using the ``--freeinc`` option.

Loading from C++
----------------

It is possible to use the auto-generation process through c++ by loading the IKFast problem and
calling LoadIKFastSolver command.

`ikfastloader.cpp`_ - example for loading IK in C++.

Reference
---------

* :ref:`ikfast-database` - statistics and performance results of ikfast for many robots

* :ref:`ikfast_compiler` - details on the technology behind IKFast

.. _`ikfastloader.cpp`: ../../coreapihtml/ikfastloader_8cpp-example.html

Command-line
------------

.. shell-block:: openrave.py --database inversekinematics --help

Class Definitions
-----------------
"""
 # for python 2.5
__author__ = 'Rosen Diankov'
__copyright__ = 'Copyright (C) 2009-2012 Rosen Diankov <rosen.diankov@gmail.com>'
__license__ = 'Apache License, Version 2.0'

if not __openravepy_build_doc__:
    from numpy import *
else:
    from numpy import array

from ..openravepy_ext import RobotStateSaver
from ..openravepy_int import RaveCreateModule, RaveCreateIkSolver, IkParameterization, IkParameterizationType, RaveFindDatabaseFile, RaveDestroy, Environment, openravepyCompilerVersion, IkFilterOptions, KinBody, normalizeAxisRotation, quatFromRotationMatrix, RaveGetDefaultViewerType
from . import DatabaseGenerator
from ..misc import relpath, TSP
import time,platform,shutil,sys
import os.path
from os import getcwd, remove
import distutils
from distutils import ccompiler
from optparse import OptionParser
import pickle

import logging
log = logging.getLogger('openravepy.'+__name__.split('.',2)[-1])

class InverseKinematicsError(Exception):
    def __init__(self,parameter=''):
        self.parameter = str(parameter)
        
    def __unicode__(self):
        s = 'Inverse Kinematics Error\n%s'%self.parameter
        return s
        
    def __str__(self):
        return str(self).encode('utf-8')
    
    def __repr__(self):
        return '<openravepy.databases.inversekinematics.InverseKinematicsError(%r)>'%(self.parameter)
    
    def __eq__(self, r):
        return self.parameter == r.parameter
    
    def __ne__(self, r):
        return self.parameter != r.parameter
    
class InverseKinematicsModel(DatabaseGenerator):
    """Generates analytical inverse-kinematics solutions, compiles them into a shared object/DLL, and sets the robot's iksolver. Only generates the models for the robot's active manipulator. To generate IK models for each manipulator in the robot, mulitple InverseKinematicsModel classes have to be created.
    """

    class ArmVisibility:
        """When 'entered' will hide all the non-arm links in order to facilitate visiblity of the gripper"""
        def __init__(self,manip,transparency=1):
            self.manip = manip
            self.robot = self.manip.GetRobot()
            self.hiddengeoms = []
            self.transparency = transparency
        def __enter__(self):
            self.hiddengeoms = []
            with self.robot.GetEnv():
                childlinks = self.robot.GetChain(self.manip.GetBase().GetIndex(),self.manip.GetEndEffector().GetIndex(),returnjoints=False)
                for link in self.robot.GetLinks():
                    if link not in childlinks:
                        for geom in link.GetGeometries():
                            self.hiddengeoms.append((geom,geom.IsDraw(),geom.GetTransparency()))
                            if self.transparency >= 1:
                                geom.SetDraw(False)
                            else:
                                geom.SetDraw(True)
                                geom.SetTransparency(self.transparency)
        def __exit__(self,type,value,traceback):
            with self.robot.GetEnv():
                for geom,isdraw,tr in self.hiddengeoms:
                    geom.SetDraw(isdraw)
                    geom.SetTransparency(tr)
    
    env = None
    ikfastproblem = None
    _cachedKinematicsHash = None # manip.GetInverseKinematicsStructureHash() when the ik was built with
    def __init__(self,robot=None,iktype=None,forceikfast=False,freeindices=None,freejoints=None,manip=None, checkpreemptfn=None):
        """
        :param robot: if not None, will use the robot's active manipulator
        :param manip: if not None, will the manipulator, takes precedence over robot
        :param forceikfast: if set will always force the ikfast solver
        :param freeindices: force the following freeindices on the ik solver
        :param checkpreemptfn: a function to check if ik generation should be canceled
        """
        if manip is not None:
            robot = manip.GetRobot()
        else:
            manip = robot.GetActiveManipulator()
        DatabaseGenerator.__init__(self,robot=robot)
        self.manip = manip
        # check if robot manipulator has no static links (except the base)
        for link in robot.GetChain(manip.GetBase().GetIndex(),manip.GetEndEffector().GetIndex(),returnjoints=False)[1:]:
            for rigidlyattached in link.GetRigidlyAttachedLinks():
                if rigidlyattached.IsStatic():
                    raise InverseKinematicsError('link %s part of IK chain cannot be declared static'%link)
        try:
            self.ikfast = __import__('openravepy.ikfast',fromlist=['openravepy'])
        except ImportError as e:
            log.warn('failed to import ikfast, so reverting to older version: %s',e)
            self.ikfast = __import__('openravepy.ikfast_sympy0_6',fromlist=['openravepy'])
        for handler in log.handlers:
            self.ikfast.log.addHandler(handler)
        self.ikfastproblem = RaveCreateModule(self.env,'ikfast')
        if self.ikfastproblem is not None:
            self.env.Add(self.ikfastproblem)
        self.iktype = iktype
        self.iksolver = None
        self.freeinc = None
        if freeindices is not None:
            self.freeindices = freeindices
        elif freejoints is not None:
            self.freeindices = self.getIndicesFromJointNames(freejoints)
        else:
            self.freeindices = None
        if self.freeindices is None:
            self.solveindices = None
        else:
            if not all([ifree in manip.GetArmIndices() for ifree in self.freeindices]):
                raise InverseKinematicsError('not all free indices %r are part of the manipulator indices %r'%(self.freeindices, manip.GetArmIndices()))
            
            self.solveindices = [i for i in manip.GetArmIndices() if not i in self.freeindices]
        self.forceikfast = forceikfast
        self.ikfeasibility = None # if not None, ik is NOT feasibile and contains the error message
        self.statistics = dict()
        self._checkpreemptfn=checkpreemptfn
        
    def  __del__(self):
        if self.ikfastproblem is not None:
            # need to lock the environment since Remove locks it
            if self.env is not None and self.env.Lock(1.0):
                try:
                    self.env.Remove(self.ikfastproblem)
                finally:
                    self.env.Unlock()
            else:
                log.warn('failed to lock environment for InverseKinematicsModel.__del__!')
        DatabaseGenerator.__del__(self)
    
    def clone(self,envother):
        clone = DatabaseGenerator.clone(self,envother)
        clone.ikfastproblem = RaveCreateModule(envother,'ikfast')
        if clone.ikfastproblem is not None:
            envother.Add(clone.ikfastproblem)
        if self.has():
            clone.setrobot(self.freeinc)
        return clone
    
    def has(self):
        return self.iksolver is not None and self.manip.GetIkSolver() is not None and self.manip.GetIkSolver().Supports(self.iktype) and self.iksolver.GetXMLId() == self.manip.GetIkSolver().GetXMLId()
    
    def save(self, filepermissions = None):
        statsfilename=self.getstatsfilename(False)
        try:
            defaultMask = os.umask(0)
            basepath = os.path.split(statsfilename)[0]
            try:
                os.makedirs(basepath)
            except OSError as e:
                pass

            with open(statsfilename, 'w') as f:
                pickle.dump((self.getversion(),self.statistics,self.ikfeasibility,self.solveindices,self.freeindices,self.freeinc), f)
            log.info('inversekinematics generation is done, compiled shared object: %s',self.getfilename(False))

            if filepermissions is not None and filepermissions >= 0:
                log.info('changing filepermissions of path %s to \'%s\' recursively.', basepath, filepermissions)
                try:
                    os.chmod(basepath, filepermissions)
                    for root, dirs, files in os.walk(basepath):
                        for d in dirs:
                            os.chmod(os.path.join(root, d), filepermissions)
                        for f in files:
                            os.chmod(os.path.join(root, f), filepermissions)
                except OSError as e:
                    log.warn('failed to changed permissions of path %s to \'%s\': %s', basepath, filepermissions, e)
        finally:
            os.umask(defaultMask)
        
    def load(self,freeinc=None,checkforloaded=True,*args,**kwargs):
        try:
            filename = self.getstatsfilename(True)
            if len(filename) == 0:
                return checkforloaded and self.manip.GetIkSolver() is not None and self.manip.GetIkSolver().Supports(self.iktype) # might have ik already loaded
            with open(filename, 'r') as f:
                modelversion,self.statistics,self.ikfeasibility,self.solveindices,self.freeindices,self.freeinc = pickle.load(f)
            if modelversion != self.getversion():
                log.warn('version is wrong %s!=%s',modelversion,self.getversion())
                return checkforloaded and self.manip.GetIkSolver() is not None  and self.manip.GetIkSolver().Supports(self.iktype) # might have ik already loaded
                
        except Exception as e:
            log.warn(e)
            return checkforloaded and self.manip.GetIkSolver() is not None and self.manip.GetIkSolver().Supports(self.iktype) # might have ik already loaded
            
        if self.ikfeasibility is not None:
            # ik is infeasible, but load successfully completed, so return success
            return True
        return self.setrobot(freeinc,*args,**kwargs)
    def getversion(self):
        return int(self.ikfast.__version__, 16)
    def getikname(self):
        return 'ikfast ikfast.%s.%s.%s'%(self.manip.GetInverseKinematicsStructureHash(self.iktype),str(self.iktype),self.manip.GetName())

    def setrobot(self,freeinc=None):
        """Sets the ik solver on the robot.
        
        freeinc is a list of the delta increments of the freejoint values that can override the default values.
        """
        if freeinc is not None:
            self.freeinc=freeinc
        if self.freeinc is not None:
            try:
                iksuffix = ' ' + ' '.join(str(f) for f in self.freeinc)
            except TypeError:
                # possibly just a float
                iksuffix = ' %f'%self.freeinc
        else:
            iksuffix = ' ' + ' '.join(str(f) for f in self.getDefaultFreeIncrements(0.1, 0.01))
#         if self.manip.GetIkSolver() is not None:
#             self.iksolver = RaveCreateIkSolver(self.env,self.manip.GetIKSolverName()+iksuffix)
        if self.iksolver is None:
            with self.env:
                ikname = self.getikname()
                iktype = self.ikfastproblem.SendCommand('AddIkLibrary %s %s'%(ikname.split()[1],self.getfilename(True)))
                if iktype is None:
                    if self.forceikfast:
                        return False
                    
                    self.iksolver = RaveCreateIkSolver(self.env,self.manip.GetIkSolver().GetXMLId().split(' ',1)[0]+iksuffix) if self.manip.GetIkSolver() is not None else None
                else:
                    if int(self.iktype) != int(iktype):
                        raise InverseKinematicsError('ik does not match types %s!=%s'%(self.iktype,iktype))
                    
                    self.iksolver = RaveCreateIkSolver(self.env,ikname+iksuffix)
        if self.iksolver is not None and self.iksolver.Supports(self.iktype):
            success = self.manip.SetIKSolver(self.iksolver)
            if success and self.freeinc is not None:
                freeincvalue = 0.01
                try:
                    if len(self.freeinc) > 0:
                        freeincvalue = self.freeinc[0]
                except TypeError:
                    freeincvalue = float(self.freeinc)
                self.iksolver.SendCommand('SetDefaultIncrements %f 100 %f 10'%(freeincvalue,pi/8)) # the default values are for all joints
                if len(self.freeindices) > 0 and self.freeinc is not None and len(self.freeinc) == len(self.freeindices):
                    # specify the free increments for the free indices
                    self.iksolver.SendCommand('SetFreeIncrements %s'%(' '.join([str(f) for f in self.freeinc])))
            return success
        
        return self.has()
    
    def getDefaultFreeIncrements(self,freeincrot, freeinctrans):
        """Returns a list of delta increments appropriate for each free index
        """
        with self.env:
            values = []
            eetrans = self.manip.GetEndEffectorTransform()[0:3,3]
            armlength = 0
            orderedarmindices = [j for j in self.robot.GetDependencyOrderedJoints() if j.GetJointIndex() in self.manip.GetArmIndices()]
            for j in orderedarmindices[::-1]:
                armlength += sqrt(sum((eetrans-j.GetAnchor())**2))
                eetrans = j.GetAnchor()
            freeinc = []
            if self.freeindices is not None:
                for index in self.freeindices:
                    joint = self.robot.GetJointFromDOFIndex(index)
                    if joint.IsRevolute(index-joint.GetDOFIndex()):
                        freeinc.append(freeincrot)
                    elif joint.IsPrismatic(index-joint.GetDOFIndex()):
                        freeinc.append(freeinctrans*armlength)
                    else:
                        log.warn('cannot set increment for joint type %s'%joint.GetType())
            return freeinc
        
    def GetDefaultIndices(self,avoidPrismaticAsFree=False):
        """Returns a default set of free indices if the robot has more joints than required by the IK.
        In the futrue, this function will contain heuristics in order to select the best indices candidates.
        
        :param avoidPrismaticAsFree: if True for redundant manipulators, will attempt to avoid setting prismatic joints as free joints unless the IK gets really complicated (and usually cannot be solved)
        """
        if self.iktype is None:
            raise InverseKinematicsError('ik type is not set')
        
        freeindices = []
        dofexpected = IkParameterization.GetDOFFromType(self.iktype)
        remainingindices = list(self.manip.GetArmIndices())
        if len(remainingindices) > dofexpected:
            N = len(remainingindices)
            # need to choose a free index so that
            # 1. the IK can be computed
            # 2. the IK has the most success rate (ie choose joint with least impact on performance)
            #
            # the compatiblity of the IK depends a lot on what axes are intersecting, and whether they are orthogonal with each other
            # In general, take from the top or the bottom depending on the complexity of the arm.
            robot=self.manip.GetRobot()
            jointanchors = []
            jointaxes = []
            jointtypes = []
            for i,index in enumerate(self.manip.GetArmIndices()):
                joint=robot.GetJointFromDOFIndex(index)
                jointanchors.append(joint.GetAnchor())
                jointaxes.append(joint.GetAxis(index-joint.GetDOFIndex()))
                jointtypes.append(joint.GetType())
            intersectingaxes = eye(N)
            for i in range(N):
                for j in range(i+1,N):
                    norm = cross(jointaxes[j], jointaxes[i])
                    diff = jointanchors[j]-jointanchors[i]
                    if sum(norm**2) > 1e-7:
                        # axes are not parallel
                        if abs(dot(norm, diff)) <= 1e-5:
                            # axes
                            intersectingaxes[i,j] = intersectingaxes[j,i] = 1
                    else:
                        # axes are parallel
                        if sum(cross(jointaxes[i],diff)**2) <= 1e-10:
                            intersectingaxes[i,j] = intersectingaxes[j,i] = 1
            # adjacent intersecting revolute joints
            intersecting3axes = [0]*N
            num3intersecting = 0
            for i in range(1,N-1):
                if jointtypes[i-1] == KinBody.JointType.Revolute and jointtypes[i] == KinBody.JointType.Revolute and jointtypes[i+1] == KinBody.JointType.Revolute:
                    if intersectingaxes[i-1,i] and intersectingaxes[i,i+1] and intersectingaxes[i-1,i+1]:
                        # have to check if they intersect at a common point
                        intersection = jointanchors[i] + jointaxes[i] * dot(jointaxes[i], jointanchors[i-1]-jointanchors[i])
                        distfromintersection = sum(cross(jointaxes[i+1],intersection - jointanchors[i+1])**2)
                        if distfromintersection < 1e-10:
                            intersecting3axes[i-1] |= 1 << num3intersecting
                            intersecting3axes[i] |= 1 << num3intersecting
                            intersecting3axes[i+1] |= 1 << num3intersecting
                            log.info('found 3-intersection centered on index %d', remainingindices[i])
                            num3intersecting += 1
            for i in range(N - dofexpected):
                # by default always choose first
                indextopop = 0
                if self.iktype == IkParameterizationType.Transform6D:
                    if num3intersecting > 0:
                        # try to preserve the intersecting axes
                        # only choose wrist if wrist isn't intersecting and [2] is
                        if intersecting3axes[2] > 0 and intersecting3axes[-1] == 0:
                            indextopop = len(intersecting3axes)-1
                        else:
                            hasother = False
                            # prioritize 2 by checking if there exists other intersecting axes
                            for j in range(len(intersecting3axes)-1,-1,-1):
                                if (intersecting3axes[j] & ~intersecting3axes[2]) > 0:
                                    hasother = True
                            if hasother:
                                indextopop = 2
                            else:
                                # prioritize the first index that is not in intersecting
                                for j in range(len(intersecting3axes)-1,-1,-1):
                                    if intersecting3axes[j] == 0:
                                        indextopop = j
                                        break
                    else:
                        # already complicated enough, so take from the bottom in order to avoid variables coming inside the kinematics
                        indextopop = 0
                        if avoidPrismaticAsFree and jointtypes[indextopop] == KinBody.JointType.Prismatic:
                            # it's either one or the other
                            indextopop = len(remainingindices)-1
                elif self.iktype == IkParameterizationType.Lookat3D:
                    # usually head (rotation joints) are at the end
                    #freeindices = remainingindices[len(remainingindices)-2:]
                    #remainingindices=remainingindices[:-2]
                    #len(remainingindices)
                    indextopop = len(remainingindices)-1
                    #avoidPrismaticAsFree?
                elif self.iktype == IkParameterizationType.TranslationDirection5D:
                    # check if ray aligns with furthest axis
                    dirfromanchor = self.manip.GetTransform()[0:3,3]-jointanchors[-1]
                    if abs(dot(jointaxes[-1],dot(self.manip.GetTransform()[0:3,0:3],self.manip.GetLocalToolDirection()))) > 0.99999 and linalg.norm(cross(jointaxes[-1],dirfromanchor)) <= 1e-5:
                        # have to take the last index since last axis aligns and is useless anyway
                        indextopop = len(remainingindices)-1
                    else:
                        for indextopop in range(len(remainingindices)):
                            if not avoidPrismaticAsFree or jointtypes[indextopop] != KinBody.JointType.Prismatic:
                                # done
                                break
                else:
                    # self.iktype == IkParameterizationType.Translation3D or self.iktype == IkParameterizationType.TranslationLocalGlobal6D
                    # if not 6D, then don't need to worry about intersecting joints
                    # so remove the least important joints
                    for indextopop in range(len(remainingindices)-1,-1,-1):
                        if not avoidPrismaticAsFree or jointtypes[indextopop] != KinBody.JointType.Prismatic:
                            # done
                            break
                freeindices.append(remainingindices.pop(indextopop))
                jointanchors.pop(indextopop)
                jointaxes.pop(indextopop)
                jointtypes.pop(indextopop)
                # have to clear any intersecting axes
                mask = intersecting3axes.pop(indextopop)
                for j in range(len(intersecting3axes)):
                    intersecting3axes[j] &= ~mask
        solveindices = [i for i in self.manip.GetArmIndices() if not i in freeindices]
        return solveindices,freeindices
    
    def getfilename(self,read=False):
        if self.iktype is None:
            raise InverseKinematicsError('ik type is not set')

        if self.solveindices is None or self.freeindices is None:
            solveindices, freeindices = self.GetDefaultIndices()
        else:
            solveindices, freeindices = self.solveindices, self.freeindices

        index = -1
        allfreeindices = None
        while True:
            basename = 'ikfast%s.%s.%s.'%(self.ikfast.__version__,self.iktype,platform.machine()) + '_'.join(str(ind) for ind in sorted(solveindices))
            if len(freeindices)>0:
                basename += '_f'+'_'.join(str(ind) for ind in sorted(freeindices))
            filename = RaveFindDatabaseFile(os.path.join('kinematics.'+self.manip.GetInverseKinematicsStructureHash(self.iktype),ccompiler.new_compiler().shared_object_filename(basename=basename)),read)
            if not read or len(filename) > 0 or self.freeindices is not None:
                break
            # user did not specify a set of freeindices, so the expected behavior is to search for the next loadable one
            index += 1
            dofexpected = IkParameterization.GetDOFFromType(self.iktype)
            if allfreeindices is None:
                if self.manip.GetArmDOF() > dofexpected:
                    allfreeindices = [f for f in self.ikfast.permutations(self.manip.GetArmIndices(),self.manip.GetArmDOF()-dofexpected)]
                else:
                    allfreeindices = []
            if index >= len(allfreeindices):
                break
            freeindices = allfreeindices[index]
            solveindices = [i for i in self.manip.GetArmIndices() if not i in freeindices]
        return filename

    def getsourcefilename(self,read=False,outputlang='cpp'):
        if self.iktype is None:
            raise InverseKinematicsError('ik type is not set')
        
        if self.solveindices is None or self.freeindices is None:
            solveindices, freeindices = self.GetDefaultIndices()
        else:
            solveindices, freeindices = self.solveindices, self.freeindices
        basename = 'ikfast%s.%s.'%(self.ikfast.__version__,self.iktype)
        basename += '_'.join(str(ind) for ind in sorted(solveindices))
        if len(freeindices)>0:
            basename += '_f'+'_'.join(str(ind) for ind in sorted(freeindices))
        basename += '.' + outputlang
        return RaveFindDatabaseFile(os.path.join('kinematics.'+self.manip.GetInverseKinematicsStructureHash(self.iktype),basename),read)

    def getstatsfilename(self,read=False):
        if self.iktype is None:
            raise InverseKinematicsError('ik type is not set')
        
        if self.solveindices is None or self.freeindices is None:
            solveindices, freeindices = self.GetDefaultIndices()
        else:
            solveindices, freeindices = self.solveindices, self.freeindices
            
        index = -1
        while True:
            freeindicesstrings = []
            if len(freeindices)>0:
                for _freeindices in self.ikfast.permutations(freeindices):
                    freeindicesstrings.append(['_f'+'_'.join(str(ind) for ind in sorted(_freeindices)),_freeindices])
            else:
                freeindicesstrings.append(['',[]])

            for freeindicesstring, fi in freeindicesstrings:
                basename = 'ikfast%s.%s.'%(self.ikfast.__version__,self.iktype)
                basename += '_'.join(str(ind) for ind in sorted(solveindices))
                basename += freeindicesstring
                basename += '.pp'
                filename = RaveFindDatabaseFile(os.path.join('kinematics.'+self.manip.GetInverseKinematicsStructureHash(self.iktype),basename),read)
                if not read or len(filename) > 0 or self.freeindices is not None:
                    self.freeindices = fi
                    return filename

            # user did not specify a set of freeindices, so the expected behavior is to search for the next loadable one
            index += 1
            dofexpected = IkParameterization.GetDOFFromType(self.iktype)
            allfreeindices = [f for f in self.ikfast.combinations(self.manip.GetArmIndices(),len(self.manip.GetArmIndices())-dofexpected)]
            if index >= len(allfreeindices):
                break
            freeindices = allfreeindices[index]
            solveindices = [i for i in self.manip.GetArmIndices() if not i in freeindices]
        return filename

    def autogenerate(self,options=None):
        freejoints = None
        iktype = self.iktype
        precision = None
        forceikbuild = True
        outputlang = None
        ipython = None
        freeinc = None
        ikfastmaxcasedepth = 3
        filepermissions = None
        if options is not None:
            forceikbuild=options.force
            precision=options.precision
            if options.freejoints is not None:
                freejoints=options.freejoints
            outputlang=options.outputlang
            ipython=options.ipython
            if options.freeinc is not None:
                freeinc = [float64(s) for s in options.freeinc]
            ikfastmaxcasedepth = options.maxcasedepth
            filepermissions = options.filepermissions
        if self.manip.GetKinematicsStructureHash() == 'f17f58ee53cc9d185c2634e721af7cd3': # wam 4dof
            if iktype is None:
                iktype=IkParameterizationType.Translation3D
            if iktype == IkParameterizationType.Translation3D and freejoints is None:
                freejoints = ['Shoulder_Roll']
        elif self.manip.GetKinematicsStructureHash() == 'bfc61bd497e9993b85f1ab511ee7bdbc': # stage
            if iktype is None:
                iktype=IkParameterizationType.Rotation3D
        elif self.manip.GetKinematicsStructureHash() == 'c363859a2d7a151a22dc1e251d6d8669' or self.manip.GetKinematicsStructureHash() == '12ceb0aaa06143fe305efa6e48faae0b': # pr2
            if iktype == None:
                iktype=IkParameterizationType.Transform6D
            if iktype == IkParameterizationType.Transform6D and freejoints is None:
                # take the torso and roll joint
                freejoints=[self.robot.GetJoints()[self.manip.GetArmIndices()[ind]].GetName() for ind in [0,3]]
        elif self.manip.GetKinematicsStructureHash()=='a1e9aea0dc0fda631ca376c03d500927' or self.manip.GetKinematicsStructureHash()=='ceb6be51bd14f345e22997cc0bca9f2f': # pr2 cameras
            if iktype is None:
                iktype=IkParameterizationType.Ray4D
                if freejoints is None:
                    # take the torso joint
                    freejoints=[self.robot.GetJoints()[self.manip.GetArmIndices()[0]].GetName()]
        elif self.manip.GetKinematicsStructureHash()=='2640ae411e0c87b03f56bf289296f9d8' and iktype == IkParameterizationType.Lookat3D: # pr2 head_torso
            if freejoints is None:
                freejoints=[self.robot.GetJoints()[self.manip.GetArmIndices()[0]].GetName()]
        elif self.manip.GetKinematicsStructureHash()=='ab9d03903279e44bc692e896791bcd05' or self.manip.GetKinematicsStructureHash()=='afe50514bf09aff5f2a84beb078bafbd': # katana
            if iktype==IkParameterizationType.Translation3D or (iktype==None and self.iktype==IkParameterizationType.Translation3D):
                freejoints = [self.robot.GetJoints()[ind].GetName() for ind in self.manip.GetArmIndices()[3:]]
            if iktype==None:
                iktype == IkParameterizationType.TranslationDirection5D
        self.generate(iktype=iktype,freejoints=freejoints,precision=precision,forceikbuild=forceikbuild,outputlang=outputlang,ipython=ipython,ikfastmaxcasedepth=ikfastmaxcasedepth)
        self.save(filepermissions)

    def getIndicesFromJointNames(self,freejoints):
        freeindices = []
        for jointname in freejoints:
            if type(jointname) == int:
                freeindices.append(jointname)
            else:
                # find the correct joint index
                dofindices = [joint.GetDOFIndex() for joint in self.robot.GetJoints() if joint.GetName()==jointname]
                if len(dofindices) == 0:
                    raise LookupError("cannot find '%s' joint in %s robot"%(jointname,self.robot.GetName()))
                if not dofindices[0] in self.manip.GetArmIndices():
                    raise LookupError("cannot find joint '%s(%d)' in solve joints: %s"%(jointname,dofindices[0],self.manip.GetArmIndices()))
                freeindices.append(dofindices[0])
        print('getIndicesFromJointNames',freeindices,freejoints)
        return freeindices

    def generate(self,iktype=None, freejoints=None, freeinc=None, freeindices=None, precision=None, forceikbuild=True, outputlang=None, avoidPrismaticAsFree=False, ipython=False, ikfastoptions=0, ikfastmaxcasedepth=3):
        """
        :param ikfastoptions: see IKFastSolver.generateIkSolver
        :param ikfastmaxcasedepth: the max level of degenerate cases to solve for
        :param avoidPrismaticAsFree: if True for redundant manipulators, will attempt to avoid setting prismatic joints as free joints.
        """
        self.iksolver = None
        if iktype is not None:
            self.iktype = iktype
        if self.iktype is None:
            self.iktype = iktype = IkParameterizationType.Transform6D
        if self.iktype == IkParameterizationType.Rotation3D:
            Rbaseraw=self.manip.GetLocalToolTransform()[0:3,0:3]
            def solveFullIK_Rotation3D(*args,**kwargs):
                kwargs['Rbaseraw'] = Rbaseraw
                return self.ikfast.IKFastSolver.solveFullIK_Rotation3D(*args,**kwargs)
            solvefn=solveFullIK_Rotation3D
        elif self.iktype == IkParameterizationType.Direction3D:
            rawmanipdir=dot(self.manip.GetLocalToolTransform()[0:3,0:3],self.manip.GetDirection())
            def solveFullIK_Direction3D(*args,**kwargs):
                kwargs['rawmanipdir'] = rawmanipdir
                return self.ikfast.IKFastSolver.solveFullIK_Direction3D(*args,**kwargs)
            solvefn=solveFullIK_Direction3D
        elif self.iktype == IkParameterizationType.Ray4D:
            rawmanipdir=dot(self.manip.GetLocalToolTransform()[0:3,0:3],self.manip.GetDirection())
            rawmanippos=self.manip.GetLocalToolTransform()[0:3,3]
            def solveFullIK_Ray4D(*args,**kwargs):
                kwargs['rawmanipdir'] = rawmanipdir
                kwargs['rawmanippos'] = rawmanippos
                return self.ikfast.IKFastSolver.solveFullIK_Ray4D(*args,**kwargs)
            solvefn=solveFullIK_Ray4D
        elif self.iktype == IkParameterizationType.TranslationDirection5D:
            rawmanipdir=dot(self.manip.GetLocalToolTransform()[0:3,0:3],self.manip.GetDirection())
            rawmanippos=self.manip.GetLocalToolTransform()[0:3,3]
            def solveFullIK_TranslationDirection5D(*args,**kwargs):
                kwargs['rawmanipdir'] = rawmanipdir
                kwargs['rawmanippos'] = rawmanippos
                return self.ikfast.IKFastSolver.solveFullIK_TranslationDirection5D(*args,**kwargs)
            solvefn=solveFullIK_TranslationDirection5D
        elif self.iktype == IkParameterizationType.Translation3D:
            rawmanippos=self.manip.GetLocalToolTransform()[0:3,3]
            def solveFullIK_Translation3D(*args,**kwargs):
                kwargs['rawmanippos'] = rawmanippos
                return self.ikfast.IKFastSolver.solveFullIK_Translation3D(*args,**kwargs)
            solvefn=solveFullIK_Translation3D
        elif self.iktype == IkParameterizationType.TranslationXY2D:
            rawmanippos=self.manip.GetLocalToolTransform()[0:2,3]
            def solveFullIK_TranslationXY2D(*args,**kwargs):
                kwargs['rawmanippos'] = rawmanippos
                return self.ikfast.IKFastSolver.solveFullIK_TranslationXY2D(*args,**kwargs)
            solvefn=solveFullIK_TranslationXY2D
        elif self.iktype == IkParameterizationType.TranslationXYOrientation3D:
            rawmanipdir=dot(self.manip.GetLocalToolTransform()[0:3,0:3],self.manip.GetDirection())
            rawmanippos=self.manip.GetLocalToolTransform()[0:3,3]
            def solveFullIK_TranslationXAxisAngleZNorm4D(*args,**kwargs):
                kwargs['rawmanipdir'] = rawmanipdir
                kwargs['rawmanippos'] = rawmanippos
                kwargs['rawglobaldir'] = [1.0,0.0,0.0]
                kwargs['rawglobalnormaldir'] = [0.0,0.0,1.0]
                kwargs['ignoreaxis'] = 2
                return self.ikfast.IKFastSolver.solveFullIK_TranslationAxisAngle4D(*args,**kwargs)
            solvefn=solveFullIK_TranslationXAxisAngleZNorm4D
            
#             rawmanippos=self.manip.GetLocalToolTransform()[0:3,3]
#             rawmanipdir=dot(self.manip.GetLocalToolTransform()[0:3,0:3],self.manip.GetDirection())
#             def solveFullIK_TranslationXYOrientation3D(*args,**kwargs):
#                 kwargs['rawmanippos'] = rawmanippos
#                 kwargs['rawmanipdir'] = rawmanipdir
#                 return self.ikfast.IKFastSolver.solveFullIK_TranslationXYOrientation3D(*args,**kwargs)
#             solvefn=solveFullIK_TranslationXYOrientation3D
        elif self.iktype == IkParameterizationType.Transform6D:
            Tmanipraw = eye(4) # newer ikfast versions don't compile with self.manip.GetLocalToolTransform() in order to re-use the same 6D IK for multiple local transforms
            def solveFullIK_6D(*args,**kwargs):
                kwargs['Tmanipraw'] = Tmanipraw
                return self.ikfast.IKFastSolver.solveFullIK_6D(*args,**kwargs)
            solvefn=solveFullIK_6D
        elif self.iktype == IkParameterizationType.Lookat3D:
            rawmanipdir=dot(self.manip.GetLocalToolTransform()[0:3,0:3],self.manip.GetDirection())
            rawmanippos=self.manip.GetLocalToolTransform()[0:3,3]
            def solveFullIK_Lookat3D(*args,**kwargs):
                kwargs['rawmanipdir'] = rawmanipdir
                kwargs['rawmanippos'] = rawmanippos
                return self.ikfast.IKFastSolver.solveFullIK_Lookat3D(*args,**kwargs)
            solvefn=solveFullIK_Lookat3D
        elif self.iktype == IkParameterizationType.TranslationLocalGlobal6D:
            Tmanipraw=self.manip.GetLocalToolTransform()
            def solveFullIK_TranslationLocalGlobal6D(*args,**kwargs):
                kwargs['Tmanipraw'] = Tmanipraw
                return self.ikfast.IKFastSolver.solveFullIK_TranslationLocalGlobal6D(*args,**kwargs)
            solvefn=solveFullIK_TranslationLocalGlobal6D
        elif self.iktype == IkParameterizationType.TranslationXAxisAngle4D:
            rawmanipdir=dot(self.manip.GetLocalToolTransform()[0:3,0:3],self.manip.GetDirection())
            rawmanippos=self.manip.GetLocalToolTransform()[0:3,3]
            def solveFullIK_TranslationXAxisAngle4D(*args,**kwargs):
                kwargs['rawmanipdir'] = rawmanipdir
                kwargs['rawmanippos'] = rawmanippos
                kwargs['rawglobaldir'] = [1.0,0.0,0.0]
                return self.ikfast.IKFastSolver.solveFullIK_TranslationAxisAngle4D(*args,**kwargs)
            solvefn=solveFullIK_TranslationXAxisAngle4D
        elif self.iktype == IkParameterizationType.TranslationYAxisAngle4D:
            rawmanipdir=dot(self.manip.GetLocalToolTransform()[0:3,0:3],self.manip.GetDirection())
            rawmanippos=self.manip.GetLocalToolTransform()[0:3,3]
            def solveFullIK_TranslationYAxisAngle4D(*args,**kwargs):
                kwargs['rawmanipdir'] = rawmanipdir
                kwargs['rawmanippos'] = rawmanippos
                kwargs['rawglobaldir'] = [0.0,1.0,0.0]
                return self.ikfast.IKFastSolver.solveFullIK_TranslationAxisAngle4D(*args,**kwargs)
            solvefn=solveFullIK_TranslationYAxisAngle4D
        elif self.iktype == IkParameterizationType.TranslationZAxisAngle4D:
            rawmanipdir=dot(self.manip.GetLocalToolTransform()[0:3,0:3],self.manip.GetDirection())
            rawmanippos=self.manip.GetLocalToolTransform()[0:3,3]
            def solveFullIK_TranslationZAxisAngle4D(*args,**kwargs):
                kwargs['rawmanipdir'] = rawmanipdir
                kwargs['rawmanippos'] = rawmanippos
                kwargs['rawglobaldir'] = [0.0,0.0,1.0]
                return self.ikfast.IKFastSolver.solveFullIK_TranslationAxisAngle4D(*args,**kwargs)
            solvefn=solveFullIK_TranslationZAxisAngle4D
        elif self.iktype == IkParameterizationType.TranslationXAxisAngleZNorm4D:
            #rawmanipdir=dot(self.manip.GetLocalToolTransform()[0:3,0:3],self.manip.GetLocalToolDirection())
            #rawmanippos=self.manip.GetLocalToolTransform()[0:3,3]

            rawmanipdir=self.manip.GetLocalToolDirection()#dot(self.manip.GetLocalToolTransform()[0:3,0:3],self.manip.GetLocalToolDirection())
            #rawmanipdir=self.manip.GetLocalToolDirection()#dot(self.manip.GetLocalToolTransform()[0:3,0:3],self.manip.GetDirection())
            rawmanippos=[0.0, 0.0, 0.0]#self.manip.GetLocalToolTransform()[0:3,3]
            Tmanipraw=self.manip.GetLocalToolTransform()
            rawglobaldir = [1.0,0.0,0.0]
            rawglobalnormaldir = [0.0,0.0,1.0]
            rawmanipnormaldir = dot(linalg.inv(self.manip.GetTransform()[:3,:3]), rawglobalnormaldir)
            
            def solveFullIK_TranslationXAxisAngleZNorm4D(*args,**kwargs):
                kwargs['rawmanipdir'] = rawmanipdir
                kwargs['rawmanippos'] = rawmanippos
                kwargs['rawglobaldir'] = rawglobaldir
                kwargs['rawglobalnormaldir'] = rawglobalnormaldir
                kwargs['rawmanipnormaldir'] = rawmanipnormaldir
                kwargs['Tmanipraw'] = Tmanipraw
                return self.ikfast.IKFastSolver.solveFullIK_TranslationAxisAngle4D(*args,**kwargs)
            solvefn=solveFullIK_TranslationXAxisAngleZNorm4D
        elif self.iktype == IkParameterizationType.TranslationYAxisAngleXNorm4D:
            rawmanipdir=self.manip.GetDirection()#dot(self.manip.GetLocalToolTransform()[0:3,0:3],self.manip.GetDirection())
            rawmanippos=[0.0, 0.0, 0.0]#self.manip.GetLocalToolTransform()[0:3,3]
            Tmanipraw=self.manip.GetLocalToolTransform()
            rawglobalnormaldir = [1.0,0.0,0.0]
            rawmanipnormaldir = dot(linalg.inv(self.manip.GetTransform()[:3,:3]), rawglobalnormaldir)
            def solveFullIK_TranslationYAxisAngleXNorm4D(*args,**kwargs):
                kwargs['rawmanipdir'] = rawmanipdir
                kwargs['rawmanippos'] = rawmanippos
                kwargs['rawglobaldir'] = [0.0,1.0,0.0]
                kwargs['rawglobalnormaldir'] = rawglobalnormaldir
                kwargs['rawmanipnormaldir'] = rawmanipnormaldir
                kwargs['Tmanipraw'] = Tmanipraw
                return self.ikfast.IKFastSolver.solveFullIK_TranslationAxisAngle4D(*args,**kwargs)
            solvefn=solveFullIK_TranslationYAxisAngleXNorm4D
        elif self.iktype == IkParameterizationType.TranslationZAxisAngleYNorm4D:
            rawmanipdir=dot(self.manip.GetLocalToolTransform()[0:3,0:3],self.manip.GetDirection())
            rawmanippos=self.manip.GetLocalToolTransform()[0:3,3]
            def solveFullIK_TranslationZAxisAngleYNorm4D(*args,**kwargs):
                kwargs['rawmanipdir'] = rawmanipdir
                kwargs['rawmanippos'] = rawmanippos
                kwargs['rawglobaldir'] = [0.0,0.0,1.0]
                kwargs['rawglobalnormaldir'] = [0.0,1.0,0.0]
                return self.ikfast.IKFastSolver.solveFullIK_TranslationAxisAngle4D(*args,**kwargs)
            solvefn=solveFullIK_TranslationZAxisAngleYNorm4D
        else:
            raise InverseKinematicsError('bad type 0x%x'%self.iktype)
        
        dofexpected = IkParameterization.GetDOFFromType(self.iktype)
        if freeindices is not None:
            self.freeindices = freeindices
        if self.freeindices is None:
            if freejoints is not None:
                self.freeindices = self.getIndicesFromJointNames(freejoints)
            else:
                self.solveindices,self.freeindices = self.GetDefaultIndices(avoidPrismaticAsFree=avoidPrismaticAsFree)
        self.solveindices = [i for i in self.manip.GetArmIndices() if not i in self.freeindices]
        if len(self.solveindices) > dofexpected: # allow for 5DOF to solve for Transform6D
            raise InverseKinematicsError('Manipulator %(manip)s (indices=%(manipindices)r) joint indices to solve for (%(solveindices)r) is not equal to number of expected joints (%(dofexpected)d) for IK type %(iktype)s. Perhaps the manipulator base link %(baselink)s or end link %(endlink)s are not correct.'%{'manip':self.manip.GetName(),'manipindices':list(self.manip.GetArmIndices()), 'solveindices':list(self.solveindices), 'dofexpected':dofexpected, 'iktype':self.iktype.name, 'baselink':self.manip.GetBase().GetName(), 'endlink':self.manip.GetEndEffector().GetName()})
        
        if freeinc is not None:
            self.freeinc = freeinc
        if self.freeinc is None:
            self.freeinc = self.getDefaultFreeIncrements(0.1,0.01)
        
        log.info('Generating inverse kinematics for manip %s: %s %s, precision=%s, maxcasedepth=%d (this might take up to 10 min)',self.manip.GetName(),self.iktype,self.solveindices, precision, ikfastmaxcasedepth)
        if outputlang is None:
            outputlang = 'cpp'
        sourcefilename = self.getsourcefilename(False,outputlang)
        statsfilename = self.getstatsfilename(False)
        output_filename = self.getfilename(False)
        sourcedir = os.path.split(sourcefilename)[0]
        if forceikbuild or not os.path.isfile(sourcefilename):
            log.info('creating ik file %s',sourcefilename)
            try:
                os.makedirs(sourcedir)
            except OSError:
                pass
            
            solver = self.ikfast.IKFastSolver(kinbody=self.robot,kinematicshash=self.manip.GetInverseKinematicsStructureHash(self.iktype),precision=precision, checkpreemptfn=self._checkpreemptfn)
            solver.maxcasedepth = ikfastmaxcasedepth
            if self.iktype == IkParameterizationType.TranslationXAxisAngle4D or self.iktype == IkParameterizationType.TranslationYAxisAngle4D or self.iktype == IkParameterizationType.TranslationZAxisAngle4D or self.iktype == IkParameterizationType.TranslationXAxisAngleZNorm4D or self.iktype == IkParameterizationType.TranslationYAxisAngleXNorm4D or self.iktype == IkParameterizationType.TranslationZAxisAngleYNorm4D or self.iktype == IkParameterizationType.TranslationXYOrientation3D:
                solver.useleftmultiply = False
            baselink=self.manip.GetBase().GetIndex()
            eelink=self.manip.GetEndEffector().GetIndex()
            if ipython:
                # requires ipython v0.11+
                IPython = __import__('IPython')
                if IPython.__version__.startswith("0.10"):
                    ipshell = IPython.Shell.IPShellEmbed(argv='',banner = 'inversekinematics dropping into ipython',exit_msg = 'Leaving Interpreter and continuing solver.')
                    ipshell(local_ns=locals())
                else:
                    from IPython.terminal import embed; ipshell=embed.InteractiveShellEmbed(config=embed.load_default_config())(local_ns=locals())
#                     m=__import__('IPython.config.loader',fromlist=['Config'])
#                     Config = getattr(m,'Config')
#                     cfg = Config()
#                     cfg.InteractiveShellEmbed.local_ns = locals()
#                     cfg.InteractiveShellEmbed.global_ns = globals()
#                     IPython.embed(config=cfg, banner2 = 'inversekinematics dropping into ipython')
#                     from IPython.frontend.terminal.embed import InteractiveShellEmbed
#                     ipshell = InteractiveShellEmbed(config=cfg)
                reload(self.ikfast) # in case changes occurred
                
            try:
                generationstart = time.time()
                chaintree = solver.generateIkSolver(baselink=baselink,eelink=eelink,freeindices=self.freeindices,solvefn=solvefn)
                self.ikfeasibility = None
                code = solver.writeIkSolver(chaintree,lang=outputlang)
                if len(code) == 0:
                    raise InverseKinematicsError('failed to generate ik solver for robot %s:%s'%(self.robot.GetName(),self.manip.GetName()))
                
                self.statistics['generationtime'] = time.time()-generationstart
                self.statistics['usinglapack'] = solver.usinglapack
                with open(sourcefilename,'w') as f:
                    f.write(code)
                try:
                    from pkg_resources import resource_filename
                    shutil.copyfile(resource_filename('openravepy','ikfast.h'), os.path.join(sourcedir,'ikfast.h'))
                except ImportError as e:
                    log.warn(e)
                    
                log.info('successfully generated c++ ik in %fs, file=%s', self.statistics['generationtime'], sourcefilename)
            except self.ikfast.IKFastSolver.IKFeasibilityError as e:
                self.ikfeasibility = str(e)
                log.warn(e)

        if self.ikfeasibility is None:
            log.info('compiling ik file to %s',output_filename)
            if outputlang == 'cpp':
                # compile the code and create the shared object
                compiler,compile_flags = self.getcompiler()
                try:
                   output_dir = os.path.relpath('/',getcwd())
                except AttributeError: # python 2.5 does not have os.path.relpath
                   output_dir = relpath('/',getcwd())

                platformsourcefilename = os.path.splitext(output_filename)[0]+'.cpp' # needed in order to prevent interference with machines with different architectures 
                shutil.copyfile(sourcefilename, platformsourcefilename)
                objectfiles=[]
                try:
                    objectfiles = compiler.compile(sources=[platformsourcefilename],macros=[('IKFAST_CLIBRARY',1),('IKFAST_NO_MAIN',1)],extra_postargs=compile_flags,output_dir=output_dir)
                    # because some parts of ikfast require lapack, always try to link with it
                    try:
                        iswindows = sys.platform.startswith('win') or platform.system().lower() == 'windows'
                        libraries = None
                        if self.statistics.get('usinglapack',False) or not iswindows:
                            libraries = ['lapack']
                        compiler.link_shared_object(objectfiles,output_filename=output_filename, libraries=libraries)
                    except distutils.errors.LinkError as e:
                        log.warn(e)
                        if libraries is not None and 'lapack' in libraries:
                            libraries.remove('lapack')
                            if len(libraries) == 0:
                                libraries = None
                        log.info('linking again with %r... (MSVC bug?)',libraries)
                        compiler.link_shared_object(objectfiles,output_filename=output_filename, libraries=libraries)
                        
                    if not self.setrobot():
                        return ValueError('failed to generate ik solver')
                finally:
                    # cleanup intermediate files
                    if os.path.isfile(platformsourcefilename):
                        remove(platformsourcefilename)
                    for objectfile in objectfiles:
                        try:
                            remove(objectfile)
                        except:
                            pass
            else:
                log.warn('cannot continue further if outputlang %s is not cpp',outputlang)
                
        self._cachedKinematicsHash = self.manip.GetInverseKinematicsStructureHash(self.iktype)
        
    def perftiming(self,num):
        with self.env:
            results = self.ikfastproblem.SendCommand('PerfTiming num %d %s'%(num,self.getfilename(True)))
            return [double(s)*1e-9 for s in results.split()]
        
    def testik(self,iktests,jacobianthreshold=None):
        """Tests the iksolver.
        :param iktests: the number of tests, or a filename that describes the tests
        :param jacobianthreshold: When testing configurations, the eigenvalues of the jacobian all have to be greater than this value
        """
        if self.ikfeasibility is not None:
            raise InverseKinematicsError('ik is infeasible')
        
        with self.robot:
            self.robot.SetActiveManipulator(self.manip)
            # set base to identity to avoid complications when reporting errors
            self.robot.SetTransform(dot(linalg.inv(self.manip.GetBase().GetTransform()),self.robot.GetTransform()))
            cmd = 'DebugIK sampledegeneratecases 0.2 robot %s '%self.robot.GetName()
            if iktests.isdigit():
                assert(int(iktests) > 0)
                cmd += 'numtests %d '%int(iktests)
            else:
                cmd += 'readfile %s '%iktests
            if jacobianthreshold is not None:
                cmd += 'jacobianthreshold %s '%jacobianthreshold
            res = self.ikfastproblem.SendCommand(cmd).split()
            numtested = float(res[0])
            successrate = float(res[1])/numtested
            solutionresults = []
            index = 2
            numvalues=1+IkParameterization.GetNumberOfValuesFromType(self.iktype)+self.manip.GetIkSolver().GetNumFreeParameters()
            for iresults in range(3):
                num = int(res[index])
                index += 1
                samples = reshape(array([float64(s) for s in res[index:(index+num*numvalues)]]),(num,numvalues))
                solutionresults.append(samples)
                index += num*numvalues
            wrongrate = len(solutionresults[0])/numtested
            log.info('success rate: %f, wrong solutions: %f, no solutions: %f, missing solution: %f',float(res[1])/numtested,wrongrate,len(solutionresults[1])/numtested,len(solutionresults[2])/numtested)
        return successrate, wrongrate
    
    def show(self,delay=0.1,options=None,forceclosure=True):
        if self.env.GetViewer() is None:
            self.env.SetViewer(RaveGetDefaultViewerType())
            time.sleep(0.4) # give time for viewer to initialize
        with RobotStateSaver(self.robot):
            with self.ArmVisibility(self.manip,0.95):
                time.sleep(3) # let viewer load
                self.setrobot(0.05)
                while True:
                    with self.env:
                        lower,upper = self.robot.GetDOFLimits(self.manip.GetArmIndices())
                        self.robot.SetDOFValues(lower+random.rand(len(lower))*(upper-lower),self.manip.GetArmIndices())
                        ikparam = self.manip.GetIkParameterization(self.iktype)
                        sols = self.manip.FindIKSolutions(ikparam,IkFilterOptions.CheckEnvCollisions)
                        weights = self.robot.GetDOFWeights(self.manip.GetArmIndices())
                        log.info('found %d solutions'%len(sols))
                        sols = TSP(sols,lambda x,y: sum(weights*(x-y)**2))
                        # find shortest route
                        for sol in sols:
                            self.robot.SetDOFValues(sol,self.manip.GetArmIndices())
                            self.env.UpdatePublishedBodies()
                            time.sleep(delay)
                            
    @staticmethod
    def getcompiler():
        compiler = ccompiler.new_compiler()
        compile_flags = []
        if compiler.compiler_type == 'msvc':
            compile_flags.append('/Ox')
            try:
                # make sure it is correct version!
                cname,cver = openravepyCompilerVersion().split()
                if cname == 'msvc':
                    majorVersion = int(cver)/100-6
                    minorVersion = mod(int(cver),100)/10.0
                    if abs(compiler._MSVCCompiler__version - majorVersion+minorVersion) > 0.001:
                        log.warn('default compiler v %s the same version as openrave compiler v %f, look for a different compiler',compiler._MSVCCompiler__version, majorVersion+minorVersion);
                        distutils.msvc9compiler.VERSION = majorVersion + minorVersion
                        newcompiler = ccompiler.new_compiler()
                        if newcompiler is not None:
                            compiler = newcompiler
            except Exception as e:
                log.warn(e)
        else:
            compiler.add_library('stdc++')
            if compiler.compiler_type == 'unix':
                compile_flags.append('-O3')
                compile_flags.append('-fPIC')
        return compiler,compile_flags
    
    @staticmethod
    def CreateOptionParser():
        parser = DatabaseGenerator.CreateOptionParser()
        parser.description='Uses ikfast to compute the closed-form inverse kinematics equations of a robot manipulator, generates a C++ file, and compiles this file into a shared object which can then be loaded by OpenRAVE.'
        parser.usage='openrave.py --database inversekinematics [options]'
        parser.add_option('--freejoint', action='append', type='string', dest='freejoints',default=None,
                          help='Optional joint name specifying a free parameter of the manipulator. The value of a free joint is known at runtime, but not known at IK generation time. If nothing specified, assumes all joints not solving for are free parameters. Can be specified multiple times for multiple free parameters.')
        parser.add_option('--precision', action='store', type='int', dest='precision',default=8,
                          help='The precision to compute the inverse kinematics in, (default=%default).')
        parser.add_option('--maxcasedepth', action='store', type='int', dest='maxcasedepth',default=3,
                          help='The max depth to go into degenerate cases. If ikfast file is too big, try reducing this, (default=%default).')
        parser.add_option('--usecached', action='store_false', dest='force',default=True,
                          help='If set, will always try to use the cached ik c++ file, instead of generating a new one.')
        parser.add_option('--freeinc', action='append', type='float', dest='freeinc',default=None,
                          help='The discretization value of freejoints.')
        parser.add_option('--numiktests','--iktests',action='store',type='string',dest='iktests',default=None,
                          help='Will test the ik solver and return the success rate. IKTESTS can be an integer to specify number of random tests, it can also be a filename to specify the joint values of the manipulator to test. The formst of the filename is #numiktests [dof values]*')
        parser.add_option('--iktestjthresh',action='store',type='float',dest='iktestjthresh',default=None,
                          help='When testing configurations, the eigenvalues of the jacobian all have to be greater than this value')
        parser.add_option('--perftiming', action='store',type='int',dest='perftiming',default=None,
                          help='Number of IK calls for measuring the internal ikfast solver.')
        parser.add_option('--outputlang', action='store',type='string',dest='outputlang',default=None,
                          help='If specified, will output the generated code in that language (ie --outputlang=cpp).')
        parser.add_option('--ipython', '-i',action="store_true",dest='ipython',default=False,
                          help='if true will drop into the ipython interpreter right before ikfast is called')
        parser.add_option('--iktype', action='store',type='string',dest='iktype',default=None,
<<<<<<< HEAD
                          help='The ik type to build the solver current types are: %s'%(', '.join(iktype.name for iktype in list(IkParameterizationType.values.values()) if not int(iktype) & IkParameterizationType.VelocityDataBit )))
=======
                          help='The ik type to build the solver current types are: %s'%(', '.join(iktype.name for iktype in IkParameterizationType.values.values() if not int(iktype) & IkParameterizationType.VelocityDataBit )))
        parser.add_option('--filepermissions', action='store',type='int',dest='filepermissions',default=-1,
                          help='The desired permissions for saving the iksolver files and directories')
>>>>>>> 4496b62c
        return parser
    
    @staticmethod
    def RunFromParser(Model=None,parser=None,args=None,**kwargs):
        if parser is None:
            parser = InverseKinematicsModel.CreateOptionParser()
        (options, leftargs) = parser.parse_args(args=args)
        if options.iktype is not None:
            # cannot use .names due to python 2.5 (or is it boost version?)
            for value,type in IkParameterizationType.values.items():
                if type.name.lower() == options.iktype.lower():
                    iktype = type
                    break
        else:
            iktype = IkParameterizationType.Transform6D
        Model = lambda robot: InverseKinematicsModel(robot=robot,iktype=iktype,forceikfast=True)
        robotatts={}
        if not options.show:
            robotatts = {'skipgeometry':'1'}
        model = DatabaseGenerator.RunFromParser(Model=Model,parser=parser,robotatts=robotatts,args=args,**kwargs)
        if options.iktests is not None or options.perftiming is not None:
            log.info('testing the success rate of robot %s ',options.robot)
            env = Environment()
            try:
                #robot = env.ReadRobotXMLFile(options.robot,{'skipgeometry':'1'})
                #env.Add(robot)
                env.Load(options.robot,{'skipgeometry':'1'})
                manip = None
                if options.manipname is None:
                    robot = env.GetRobots()[0]
                else:
                    for robot in env.GetRobots():
                        manip = robot.GetManipulator(options.manipname)
                        if manip is not None:
                            break
                ikmodel = InverseKinematicsModel(robot,iktype=model.iktype,forceikfast=True,freeindices=model.freeindices,manip=manip)
                if not ikmodel.load(freeinc=options.freeinc):
                    raise InverseKinematicsError('failed to load ik')
                
                if options.iktests is not None:
                    successrate, wrongrate = ikmodel.testik(iktests=options.iktests,jacobianthreshold=options.iktestjthresh)
                    if wrongrate > 0:
                        raise InverseKinematicsError('wrong rate %f > 0!'%wrongrate)
                    
                elif options.perftiming:
                    results = array(ikmodel.perftiming(num=options.perftiming))
                    log.info('running time mean: %fs, median: %fs, min: %fs, max: %fs', mean(results),median(results),min(results),max(results))
            finally:
                env.Destroy()
                RaveDestroy()

def run(*args,**kwargs):
    """Command-line execution of the example. ``args`` specifies a list of the arguments to the script.
    """
    InverseKinematicsModel.RunFromParser(*args,**kwargs)<|MERGE_RESOLUTION|>--- conflicted
+++ resolved
@@ -1098,13 +1098,9 @@
         parser.add_option('--ipython', '-i',action="store_true",dest='ipython',default=False,
                           help='if true will drop into the ipython interpreter right before ikfast is called')
         parser.add_option('--iktype', action='store',type='string',dest='iktype',default=None,
-<<<<<<< HEAD
                           help='The ik type to build the solver current types are: %s'%(', '.join(iktype.name for iktype in list(IkParameterizationType.values.values()) if not int(iktype) & IkParameterizationType.VelocityDataBit )))
-=======
-                          help='The ik type to build the solver current types are: %s'%(', '.join(iktype.name for iktype in IkParameterizationType.values.values() if not int(iktype) & IkParameterizationType.VelocityDataBit )))
         parser.add_option('--filepermissions', action='store',type='int',dest='filepermissions',default=-1,
                           help='The desired permissions for saving the iksolver files and directories')
->>>>>>> 4496b62c
         return parser
     
     @staticmethod
