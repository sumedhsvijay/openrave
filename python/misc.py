# -*- coding: utf-8 -*-
# Copyright (C) 2009-2011 Rosen Diankov <rosen.diankov@gmail.com>
# 
# Licensed under the Apache License, Version 2.0 (the "License");
# you may not use this file except in compliance with the License.
# You may obtain a copy of the License at
#     http://www.apache.org/licenses/LICENSE-2.0
# 
# Unless required by applicable law or agreed to in writing, software
# distributed under the License is distributed on an "AS IS" BASIS,
# WITHOUT WARRANTIES OR CONDITIONS OF ANY KIND, either express or implied.
# See the License for the specific language governing permissions and
# limitations under the License. 
"""Misc openravepy functions. Need to explicitly import to use them.
"""
from __future__ import with_statement # for python 2.5
<<<<<<< HEAD
from . import openravepy_int, OpenRAVEException, openravepy_ext
=======
from . import openravepy_int, openravepy_ext, OpenRAVEException
>>>>>>> 721fb66a
import os.path
from sys import platform as sysplatformname
from sys import stdout
import numpy
try:
    from itertools import izip
except ImportError:
    pass

try:
    from threading import Thread
except ImportError:
    pass

import logging
log = logging.getLogger('openravepy.'+__name__.split('.',2)[-1])

def mkdir_recursive(newdir):
    log.warn('openravepy.misc.mkdir_recursive is deprecated, please use os.makedirs')
    from os import makedirs
    try:
        makedirs(newdir)
    except OSError:
        pass

try:
    from os.path import relpath    
except ImportError:
    # relpath is not present in python 2.5 and below, so hold an implementation of it.
    from posixpath import curdir, sep, pardir, join, abspath, commonprefix
    def relpath(path, start=curdir):
        """Return a relative version of a path"""
        if not path:
            raise ValueError("no path specified")
        
        start_list = abspath(start).split(sep)
        path_list = abspath(path).split(sep)
        # Work out how much of the filepath is shared by start and path.
        i = len(commonprefix([start_list, path_list]))
        rel_list = [pardir] * (len(start_list)-i) + path_list[i:]
        return curdir if not rel_list else join(*rel_list)

def LoadTrajectoryFromFile(env,trajfile,trajtype=''):
    with open(trajfile,'r') as f:
        traj = openravepy_int.RaveCreateTrajectory(env,trajtype).deserialize(f.read())
    return traj

def InitOpenRAVELogging(stream=stdout):
    """Sets the python logging **openravepy** scope to the same debug level as OpenRAVE and initializes handles if they are not present
    """
    levelmap = {openravepy_int.DebugLevel.Verbose:logging.DEBUG, openravepy_int.DebugLevel.Debug:logging.DEBUG, openravepy_int.DebugLevel.Info:logging.INFO, openravepy_int.DebugLevel.Warn:logging.WARN, openravepy_int.DebugLevel.Error:logging.ERROR, openravepy_int.DebugLevel.Fatal:logging.FATAL }
    log=logging.getLogger('openravepy')
    log.setLevel(levelmap[openravepy_int.RaveGetDebugLevel()&0xffff])
    if len(log.handlers) == 0:
        try:
            import codecs
            colorize=__import__('logutils.colorize',fromlist=['colorize'])
            handler = colorize.ColorizingStreamHandler(codecs.getwriter('utf-8')(stream))
            handler.level_map[logging.DEBUG] =(None, 'green', False)
            handler.level_map[logging.INFO] = (None, None, False)
            handler.level_map[logging.WARNING] = (None, 'yellow', False)
            handler.level_map[logging.ERROR] = (None, 'red', False)
            handler.level_map[logging.CRITICAL] = ('white', 'magenta', True)

        except ImportError:
            handler = logging.StreamHandler(stream)
            openravepy_int.raveLogVerbose('python logutils not present so cannot colorize python output.')

        handler.setFormatter(logging.Formatter('%(name)s: %(funcName)s, %(message)s'))
        log.addHandler(handler)

def SetViewerUserThread(env,viewername,userfn):
    """Adds a viewer to the environment if one doesn't exist yet and starts it on this thread. Then creates a new thread to call the user-defined function to continue computation.
    This function will return when the viewer and uesrfn exits. If userfn exits first, then will quit the viewer
    """
    if env.GetViewer() is not None or viewername is None:
        userfn()
    viewer = None
    if sysplatformname.startswith('darwin'):
        viewer = openravepy_int.RaveCreateViewer(env,viewername)
    else:
        # create in a separate thread for windows and linux since the signals do not get messed up
        env.SetViewer(viewername)
    if viewer is None:
        userfn()
    # add the viewer before starting the user function
    env.Add(viewer)
    threading = __import__('threading')
    Thread = threading.Thread
    def localuserfn(userfn,viewer):
        try:
            userfn()
        finally:
            # user function quit, so have to destroy the viewer
            viewer.quitmainloop()
    userthread = Thread(target=localuserfn,args=(userfn,viewer))
    userthread.start()
    sig_thread_id = 0
    for tid, tobj in threading._active.items():
        if tobj is userthread:
            sig_thread_id = tid
            break
    try:
        viewer.main(True,sig_thread_id)
    finally:
        userthread.join()
            
class OpenRAVEGlobalArguments:
    """manages a global set of command-line options applicable to all openrave environments"""
    @staticmethod
    def addOptions(parser,testmode=True):
        from optparse import OptionGroup
        from os import environ
        ogroup = OptionGroup(parser,"OpenRAVE Environment Options")
        ogroup.add_option('--loadplugin', action="append",type='string',dest='_loadplugins',default=[],
                          help='List all plugins and the interfaces they provide.')
        ogroup.add_option('--collision', action="store",type='string',dest='_collision',default=None,
                          help='Default collision checker to use')
        ogroup.add_option('--physics', action="store",type='string',dest='_physics',default=None,
                          help='physics engine to use (default=%default)')
        ogroup.add_option('--viewer', action="store",type='string',dest='_viewer',default=None,
                          help='viewer to use (default=%s)'%environ.get('OPENRAVE_DEFAULT_VIEWER', openravepy_int.RaveGetDefaultViewerType()) )
        ogroup.add_option('--server', action="store",type='string',dest='_server',default=None,
                          help='server to use (default=None).')
        ogroup.add_option('--serverport', action="store",type='int',dest='_serverport',default=4765,
                          help='port to load server on (default=%default).')
        ogroup.add_option('--module', action="append",type='string',dest='_modules',default=[],nargs=2,
                          help='module to load, can specify multiple modules. Two arguments are required: "name" "args".')
        ogroup.add_option('--level','-l','--log_level', action="store",type='string',dest='_level',default=None,
                          help='Debug level')#, one of (%s)'%(','.join(str(debugname).lower() for debuglevel,debugname in openravepy_int.DebugLevel.values.iteritems())))
        if testmode:
            ogroup.add_option('--testmode', action="store_true",dest='testmode',default=False,
                              help='if set, will run the program in a finite amount of time and spend computation time validating results. Used for testing')
        parser.add_option_group(ogroup)
    @staticmethod
    def parseGlobal(options,**kwargs):
        """Parses all global options independent of the environment"""
        if options._level is not None:
            for debuglevel,debugname in openravepy_int.DebugLevel.values.iteritems():
                if (not options._level.isdigit() and options._level.lower() == debugname.name.lower()) or (options._level.isdigit() and int(options._level) == int(debuglevel)):
                    openravepy_int.RaveSetDebugLevel(debugname)
                    break

        InitOpenRAVELogging()
        
    @staticmethod
    def parseEnvironment(options,env,defaultviewer=False,returnviewer=False,**kwargs):
        """Parses all options that affect the environment. If returnviewer is set, will return the viewer to set instead of setting it"""
        try:
            if options._collision:
                cc = openravepy_int.RaveCreateCollisionChecker(env,options._collision)
                if cc is not None:
                    env.SetCollisionChecker(cc)
        except OpenRAVEException as e:
            log.warn(e)
        try:
            if options._physics:
                ph = openravepy_int.RaveCreatePhysicsEngine(env,options._physics)
                if ph is not None:
                    env.SetPhysicsEngine(ph)
        except OpenRAVEException as e:
            log.warn(e)
        try:
            if options._server:
                sr = openravepy_int.RaveCreateModule(env,options._server)
                if sr is not None:
                    env.Add(sr,True,'%d'%options._serverport)
        except OpenRAVEException as e:
            log.warn(e)
        for name,args in options._modules:
            try:
                module = openravepy_int.RaveCreateModule(env,name)
                if module is not None:
                    env.Add(module,True,args)
            except OpenRAVEException as e:
                log.warn(e)
        try:
            viewername=None
            if options._viewer is not None:
                if len(options._viewer) > 0:
                    viewername=options._viewer
            elif defaultviewer:
                from os import environ
                viewername=environ.get('OPENRAVE_DEFAULT_VIEWER', openravepy_int.RaveGetDefaultViewerType())
            if returnviewer:
                return viewername
            elif viewername is not None:
                env.SetViewer(viewername)
        except OpenRAVEException as e:
            log.warn(e)
            
    @staticmethod
    def parseAndCreate(options,createenv=openravepy_int.Environment,returnviewer=False,**kwargs):
        """Parse all options and create the global Environment. The left over arguments are passed to the parse functions.
        If returnviewer is False, the viewer is created in a separate thread, so this method will not work for MacOSX if this is the main executing thread.
        """
        openravepy_int.RaveInitialize(True)
        for plugin in options._loadplugins:
            openravepy_int.RaveLoadPlugin(plugin)
        OpenRAVEGlobalArguments.parseGlobal(options,**kwargs)
        if createenv is None:
            return None
        env = createenv()
        viewername = OpenRAVEGlobalArguments.parseEnvironment(options,env,returnviewer=returnviewer,**kwargs)
        if returnviewer:
            return env,viewername
        else:
            return env

    @staticmethod
    def parseAndCreateThreadedUser(options,userfn,createenv=openravepy_int.Environment,returnviewer=True,**kwargs):
        """Parse all options and create the global Environment. The left over arguments are passed to the parse functions.
        If a viewer is requested, it is created in this thread, and another thread is executed with the user function. This is required for OSes that require viewer thread to be in main thread (Mac OSX)
        :param userfn: Call with userfn(env,options)
        :return: nothing
        """
        openravepy_int.RaveInitialize(True)
        for plugin in options._loadplugins:
            openravepy_int.RaveLoadPlugin(plugin)
        OpenRAVEGlobalArguments.parseGlobal(options,**kwargs)
        if createenv is None:
            raise OpenRAVEException('failed to create environment')
        env = createenv()
        viewername = OpenRAVEGlobalArguments.parseEnvironment(options,env,returnviewer=True,**kwargs)
        SetViewerUserThread(env,viewername,lambda: userfn(env,options))
        
def ComputeGeodesicSphereMesh(radius=1.0,level=2):
    """Computes a geodesic sphere to a specified level. Returns the vertices and triangle indices"""
    GTS_M_ICOSAHEDRON_X = numpy.sqrt(numpy.sqrt(5)+1)/numpy.sqrt(2*numpy.sqrt(5))
    GTS_M_ICOSAHEDRON_Y = numpy.sqrt(2)/numpy.sqrt(5+numpy.sqrt(5))
    GTS_M_ICOSAHEDRON_Z = 0.0
    vertices = [numpy.array((+GTS_M_ICOSAHEDRON_Z, +GTS_M_ICOSAHEDRON_X, -GTS_M_ICOSAHEDRON_Y)),
                numpy.array((+GTS_M_ICOSAHEDRON_X, +GTS_M_ICOSAHEDRON_Y, +GTS_M_ICOSAHEDRON_Z)),
                numpy.array((+GTS_M_ICOSAHEDRON_Y, +GTS_M_ICOSAHEDRON_Z, -GTS_M_ICOSAHEDRON_X)),
                numpy.array((+GTS_M_ICOSAHEDRON_Y, +GTS_M_ICOSAHEDRON_Z, +GTS_M_ICOSAHEDRON_X)),
                numpy.array((+GTS_M_ICOSAHEDRON_X, -GTS_M_ICOSAHEDRON_Y, +GTS_M_ICOSAHEDRON_Z)),
                numpy.array((+GTS_M_ICOSAHEDRON_Z, +GTS_M_ICOSAHEDRON_X, +GTS_M_ICOSAHEDRON_Y)),
                numpy.array((-GTS_M_ICOSAHEDRON_Y, +GTS_M_ICOSAHEDRON_Z, +GTS_M_ICOSAHEDRON_X)),
                numpy.array((+GTS_M_ICOSAHEDRON_Z, -GTS_M_ICOSAHEDRON_X, -GTS_M_ICOSAHEDRON_Y)),
                numpy.array((-GTS_M_ICOSAHEDRON_X, +GTS_M_ICOSAHEDRON_Y, +GTS_M_ICOSAHEDRON_Z)),
                numpy.array((-GTS_M_ICOSAHEDRON_Y, +GTS_M_ICOSAHEDRON_Z, -GTS_M_ICOSAHEDRON_X)),
                numpy.array((-GTS_M_ICOSAHEDRON_X, -GTS_M_ICOSAHEDRON_Y, +GTS_M_ICOSAHEDRON_Z)),
                numpy.array((+GTS_M_ICOSAHEDRON_Z, -GTS_M_ICOSAHEDRON_X, +GTS_M_ICOSAHEDRON_Y))]
    triindices = [[0, 1, 2],[1, 3, 4],[3, 5, 6],[2, 4, 7],[6, 5, 8],[2, 7, 9],[5, 0, 8],[9, 7, 10],[1, 0, 5],[10, 7, 11],[3, 1, 5],[6, 10, 11],[3, 6, 11],[9, 10, 8],[4, 3, 11],[6, 8, 10],[7, 4, 11],[2, 1, 4],[8, 0, 9],[0, 2, 9]]
    while level > 0:
        level -= 1
        newindices = []
        mapnewinds = dict()
        for tri in triindices:
            # for ever tri, create 3 new vertices and 4 new triangles.
            v = [vertices[i] for i in tri]
            inds = []
            for j in range(3):
                key = (tri[j],tri[numpy.mod(j+1,3)])
                if key in mapnewinds:
                    inds.append(mapnewinds[key])
                else:
                    mapnewinds[key] = mapnewinds[key[::-1]] = len(vertices)
                    inds.append(len(vertices))
                    vnew = v[j]+v[numpy.mod(j+1,3)]
                    vertices.append(vnew/numpy.sqrt(sum(vnew**2)))
            newindices += [[tri[0],inds[0],inds[2]],[inds[0],tri[1],inds[1]],[inds[2],inds[0],inds[1]],[inds[2],inds[1],tri[2]]]
        triindices = newindices
    return radius*numpy.array(vertices),triindices

def DrawAxes(env,target,dist=1.0,linewidth=1,colormode='rgb',coloradd=None):
    """draws xyz coordinate system around target.
    
    :param env: Environment
    :param target: can be a 7 element pose, 4x4 matrix, or the name of a kinbody in the environment
    :param dist: how far the lines extend from the origin
    :param linewidth: how thick the line is rendered in pixels
    :param colormode: optionally override default color mode of rgb to cmy
    :param coloradd: an optional 3-element vector for 
    """
    if isinstance(target,basestring):
        T = env.GetKinBody(target).GetTransform()
    elif hasattr(target,'GetTransform'):
        T = target.GetTransform()
    elif hasattr(target,'GetTransform6D'):
        T = target.GetTransform6D()
    elif hasattr(target,'GetTransformPose'):
        T = openravepy_int.matrixFromPose(target.GetTransformPose())
    elif len(target) == 7:
        T = openravepy_int.matrixFromPose(target)
    elif isinstance(target,list):
        return [DrawAxes(env,subtarget,dist,linewidth,colormode,coloradd) for subtarget in target]
    
    else:
        T = numpy.array(target)
    if colormode == 'cmy':
        colors = numpy.array([[0,1,1],[0,1,1],[1,0,1],[1,0,1],[1,1,0],[1,1,0]])
    else:
        colors = numpy.array([[1,0,0],[1,0,0],[0,1,0],[0,1,0],[0,0,1],[0,0,1]])
    if coloradd is not None:
        colors = numpy.minimum(1.0, numpy.maximum(0.0, colors + numpy.tile(coloradd,(len(colors),1))))
    return env.drawlinelist(numpy.array([T[0:3,3],T[0:3,3]+T[0:3,0]*dist,T[0:3,3],T[0:3,3]+T[0:3,1]*dist,T[0:3,3],T[0:3,3]+T[0:3,2]*dist]),linewidth,colors=colors)

def DrawIkparam(env,ikparam,dist=1.0,linewidth=1,coloradd=None):
    """draws an IkParameterization
    
    """
    if ikparam.GetType() == openravepy_int.IkParameterizationType.Transform6D:
        return DrawAxes(env,ikparam.GetTransform6DPose(),dist,linewidth,coloradd)
    
    elif ikparam.GetType() == openravepy_int.IkParameterizationType.TranslationDirection5D:
        ray = ikparam.GetTranslationDirection5D()
        colors=numpy.array([[0,0,0],[1,0,0]])
        if coloradd is not None:
            colors = numpy.minimum(1.0, numpy.maximum(0.0, colors + numpy.tile(coloradd,(len(colors),1))))
        return env.drawlinelist(numpy.array([ray.pos(),ray.pos()+ray.dir()*dist]),linewidth,colors=colors)
    
    elif ikparam.GetType() == openravepy_int.IkParameterizationType.Translation3D:
        if coloradd is not None:
            colors = numpy.array([coloradd])
        else:
            colors=numpy.array([[0,0,0]])
        return env.plot3(ikparam.GetTranslation3D(),linewidth,colors=colors)
    
    elif ikparam.GetType() == openravepy_int.IkParameterizationType.TranslationXAxisAngleZNorm4D:
        pos,angle = ikparam.GetTranslationXAxisAngleZNorm4D()
        T = openravepy_int.matrixFromAxisAngle([0,0,angle])
        T[0:3,3] = pos
        return DrawAxes(env,T,dist,linewidth,coloradd)

    elif ikparam.GetType() == openravepy_int.IkParameterizationType.TranslationYAxisAngleXNorm4D:
        pos,angle = ikparam.GetTranslationYAxisAngleXNorm4D()
        #T = numpy.dot([[1,0,0,0],[0,0,1,0],[0,-1,0,0],[0,0,0,1]], openravepy_int.matrixFromAxisAngle([angle, 0,0]))
        T = openravepy_int.matrixFromAxisAngle([angle, 0,0])
        T[0:3,3] = pos
        return [DrawAxes(env,T,dist,linewidth,coloradd)]

    elif ikparam.GetType() == openravepy_int.IkParameterizationType.TranslationZAxisAngleYNorm4D:
        pos,angle = ikparam.GetTranslationZAxisAngleYNorm4D()
        T = openravepy_int.matrixFromAxisAngle([0,angle,0])
        T[0:3,3] = pos
        return [DrawAxes(env,T,dist,linewidth,coloradd)]
    
    else:
        raise NotImplemented('iktype %s'%str(ikparam.GetType()))

def DrawIkparam2(env,ikparam,dist=1.0,linewidth=1,coloradd=None):
    """draws an IkParameterization

    """
    if ikparam.GetType() == openravepy_int.IkParameterizationType.Transform6D:
        return [DrawAxes(env,ikparam.GetTransform6DPose(),dist,linewidth,coloradd)]
    
    elif ikparam.GetType() == openravepy_int.IkParameterizationType.TranslationDirection5D:
        ray = ikparam.GetTranslationDirection5D()
        colors=numpy.array([[0,0,0],[1,0,0]])
        if coloradd is not None:
            colors = numpy.minimum(1.0, numpy.maximum(0.0, colors + numpy.tile(coloradd,(len(colors),1))))

        # have to draw the arrow
        dirangle = numpy.pi/6
        arrowc = numpy.cos(dirangle)*dist*0.1
        arrows = numpy.sin(dirangle)*dist*0.1
        arrowdirs = numpy.array([[0, 0, 0], [0, 0, dist],
                                 [0, 0, dist], [arrows, 0, dist-arrowc],
                                 [0, 0, dist], [-arrows, 0, dist-arrowc],
                                 [0, 0, dist], [0, arrows, dist-arrowc],
                                 [0, 0, dist], [0, -arrows, dist-arrowc]])
        q = openravepy_int.quatRotateDirection([0,0,1], ray.dir())
        realarrowlines = openravepy_ext.quatRotateArrayT(q, arrowdirs) + numpy.tile(ray.pos(), (len(arrowdirs),1))
        return [env.drawlinelist(realarrowlines[:2,:].flatten(),linewidth,colors=colors), env.drawlinelist(realarrowlines[2:].flatten(),linewidth,colors=colors[1])] + [env.plot3(ray.pos(), 4*linewidth, colors=[0.5,0,0])]
    
    elif ikparam.GetType() == openravepy_int.IkParameterizationType.Translation3D:
        if coloradd is not None:
            colors = numpy.array([coloradd])
        else:
            colors=numpy.array([[0,0,0]])
        return [env.plot3(ikparam.GetTranslation3D(),linewidth,colors=colors)]
    
    elif ikparam.GetType() == openravepy_int.IkParameterizationType.TranslationXAxisAngleZNorm4D:
        pos,angle = ikparam.GetTranslationXAxisAngleZNorm4D()
        T = openravepy_int.matrixFromAxisAngle([0,0,angle])
        T[0:3,3] = pos
        return [DrawAxes(env,T,dist,linewidth,coloradd)]
    
    elif ikparam.GetType() == openravepy_int.IkParameterizationType.TranslationYAxisAngleXNorm4D:
        pos,angle = ikparam.GetTranslationYAxisAngleXNorm4D()
        #T = numpy.dot([[1,0,0,0],[0,0,1,0],[0,-1,0,0],[0,0,0,1]], openravepy_int.matrixFromAxisAngle([angle, 0,0]))
        T = openravepy_int.matrixFromAxisAngle([angle, 0,0])
        T[0:3,3] = pos
        return [DrawAxes(env,T,dist,linewidth,coloradd)]

    elif ikparam.GetType() == openravepy_int.IkParameterizationType.TranslationZAxisAngleYNorm4D:
        pos,angle = ikparam.GetTranslationZAxisAngleYNorm4D()
        T = openravepy_int.matrixFromAxisAngle([0,angle,0])
        T[0:3,3] = pos
        return [DrawAxes(env,T,dist,linewidth,coloradd)]
    
    else:
        raise NotImplemented('iktype %s'%str(ikparam.GetType()))

def DrawCircle(env, center, normal, radius, linewidth=1, colors=None):
    angles = numpy.arange(0, 2*numpy.pi+0.1, 0.1)
    R = openravepy_int.matrixFromQuat(openravepy_int.quatRotateDirection([0,0,1],normal))
    right = R[0:3,0]*radius
    up = R[0:3,1]*radius
    return env.drawlinestrip(numpy.c_[numpy.dot(numpy.transpose([numpy.cos(angles)]), [right]) + numpy.dot(numpy.transpose([numpy.sin(angles)]), [up]) + numpy.tile(center, (len(angles),1))], linewidth, colors=colors)

def ComputeBoxMesh(extents):
    """Computes a box mesh"""
    indices = numpy.reshape([0, 1, 2, 1, 2, 3, 4, 5, 6, 5, 6, 7, 0, 1, 4, 1, 4, 5, 2, 3, 6, 3, 6, 7, 0, 2, 4, 2, 4, 6, 1, 3, 5,3, 5, 7],(12,3))
    vertices = numpy.array(((extents[0],extents[1],extents[2]),
                            (extents[0],extents[1],-extents[2]),
                            (extents[0],-extents[1],extents[2]),
                            (extents[0],-extents[1],-extents[2]),
                            (-extents[0],extents[1],extents[2]),
                            (-extents[0],extents[1],-extents[2]),
                            (-extents[0],-extents[1],extents[2]),
                            (-extents[0],-extents[1],-extents[2])))
    return vertices,indices

def ComputeCylinderYMesh(radius,height,angledelta=0.1):
    """Computes a mesh of a cylinder oriented towards y-axis"""
    angles = numpy.arange(0,2*numpy.pi,angledelta)
    cangles = numpy.cos(angles)
    sangles = numpy.sin(angles)
    N = len(angles)
    vertices = numpy.c_[radius*numpy.tile(cangles,2),numpy.r_[numpy.tile(height*0.5,N),numpy.tile(-height*0.5,N)], radius*numpy.tile(sangles,2)]
    indices = []
    iprev = N-1
    for i in range(N):
        indices.append((iprev,i,iprev+N))
        indices.append((i,i+N,iprev+N))
        iprev = i
    return vertices,numpy.array(indices)

def TSP(solutions,distfn=None):
    """solution to travelling salesman problem. orders the set of solutions such that visiting them one after another is fast.
    """
    if distfn is None:
        # create a dummy distance fn
        distfn = lambda x,y: sum((x-y)**2)
    
    newsolutions = numpy.array(solutions)
    newindices = numpy.arange(len(solutions))
    for i in range(newsolutions.shape[0]-2):
        n = newsolutions.shape[0]-i-1
        dists = [distfn(newsolutions[i,:],newsolutions[j,:]) for j in range(i+1,newsolutions.shape[0])]
        minind = numpy.argmin(dists)+i+1
        sol = numpy.array(newsolutions[i+1,:])
        newsolutions[i+1,:] = newsolutions[minind,:]
        newsolutions[minind,:] = sol
        newindices[i+1], newindices[minind] = newindices[minind], newindices[i+1]
    return newsolutions, newindices

def sequence_cross_product(*sequences):
    """iterates through the cross product of all items in the sequences"""
    # visualize an odometer, with "wheels" displaying "digits"...:
    wheels = map(iter, sequences)
    digits = [it.next( ) for it in wheels]
    while True:
        yield tuple(digits)
        for i in range(len(digits)-1, -1, -1):
            try:
                digits[i] = wheels[i].next( )
                break
            except StopIteration:
                wheels[i] = iter(sequences[i])
                digits[i] = wheels[i].next( )
        else:
            break

class MultiManipIKSolver:
    """Finds the simultaneous IK solutions of all disjoint manipulators (no manipulators share a joint).

    The class is extremely useful in dual-manipulation IK solutions. It also handled grabbed bodies correctly.
    """
    def __init__(self,manips):
        self.robot = manips[0].GetRobot()
        self.manips = manips
        indeplinksets=[set([l for l in manip.GetIndependentLinks()]) for manip in self.manips]
        indeplinknames=indeplinksets[0].intersection(*indeplinksets[1:])
        alllinknames = set([l for l in self.robot.GetLinks()])
        self.enablelinknames = [alllinknames.difference(indeplinksets[i]).union(indeplinknames) for i in range(len(self.manips))]
    
    def findMultiIKSolution(self,Tgrasps,filteroptions=openravepy_int.IkFilterOptions.CheckEnvCollisions,dooptimize=False):
        """Return one set collision-free ik solutions for all manipulators.

        Method always checks self-collisions.
        
        :param Tgrasps: a list of all the end effector transforms of each of the manipualtors
        :param filteroptions: a bitmask of :class:`IkFilterOptions`
        """
        assert(len(Tgrasps)==len(self.manips))
        with self.robot:
            alljointvalues = []
            grabbed = self.robot.GetGrabbed()
            statesavers = [openravepy_int.KinBody.KinBodyStateSaver(body) for body in grabbed]
            try:
                with openravepy_ext.RobotStateSaver(self.robot): # for storing enabled state
                    for i,manip in enumerate(self.manips):
                        # invalidate all links that are controlled by the other manipulators
                        for link in self.robot.GetLinks():
                            link.Enable(link in self.enablelinknames[i])
                        # enable only the grabbed bodies of this manipulator
                        for body in grabbed:
                            body.Enable(manip.IsGrabbing(body))
                        values=manip.FindIKSolutions(Tgrasps[i],filteroptions)
                        if values is not None and len(values) > 0:
                            alljointvalues.append(values)
                        else:
                            return None
                        
            finally:
                for saver in statesavers:
                    saver.Restore()

            if dooptimize:
                curvalues = [self.robot.GetDOFValues(manip.GetArmIndices()) for main in self.manips]
                distancesolutions = []
                for sols in sequence_cross_product(*alljointvalues):
                    dist = numpy.sum([numpy.sum(numpy.abs(sol0-sol1)) for sol0,sol1 in izip(sols,curvalues)])
                    distancesolutions.append([dist, sols])
                distancesolutions.sort(lambda x,y: int(x[0]-y[0]))
                for dist,sols in distancesolutions:
                    for sol,manip in izip(sols,self.manips):
                        self.robot.SetDOFValues(sol,manip.GetArmIndices()) 
                    if not self.robot.CheckSelfCollision():
                        if not (filteroptions&openravepy_int.IkFilterOptions.CheckEnvCollisions) or not self.robot.GetEnv().CheckCollision(self.robot):
                            return sols
            else:
                for sols in sequence_cross_product(*alljointvalues):
                    for sol,manip in izip(sols,self.manips):
                        self.robot.SetDOFValues(sol,manip.GetArmIndices()) 
                    if not self.robot.CheckSelfCollision():
                        if not (filteroptions&openravepy_int.IkFilterOptions.CheckEnvCollisions) or not self.robot.GetEnv().CheckCollision(self.robot):
                            return sols
            
            return None

class SpaceSamplerExtra:
    def __init__(self):
         self.faceindices = self.facenumr = self.facenump = None
    @staticmethod
    def computeSepration(qarray):
        """used to test separation of a set of quaternions"""
        qdists = numpy.zeros((qarray.shape[0],qarray.shape[0]))
        for i,q in enumerate(qarray):
            dists = numpy.abs(numpy.dot(qarray[(i+1):],q))
            qdists[i,(i+1):] = qdists[(i+1):,i] = dists
        qmaxdists = numpy.max(qdists,axis=0)
        return numpy.arccos(numpy.min(1.0,numpy.max(qmaxdists))), numpy.arccos(numpy.min(1.0,numpy.min(qmaxdists)))
    def computeFaceIndices(self,N):
        if self.faceindices is None or len(self.faceindices[0]) < N:
            indices = numpy.arange(N**2)
            # separate the odd and even bits into odd,even
            maxiter = int(numpy.log2(len(indices)))
            oddbits = numpy.zeros(N**2,int)
            evenbits = numpy.zeros(N**2,int)
            mult = 1
            for i in range(maxiter):
                oddbits += (indices&1)*mult
                evenbits += mult*((indices&2)/2)
                indices >>= 2
                mult *= 2
            self.faceindices = [oddbits+evenbits,oddbits-evenbits]
        if self.facenumr is None or len(self.facenumr) != N*12:
            self.facenumr = numpy.reshape(numpy.transpose(numpy.tile([2,2,2,2,3,3,3,3,4,4,4,4],(N,1))),N*12)
            self.facenump = numpy.reshape(numpy.transpose(numpy.tile([1,3,5,7,0,2,4,6,1,3,5,7],(N,1))),N*12)
    def sampleS2(self,level=0,angledelta=None):
        """uses healpix algorithm with ordering from Yershova et. al. 2009 journal paper"""
        if angledelta is not None:
            # select the best sphere level matching angledelta;
            # level,delta: 
            # [0, 1.0156751592381095]
            # [1, 0.5198842203445676]
            # [2, 0.25874144949351713]
            # [3, 0.13104214473149575]
            # [4, 0.085649339187184162]
            level=max(0,int(0.5-numpy.log2(angledelta)))
        Nside = 2**level
        Nside2 = Nside**2
        N = 12*Nside**2
        self.computeFaceIndices(Nside**2)        
        # compute sphere z coordinate
        jr = self.facenumr*Nside-numpy.tile(self.faceindices[0][0:Nside2],12)-1
        nr = numpy.tile(Nside,N)
        z = 2*(2*Nside-jr)/(3.0*Nside)
        kshift = numpy.mod(jr-Nside,2)
        # north pole test
        northpoleinds = numpy.flatnonzero(jr<Nside)
        nr[northpoleinds] = jr[northpoleinds]
        z[northpoleinds] = 1.0 - nr[northpoleinds]**2*(1.0/(3.0*Nside2))
        kshift[northpoleinds] = 0
        # south pole test
        southpoleinds = numpy.flatnonzero(jr>3*Nside)
        nr[southpoleinds] = 4*Nside - jr[southpoleinds]
        z[southpoleinds] = -1.0 + nr[southpoleinds]**2*(1.0/(3.0*Nside2))
        kshift[southpoleinds] = 0
        # compute pfi
        facenump = numpy.reshape(numpy.transpose(numpy.tile([1,3,5,7,0,2,4,6,1,3,5,7],(Nside2,1))),N)
        jp = (self.facenump*nr+numpy.tile(self.faceindices[1][0:Nside2],12)+1+kshift)/2
        jp[jp>4*Nside] -= 4*Nside
        jp[jp<1] += 4*Nside
        return numpy.arccos(z),(jp-(kshift+1)*0.5)*((0.5*numpy.pi)/nr)
    @staticmethod
    def hopf2quat(hopfarray):
        """convert hopf rotation coordinates to quaternion"""
        half0 = hopfarray[:,0]*0.5
        half2 = hopfarray[:,2]*0.5
        c0 = numpy.cos(half0)
        c2 = numpy.cos(half2)
        s0 = numpy.sin(half0)
        s2 = numpy.sin(half2)
        return numpy.c_[c0*c2,c0*s2,s0*numpy.cos(hopfarray[:,1]+half2),s0*numpy.sin(hopfarray[:,1]+half2)]
    def sampleSO3(self,level=0,quatdelta=None):
        """Uniformly Sample 3D Rotations.
        If quatdelta is specified, will compute the best level aiming for that average quaternion distance.
        Algorithm From
        A. Yershova, S. Jain, S. LaValle, J. Mitchell "Generating Uniform Incremental Grids on SO(3) Using the Hopf Fibration", International Journal of Robotics Research, Nov 13, 2009.
        """
        if quatdelta is not None:
            # level=0, quatdist = 0.5160220
            # level=1: quatdist = 0.2523583
            # level=2: quatdist = 0.120735
            level=max(0,int(-0.5-numpy.log2(quatdelta)))
        s1samples,step = numpy.linspace(0.0,2*numpy.pi,6*(2**level),endpoint=False,retstep=True)
        s1samples += step*0.5
        theta,pfi = self.sampleS2(level)
        band = numpy.zeros((len(s1samples),3))
        band[:,2] = s1samples
        qarray = numpy.zeros((0,4))
        for i in range(len(theta)):
            band[:,0] = theta[i]
            band[:,1] = pfi[i]
            qarray = numpy.r_[qarray,self.hopf2quat(band)]
        return qarray
    @staticmethod
    def sampleR3lattice(averagedist,boxdims):
        """low-discrepancy lattice sampling in using the roots of x^3-3x+1.
        The samples are evenly distributed with an average distance of averagedist inside the box with extents boxextents.
        Algorithim from "Geometric Discrepancy: An Illustrated Guide" by Jiri Matousek"""
        roots = numpy.array([2.8793852415718155,0.65270364466613917,-0.53208888623795614])
        bases = numpy.c_[numpy.ones(3),roots,roots**2]
        tbases = numpy.transpose(bases)
        boxextents = 0.5*numpy.array(boxdims)
        # determine the input bounds, which can be very large and inefficient...
        bounds = numpy.array(((boxextents[0],boxextents[1],boxextents[2]),
                              (boxextents[0],boxextents[1],-boxextents[2]),
                              (boxextents[0],-boxextents[1],boxextents[2]),
                              (boxextents[0],-boxextents[1],-boxextents[2]),
                              (-boxextents[0],boxextents[1],boxextents[2]),
                              (-boxextents[0],boxextents[1],-boxextents[2]),
                              (-boxextents[0],-boxextents[1],boxextents[2]),
                              (-boxextents[0],-boxextents[1],-boxextents[2])))
        inputbounds = numpy.max(numpy.dot(bounds,numpy.linalg.inv(tbases)),0)
        scale = averagedist/numpy.sqrt(3.0)
        X,Y,Z = numpy.mgrid[-inputbounds[0]:inputbounds[0]:scale,-inputbounds[1]:inputbounds[1]:scale,-inputbounds[2]:inputbounds[2]:scale]
        p = numpy.c_[X.flat,Y.flat,Z.flat]
        pts = numpy.dot(p,tbases)
        ptsabs = numpy.abs(pts)
        newpts = pts[numpy.logical_and(ptsabs[:,0]<=boxextents[0],numpy.logical_and(ptsabs[:,1]<=boxextents[1] ,ptsabs[:,2]<=boxextents[2]))]
        newpts[:,0] += boxextents[0]
        newpts[:,1] += boxextents[1]
        newpts[:,2] += boxextents[2]
        return newpts
    @staticmethod
    def sampleR3(averagedist,boxdims):
        """low-discrepancy sampling using primes.
        The samples are evenly distributed with an average distance of averagedist inside the box with dimensions boxdims.
        Algorithim from "Geometric Discrepancy: An Illustrated Guide" by Jiri Matousek"""
        minaxis = numpy.argmin(boxdims)
        maxaxis = numpy.argmax(boxdims)
        meddimdist = numpy.sort(boxdims)[1]
        # convert average distance to number of samples.... do simple 3rd degree polynomial fitting...
        x = meddimdist/averagedist
        if x < 25.6:
            N = int(numpy.polyval([ -3.50181522e-01,   2.70202333e+01,  -3.10449514e+02, 1.07887093e+03],x))
        elif x < 36.8:
            N = int(numpy.polyval([  4.39770585e-03,   1.10961031e+01,  -1.40066591e+02, 1.24563464e+03],x))
        else:
            N = int(numpy.polyval([5.60147111e-01,  -8.77459988e+01,   7.34286834e+03, -1.67779452e+05],x))
        pts = numpy.zeros((N,3))
        pts[:,0] = numpy.linspace(0.0,meddimdist,N)
        pts[:,1] = meddimdist*numpy.mod(0.5+0.5*numpy.sqrt(numpy.arange(0,5.0*N,5.0)),1.0)
        pts[:,2] = meddimdist*numpy.mod(0.5+3*numpy.sqrt(numpy.arange(0,13.0*N,13.0)),1.0)
        if boxdims[minaxis] < meddimdist:
            pts = pts[pts[:,minaxis]<=boxdims[minaxis],:]
        if boxdims[maxaxis] > meddimdist:
            # have to copy across the max dimension
            numfullcopies = numpy.floor(boxdims[maxaxis]/meddimdist)
            if len(pts) > 0:
                oldpts = pts
                pts = numpy.array(oldpts)
                for i in range(int(numfullcopies)-1):
                    oldpts[:,maxaxis] += meddimdist
                    pts = numpy.r_[pts,oldpts]
                if boxdims[maxaxis]/meddimdist > numfullcopies:
                    oldpts[:,maxaxis] += meddimdist
                    pts = numpy.r_[pts,oldpts[oldpts[:,maxaxis]<=boxdims[maxaxis],:]]
            else:
                # sample the center
                pts = numpy.array([[0.0,0.0,0.0]])
        return pts

def CompareBodies(body0,body1,comparegeometries=True,comparesensors=True,comparemanipulators=True,comparegrabbed=True,comparephysics=True,computeadjacent=True,epsilon=1e-10):
    """Compares that two bodies are structurally and positionally equivalent without hashes, used for debug checking.
    """
    def transdist(list0,list1):
        assert(len(list0)==len(list1))
        return numpy.sum([numpy.sum(abs(item0-item1)) for item0, item1 in izip(list0,list1)])
    
    assert(body0.IsRobot() == body1.IsRobot())
    assert(len(body0.GetJoints())==len(body1.GetJoints()))
    assert(len(body0.GetPassiveJoints()) == len(body1.GetPassiveJoints()))
    assert(body0.GetDOF()==body1.GetDOF())
    assert(body1.GetDescription()==body0.GetDescription())
    assert(transdist(body0.GetTransform(), body1.GetTransform()) <= epsilon)
    with body1:
        body1.SetTransform(body0.GetTransform()) # in case
        body1.SetDOFValues(body0.GetDOFValues()) # in case
        joints0 = body0.GetJoints()+body0.GetPassiveJoints()
        joints1 = body1.GetJoints()+body1.GetPassiveJoints()
        for j0 in joints0:
            assert( len(j0.GetName()) > 0 )
            if j0.GetJointIndex() >= 0:
                # if not passive, indices should match
                j1 = joints1[j0.GetJointIndex()]
                assert(j1.GetJointIndex()==j0.GetJointIndex() and j1.GetDOFIndex() == j0.GetDOFIndex())
            else:
                j1s = [j1 for j1 in joints1 if j0.GetName() == j1.GetName()]
                assert( len(j1s) == 1 )
                j1 = j1s[0]
            assert( transdist(j0.GetAnchor(),j1.GetAnchor()) <= epsilon )
            assert( j0.GetDOF() == j1.GetDOF() and j0.GetType() == j1.GetType() )
            # todo, once physics is complete, uncomment
            #assert( j0.GetHierarchyParentLink().GetName() == j1.GetHierarchyParentLink().GetName() )
            #assert( j0.GetHierarchyChildLink().GetName() == j1.GetHierarchyChildLink().GetName() )
            # cannot compare individual j0.GetInternalHierarchyXTransform() since representation is ambiguous
            # compare product instead
            assert( transdist(numpy.dot(j0.GetInternalHierarchyLeftTransform(),j0.GetInternalHierarchyRightTransform()), numpy.dot(j1.GetInternalHierarchyLeftTransform(), j1.GetInternalHierarchyRightTransform()) <= epsilon ))
            assert( j0.IsStatic() == j1.IsStatic() )
            assert( transdist(j0.GetLimits(),j1.GetLimits()) <= epsilon )
            assert( transdist(j0.GetWeights(),j1.GetWeights()) <= epsilon )
            assert( transdist(j0.GetResolutions(),j1.GetResolutions()) <= epsilon )
            for idof in range(j0.GetDOF()):
                if not j0.IsStatic():
                    assert( abs(j0.GetMaxVel(idof)-j1.GetMaxVel(idof)) <= epsilon )
                    assert( abs(j0.GetMaxAccel(idof)-j1.GetMaxAccel(idof)) <= epsilon )
                    assert( abs(j0.GetWeight(idof)-j1.GetWeight(idof)) <= epsilon )
                    assert( abs(j0.GetResolution(idof)-j1.GetResolution(idof)) <= epsilon )
                assert( j0.IsCircular(idof) == j1.IsCircular(idof) )
                assert( j0.IsRevolute(idof) == j1.IsRevolute(idof) )
                assert( j0.IsPrismatic(idof) == j1.IsPrismatic(idof) )
                assert( transdist(j0.GetInternalHierarchyAxis(idof),j1.GetInternalHierarchyAxis(idof)) <= epsilon )
                assert( j0.IsMimic(idof) == j1.IsMimic(idof) )
                if j0.IsMimic(idof):
                    mimicjoints0 = [body0.GetJointFromDOFIndex(index).GetName() for index in j0.GetMimicDOFIndices(idof)]
                    mimicjoints1 = [body1.GetJointFromDOFIndex(index).GetName() for index in j1.GetMimicDOFIndices(idof)]
                    assert( mimicjoints0 == mimicjoints1 )
                    # is it possible to compare equations? perhaps just set random values and see if both robots behave the same?
                    # assert( j0.GetMimicEquation(idof) == j1.GetMimicEquation(idof) )
        assert(len(body0.GetLinks())==len(body1.GetLinks()))
        indexmap = []
        for link0 in body0.GetLinks():
            if len(link0.GetName()) == 0:
                # skip
                continue
            link1s = [link1 for link1 in body1.GetLinks() if link0.GetName() == link1.GetName()]
            assert( len(link1s) == 1 )
            link1 = link1s[0]
            indexmap.append(link1.GetIndex())

        for link0 in body0.GetLinks():
            if len(link0.GetName()) == 0:
                # skip
                continue
            link1s = [link1 for link1 in body1.GetLinks() if link0.GetName() == link1.GetName()]
            assert( len(link1s) == 1 )
            link1 = link1s[0]
            indexmap.append(link1.GetIndex())
            assert( transdist(link0.GetTransform(),link1.GetTransform()) <= epsilon )
            assert( link0.IsEnabled() == link1.IsEnabled() )
            #assert( link0.IsStatic() == link1.IsStatic() )
            assert( len(link0.GetParentLinks()) == len(link1.GetParentLinks()) )
            assert( all([lp0.GetName()==lp1.GetName() for lp0, lp1 in izip(link0.GetParentLinks(),link1.GetParentLinks())]) )
            if comparephysics:
                assert(abs(link0.GetMass()-link1.GetMass()) <= epsilon)
                assert(transdist(link0.GetLocalMassFrame(),link1.GetLocalMassFrame()) <= epsilon)
                assert(transdist(link0.GetGlobalCOM(),link1.GetGlobalCOM()) <= epsilon) # redundant
                assert(transdist(link0.GetPrincipalMomentsOfInertia(),link1.GetPrincipalMomentsOfInertia()) <= epsilon)
            if comparegeometries:
                assert( len(link0.GetGeometries()) == len(link1.GetGeometries()) )
                ab0=link0.ComputeAABB()
                ab1=link1.ComputeAABB()
                assert(transdist(ab0.pos(),ab1.pos()) <= epsilon*200) # tesselation
                assert(transdist(ab0.extents(),ab1.extents()) <= epsilon*200) # tesselation
                for ig,g0 in enumerate(link0.GetGeometries()):
                    g1=link1.GetGeometries()[ig]
                    assert(g0.GetType()==g1.GetType())
                    assert(transdist(g0.GetTransform(),g1.GetTransform()) <= epsilon)
                    assert(transdist(g0.GetBoxExtents(),g1.GetBoxExtents()) <= epsilon)
                    assert(transdist(g0.GetDiffuseColor(),g1.GetDiffuseColor()) <= epsilon)
                    assert(transdist(g0.GetAmbientColor(),g1.GetAmbientColor()) <= epsilon)
                    assert(g0.IsVisible()==g1.IsVisible())
                if computeadjacent:
                    # the geometry and initial configuration determine adjancent links
                    adjacentlinks = set([tuple(sorted((indexmap[index0],indexmap[index1]))) for index0,index1 in body0.GetAdjacentLinks()])
                    assert(adjacentlinks == set(body1.GetAdjacentLinks()))
        if body0.IsRobot():
            robot0 = body0.GetEnv().GetRobot(body0.GetName())
            robot1 = body1.GetEnv().GetRobot(body1.GetName())
            if comparemanipulators:
                assert(len(robot0.GetManipulators()) == len(robot1.GetManipulators()))
                for manip0 in robot0.GetManipulators():
                    manip1 = robot1.GetManipulator(manip0.GetName())
                    assert(transdist(manip0.GetLocalToolTransform(),manip1.GetLocalToolTransform()) <= epsilon)
                    assert(manip0.GetBase().GetName() == manip1.GetBase().GetName())
                    assert(manip0.GetEndEffector().GetName() == manip1.GetEndEffector().GetName())
                    assert(all(manip0.GetArmIndices() == manip1.GetArmIndices()))
                    assert(all(manip0.GetGripperIndices() == manip1.GetGripperIndices()))
            if comparegrabbed:
                grabbed0 = robot0.GetGrabbed()
                grabbed1 = robot1.GetGrabbed()
                assert( set([body.GetName() for body in grabbed0]) == set([body.GetName() for body in grabbed1]) )
                for g0 in grabbed0:
                    g1 = robot1.GetEnv().GetKinBody(g0.GetName())
                    grabbedlink0 = robot0.IsGrabbing(g0)
                    grabbedlink1 = robot1.IsGrabbing(g1)
                    assert(grabbedlink0.GetName()==grabbedlink1.GetName())
                # compare the positions

            if comparesensors:
                pass
                #assert(len(robot0.GetAttachedSensors()) == len(robot1.GetAttachedSensors()))

def CompareEnvironments(env,env2,options=openravepy_int.CloningOptions.Bodies,epsilon=1e-10):
    """compares two state of two environments and raises exceptions if anything is different, used for debugging.

    Structural information of bodies is compared with hashes.
    """
    if options & openravepy_int.CloningOptions.Bodies:
        def transdist(list0,list1):
            assert(len(list0)==len(list1))
            return numpy.sum([numpy.sum(abs(item0-item1)) for item0, item1 in izip(list0,list1)])
        
        bodies=env.GetBodies()
        bodies2=env2.GetBodies()
        assert(len(bodies)==len(bodies2))
        for body in bodies:
            body2 = env2.GetKinBody(body.GetName())
            assert(body.GetKinematicsGeometryHash()==body2.GetKinematicsGeometryHash())
            assert(transdist(body.GetLinkTransformations(),body2.GetLinkTransformations()) <= epsilon)
            assert(transdist(body.GetLinkVelocities(),body2.GetLinkVelocities()) <= epsilon)
            if body.GetDOF() > 0:
                assert(transdist(body.GetDOFValues(),body2.GetDOFValues()) <= epsilon)
                assert(transdist(body.GetDOFVelocities(),body2.GetDOFVelocities()) <= epsilon)
            if body.IsRobot():
                robot=env.GetRobot(body.GetName())
                robot2=env2.GetRobot(body2.GetName())
                grabbed = robot.GetGrabbed()
                grabbed2 = robot2.GetGrabbed()
                assert( set([body.GetName() for body in grabbed]) == set([body.GetName() for body in grabbed2]) )
                assert( transdist(robot.GetActiveDOFIndices(),robot2.GetActiveDOFIndices()) == 0)
                assert( robot.GetActiveManipulator().GetName() == robot2.GetActiveManipulator().GetName())<|MERGE_RESOLUTION|>--- conflicted
+++ resolved
@@ -14,11 +14,7 @@
 """Misc openravepy functions. Need to explicitly import to use them.
 """
 from __future__ import with_statement # for python 2.5
-<<<<<<< HEAD
-from . import openravepy_int, OpenRAVEException, openravepy_ext
-=======
 from . import openravepy_int, openravepy_ext, OpenRAVEException
->>>>>>> 721fb66a
 import os.path
 from sys import platform as sysplatformname
 from sys import stdout
